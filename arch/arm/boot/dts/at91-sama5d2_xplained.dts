--- conflicted
+++ resolved
@@ -152,8 +152,6 @@
 
 			pinctrl@fc038000 {
 				group_defs {
-<<<<<<< HEAD
-=======
 					sdmmc0_0 {
 						pins = <PIN_PA0__SDMMC0_CK>,
 						       <PIN_PA1__SDMMC0_CMD>,
@@ -180,13 +178,10 @@
 						       <PIN_PA30__SDMMC1_CD>;
 					};
 
->>>>>>> 3e1ac4d7
 					uart1_0 {
 						pins = <PIN_PD2__URXD1>,
 						       <PIN_PD3__UTXD1>;
 					};
-<<<<<<< HEAD
-=======
 
 					uart3_0 {
 						pins = <PIN_PB11__URXD3>,
@@ -242,7 +237,6 @@
 						       <PIN_PA30__SDMMC1_CD>;
 						bias-disable;
 					};
->>>>>>> 3e1ac4d7
 				};
 
 				pinctrl_uart1_default: uart1_default {
@@ -250,8 +244,6 @@
 						function = "A";
 						groups = "uart1_0";
 					};
-<<<<<<< HEAD
-=======
 
 					conf {
 						group = "uart1_0";
@@ -269,7 +261,6 @@
 						group = "uart3_0";
 						bias-disable;
 					};
->>>>>>> 3e1ac4d7
 				};
 			};
 		};
