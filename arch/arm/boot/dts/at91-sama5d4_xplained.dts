--- conflicted
+++ resolved
@@ -231,10 +231,7 @@
 		d8 {
 			label = "d8";
 			gpios = <&pioD 30 GPIO_ACTIVE_HIGH>;
-<<<<<<< HEAD
-=======
 			default-state = "on";
->>>>>>> c3fa29c8
 			status = "disabled";
 		};
 
