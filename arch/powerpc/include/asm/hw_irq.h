/*
 * Copyright (C) 1999 Cort Dougan <cort@cs.nmt.edu>
 */
#ifndef _ASM_POWERPC_HW_IRQ_H
#define _ASM_POWERPC_HW_IRQ_H

#ifdef __KERNEL__

#include <linux/errno.h>
#include <linux/compiler.h>
#include <asm/ptrace.h>
#include <asm/processor.h>

#ifdef CONFIG_PPC64

/*
 * PACA flags in paca->irq_happened.
 *
 * This bits are set when interrupts occur while soft-disabled
 * and allow a proper replay. Additionally, PACA_IRQ_HARD_DIS
 * is set whenever we manually hard disable.
 */
#define PACA_IRQ_HARD_DIS	0x01
#define PACA_IRQ_DBELL		0x02
#define PACA_IRQ_EE		0x04
#define PACA_IRQ_DEC		0x08 /* Or FIT */
#define PACA_IRQ_EE_EDGE	0x10 /* BookE only */

#endif /* CONFIG_PPC64 */

#ifndef __ASSEMBLY__

extern void __replay_interrupt(unsigned int vector);

extern void timer_interrupt(struct pt_regs *);
extern void performance_monitor_exception(struct pt_regs *regs);
extern void WatchdogException(struct pt_regs *regs);
extern void unknown_exception(struct pt_regs *regs);

#ifdef CONFIG_PPC64
#include <asm/paca.h>

static inline unsigned long arch_local_save_flags(void)
{
	unsigned long flags;

	asm volatile(
		"lbz %0,%1(13)"
		: "=r" (flags)
		: "i" (offsetof(struct paca_struct, soft_enabled)));

	return flags;
}

static inline unsigned long arch_local_irq_disable(void)
{
	unsigned long flags, zero;

	asm volatile(
		"li %1,0; lbz %0,%2(13); stb %1,%2(13)"
		: "=r" (flags), "=&r" (zero)
		: "i" (offsetof(struct paca_struct, soft_enabled))
		: "memory");

	return flags;
}

extern void arch_local_irq_restore(unsigned long);

static inline void arch_local_irq_enable(void)
{
	arch_local_irq_restore(1);
}

static inline unsigned long arch_local_irq_save(void)
{
	return arch_local_irq_disable();
}

static inline bool arch_irqs_disabled_flags(unsigned long flags)
{
	return flags == 0;
}

static inline bool arch_irqs_disabled(void)
{
	return arch_irqs_disabled_flags(arch_local_save_flags());
}

#ifdef CONFIG_PPC_BOOK3E
#define __hard_irq_enable()	asm volatile("wrteei 1" : : : "memory")
#define __hard_irq_disable()	asm volatile("wrteei 0" : : : "memory")
#else
#define __hard_irq_enable()	__mtmsrd(local_paca->kernel_msr | MSR_EE, 1)
#define __hard_irq_disable()	__mtmsrd(local_paca->kernel_msr, 1)
#endif

static inline void hard_irq_disable(void)
{
	__hard_irq_disable();
	get_paca()->soft_enabled = 0;
	get_paca()->irq_happened |= PACA_IRQ_HARD_DIS;
}

/* include/linux/interrupt.h needs hard_irq_disable to be a macro */
#define hard_irq_disable	hard_irq_disable

<<<<<<< HEAD
=======
static inline bool lazy_irq_pending(void)
{
	return !!(get_paca()->irq_happened & ~PACA_IRQ_HARD_DIS);
}

>>>>>>> 0d7614f0
/*
 * This is called by asynchronous interrupts to conditionally
 * re-enable hard interrupts when soft-disabled after having
 * cleared the source of the interrupt
 */
static inline void may_hard_irq_enable(void)
{
	get_paca()->irq_happened &= ~PACA_IRQ_HARD_DIS;
	if (!(get_paca()->irq_happened & PACA_IRQ_EE))
		__hard_irq_enable();
}

static inline bool arch_irq_disabled_regs(struct pt_regs *regs)
{
	return !regs->softe;
}

extern bool prep_irq_for_idle(void);

#else /* CONFIG_PPC64 */

#define SET_MSR_EE(x)	mtmsr(x)

static inline unsigned long arch_local_save_flags(void)
{
	return mfmsr();
}

static inline void arch_local_irq_restore(unsigned long flags)
{
#if defined(CONFIG_BOOKE)
	asm volatile("wrtee %0" : : "r" (flags) : "memory");
#else
	mtmsr(flags);
#endif
}

static inline unsigned long arch_local_irq_save(void)
{
	unsigned long flags = arch_local_save_flags();
#ifdef CONFIG_BOOKE
	asm volatile("wrteei 0" : : : "memory");
#else
	SET_MSR_EE(flags & ~MSR_EE);
#endif
	return flags;
}

static inline void arch_local_irq_disable(void)
{
#ifdef CONFIG_BOOKE
	asm volatile("wrteei 0" : : : "memory");
#else
	arch_local_irq_save();
#endif
}

static inline void arch_local_irq_enable(void)
{
#ifdef CONFIG_BOOKE
	asm volatile("wrteei 1" : : : "memory");
#else
	unsigned long msr = mfmsr();
	SET_MSR_EE(msr | MSR_EE);
#endif
}

static inline bool arch_irqs_disabled_flags(unsigned long flags)
{
	return (flags & MSR_EE) == 0;
}

static inline bool arch_irqs_disabled(void)
{
	return arch_irqs_disabled_flags(arch_local_save_flags());
}

#define hard_irq_disable()		arch_local_irq_disable()

static inline bool arch_irq_disabled_regs(struct pt_regs *regs)
{
	return !(regs->msr & MSR_EE);
}

static inline void may_hard_irq_enable(void) { }

#endif /* CONFIG_PPC64 */

#define ARCH_IRQ_INIT_FLAGS	IRQ_NOREQUEST

/*
 * interrupt-retrigger: should we handle this via lost interrupts and IPIs
 * or should we not care like we do now ? --BenH.
 */
struct irq_chip;

#endif  /* __ASSEMBLY__ */
#endif	/* __KERNEL__ */
#endif	/* _ASM_POWERPC_HW_IRQ_H */<|MERGE_RESOLUTION|>--- conflicted
+++ resolved
@@ -105,14 +105,11 @@
 /* include/linux/interrupt.h needs hard_irq_disable to be a macro */
 #define hard_irq_disable	hard_irq_disable
 
-<<<<<<< HEAD
-=======
 static inline bool lazy_irq_pending(void)
 {
 	return !!(get_paca()->irq_happened & ~PACA_IRQ_HARD_DIS);
 }
 
->>>>>>> 0d7614f0
 /*
  * This is called by asynchronous interrupts to conditionally
  * re-enable hard interrupts when soft-disabled after having
