/*
 * Copyright © 2012 Intel Corporation
 *
 * Permission is hereby granted, free of charge, to any person obtaining a
 * copy of this software and associated documentation files (the "Software"),
 * to deal in the Software without restriction, including without limitation
 * the rights to use, copy, modify, merge, publish, distribute, sublicense,
 * and/or sell copies of the Software, and to permit persons to whom the
 * Software is furnished to do so, subject to the following conditions:
 *
 * The above copyright notice and this permission notice (including the next
 * paragraph) shall be included in all copies or substantial portions of the
 * Software.
 *
 * THE SOFTWARE IS PROVIDED "AS IS", WITHOUT WARRANTY OF ANY KIND, EXPRESS OR
 * IMPLIED, INCLUDING BUT NOT LIMITED TO THE WARRANTIES OF MERCHANTABILITY,
 * FITNESS FOR A PARTICULAR PURPOSE AND NONINFRINGEMENT.  IN NO EVENT SHALL
 * THE AUTHORS OR COPYRIGHT HOLDERS BE LIABLE FOR ANY CLAIM, DAMAGES OR OTHER
 * LIABILITY, WHETHER IN AN ACTION OF CONTRACT, TORT OR OTHERWISE, ARISING
 * FROM, OUT OF OR IN CONNECTION WITH THE SOFTWARE OR THE USE OR OTHER DEALINGS
 * IN THE SOFTWARE.
 *
 * Authors:
 *    Eugeni Dodonov <eugeni.dodonov@intel.com>
 *
 */

#include <linux/cpufreq.h>
#include "i915_drv.h"
#include "intel_drv.h"
#include "../../../platform/x86/intel_ips.h"
#include <linux/module.h>

/**
 * RC6 is a special power stage which allows the GPU to enter an very
 * low-voltage mode when idle, using down to 0V while at this stage.  This
 * stage is entered automatically when the GPU is idle when RC6 support is
 * enabled, and as soon as new workload arises GPU wakes up automatically as well.
 *
 * There are different RC6 modes available in Intel GPU, which differentiate
 * among each other with the latency required to enter and leave RC6 and
 * voltage consumed by the GPU in different states.
 *
 * The combination of the following flags define which states GPU is allowed
 * to enter, while RC6 is the normal RC6 state, RC6p is the deep RC6, and
 * RC6pp is deepest RC6. Their support by hardware varies according to the
 * GPU, BIOS, chipset and platform. RC6 is usually the safest one and the one
 * which brings the most power savings; deeper states save more power, but
 * require higher latency to switch to and wake up.
 */
#define INTEL_RC6_ENABLE			(1<<0)
#define INTEL_RC6p_ENABLE			(1<<1)
#define INTEL_RC6pp_ENABLE			(1<<2)

/* FBC, or Frame Buffer Compression, is a technique employed to compress the
 * framebuffer contents in-memory, aiming at reducing the required bandwidth
 * during in-memory transfers and, therefore, reduce the power packet.
 *
 * The benefits of FBC are mostly visible with solid backgrounds and
 * variation-less patterns.
 *
 * FBC-related functionality can be enabled by the means of the
 * i915.i915_enable_fbc parameter
 */

static void gen9_init_clock_gating(struct drm_device *dev)
{
	struct drm_i915_private *dev_priv = dev->dev_private;

	/*
	 * WaDisableSDEUnitClockGating:skl
	 * This seems to be a pre-production w/a.
	 */
	I915_WRITE(GEN8_UCGCTL6, I915_READ(GEN8_UCGCTL6) |
		   GEN8_SDEUNIT_CLOCK_GATE_DISABLE);

	/*
	 * WaDisableDgMirrorFixInHalfSliceChicken5:skl
	 * This is a pre-production w/a.
	 */
	I915_WRITE(GEN9_HALF_SLICE_CHICKEN5,
		   I915_READ(GEN9_HALF_SLICE_CHICKEN5) &
		   ~GEN9_DG_MIRROR_FIX_ENABLE);

	/* Wa4x4STCOptimizationDisable:skl */
	I915_WRITE(CACHE_MODE_1,
		   _MASKED_BIT_ENABLE(GEN8_4x4_STC_OPTIMIZATION_DISABLE));
}

static void i8xx_disable_fbc(struct drm_device *dev)
{
	struct drm_i915_private *dev_priv = dev->dev_private;
	u32 fbc_ctl;

	dev_priv->fbc.enabled = false;

	/* Disable compression */
	fbc_ctl = I915_READ(FBC_CONTROL);
	if ((fbc_ctl & FBC_CTL_EN) == 0)
		return;

	fbc_ctl &= ~FBC_CTL_EN;
	I915_WRITE(FBC_CONTROL, fbc_ctl);

	/* Wait for compressing bit to clear */
	if (wait_for((I915_READ(FBC_STATUS) & FBC_STAT_COMPRESSING) == 0, 10)) {
		DRM_DEBUG_KMS("FBC idle timed out\n");
		return;
	}

	DRM_DEBUG_KMS("disabled FBC\n");
}

static void i8xx_enable_fbc(struct drm_crtc *crtc)
{
	struct drm_device *dev = crtc->dev;
	struct drm_i915_private *dev_priv = dev->dev_private;
	struct drm_framebuffer *fb = crtc->primary->fb;
	struct drm_i915_gem_object *obj = intel_fb_obj(fb);
	struct intel_crtc *intel_crtc = to_intel_crtc(crtc);
	int cfb_pitch;
	int i;
	u32 fbc_ctl;

	dev_priv->fbc.enabled = true;

	cfb_pitch = dev_priv->fbc.size / FBC_LL_SIZE;
	if (fb->pitches[0] < cfb_pitch)
		cfb_pitch = fb->pitches[0];

	/* FBC_CTL wants 32B or 64B units */
	if (IS_GEN2(dev))
		cfb_pitch = (cfb_pitch / 32) - 1;
	else
		cfb_pitch = (cfb_pitch / 64) - 1;

	/* Clear old tags */
	for (i = 0; i < (FBC_LL_SIZE / 32) + 1; i++)
		I915_WRITE(FBC_TAG + (i * 4), 0);

	if (IS_GEN4(dev)) {
		u32 fbc_ctl2;

		/* Set it up... */
		fbc_ctl2 = FBC_CTL_FENCE_DBL | FBC_CTL_IDLE_IMM | FBC_CTL_CPU_FENCE;
		fbc_ctl2 |= FBC_CTL_PLANE(intel_crtc->plane);
		I915_WRITE(FBC_CONTROL2, fbc_ctl2);
		I915_WRITE(FBC_FENCE_OFF, crtc->y);
	}

	/* enable it... */
	fbc_ctl = I915_READ(FBC_CONTROL);
	fbc_ctl &= 0x3fff << FBC_CTL_INTERVAL_SHIFT;
	fbc_ctl |= FBC_CTL_EN | FBC_CTL_PERIODIC;
	if (IS_I945GM(dev))
		fbc_ctl |= FBC_CTL_C3_IDLE; /* 945 needs special SR handling */
	fbc_ctl |= (cfb_pitch & 0xff) << FBC_CTL_STRIDE_SHIFT;
	fbc_ctl |= obj->fence_reg;
	I915_WRITE(FBC_CONTROL, fbc_ctl);

	DRM_DEBUG_KMS("enabled FBC, pitch %d, yoff %d, plane %c\n",
		      cfb_pitch, crtc->y, plane_name(intel_crtc->plane));
}

static bool i8xx_fbc_enabled(struct drm_device *dev)
{
	struct drm_i915_private *dev_priv = dev->dev_private;

	return I915_READ(FBC_CONTROL) & FBC_CTL_EN;
}

static void g4x_enable_fbc(struct drm_crtc *crtc)
{
	struct drm_device *dev = crtc->dev;
	struct drm_i915_private *dev_priv = dev->dev_private;
	struct drm_framebuffer *fb = crtc->primary->fb;
	struct drm_i915_gem_object *obj = intel_fb_obj(fb);
	struct intel_crtc *intel_crtc = to_intel_crtc(crtc);
	u32 dpfc_ctl;

	dev_priv->fbc.enabled = true;

	dpfc_ctl = DPFC_CTL_PLANE(intel_crtc->plane) | DPFC_SR_EN;
	if (drm_format_plane_cpp(fb->pixel_format, 0) == 2)
		dpfc_ctl |= DPFC_CTL_LIMIT_2X;
	else
		dpfc_ctl |= DPFC_CTL_LIMIT_1X;
	dpfc_ctl |= DPFC_CTL_FENCE_EN | obj->fence_reg;

	I915_WRITE(DPFC_FENCE_YOFF, crtc->y);

	/* enable it... */
	I915_WRITE(DPFC_CONTROL, dpfc_ctl | DPFC_CTL_EN);

	DRM_DEBUG_KMS("enabled fbc on plane %c\n", plane_name(intel_crtc->plane));
}

static void g4x_disable_fbc(struct drm_device *dev)
{
	struct drm_i915_private *dev_priv = dev->dev_private;
	u32 dpfc_ctl;

	dev_priv->fbc.enabled = false;

	/* Disable compression */
	dpfc_ctl = I915_READ(DPFC_CONTROL);
	if (dpfc_ctl & DPFC_CTL_EN) {
		dpfc_ctl &= ~DPFC_CTL_EN;
		I915_WRITE(DPFC_CONTROL, dpfc_ctl);

		DRM_DEBUG_KMS("disabled FBC\n");
	}
}

static bool g4x_fbc_enabled(struct drm_device *dev)
{
	struct drm_i915_private *dev_priv = dev->dev_private;

	return I915_READ(DPFC_CONTROL) & DPFC_CTL_EN;
}

static void sandybridge_blit_fbc_update(struct drm_device *dev)
{
	struct drm_i915_private *dev_priv = dev->dev_private;
	u32 blt_ecoskpd;

	/* Make sure blitter notifies FBC of writes */

	/* Blitter is part of Media powerwell on VLV. No impact of
	 * his param in other platforms for now */
	gen6_gt_force_wake_get(dev_priv, FORCEWAKE_MEDIA);

	blt_ecoskpd = I915_READ(GEN6_BLITTER_ECOSKPD);
	blt_ecoskpd |= GEN6_BLITTER_FBC_NOTIFY <<
		GEN6_BLITTER_LOCK_SHIFT;
	I915_WRITE(GEN6_BLITTER_ECOSKPD, blt_ecoskpd);
	blt_ecoskpd |= GEN6_BLITTER_FBC_NOTIFY;
	I915_WRITE(GEN6_BLITTER_ECOSKPD, blt_ecoskpd);
	blt_ecoskpd &= ~(GEN6_BLITTER_FBC_NOTIFY <<
			 GEN6_BLITTER_LOCK_SHIFT);
	I915_WRITE(GEN6_BLITTER_ECOSKPD, blt_ecoskpd);
	POSTING_READ(GEN6_BLITTER_ECOSKPD);

	gen6_gt_force_wake_put(dev_priv, FORCEWAKE_MEDIA);
}

static void ironlake_enable_fbc(struct drm_crtc *crtc)
{
	struct drm_device *dev = crtc->dev;
	struct drm_i915_private *dev_priv = dev->dev_private;
	struct drm_framebuffer *fb = crtc->primary->fb;
	struct drm_i915_gem_object *obj = intel_fb_obj(fb);
	struct intel_crtc *intel_crtc = to_intel_crtc(crtc);
	u32 dpfc_ctl;

	dev_priv->fbc.enabled = true;

	dpfc_ctl = DPFC_CTL_PLANE(intel_crtc->plane);
	if (drm_format_plane_cpp(fb->pixel_format, 0) == 2)
		dev_priv->fbc.threshold++;

	switch (dev_priv->fbc.threshold) {
	case 4:
	case 3:
		dpfc_ctl |= DPFC_CTL_LIMIT_4X;
		break;
	case 2:
		dpfc_ctl |= DPFC_CTL_LIMIT_2X;
		break;
	case 1:
		dpfc_ctl |= DPFC_CTL_LIMIT_1X;
		break;
	}
	dpfc_ctl |= DPFC_CTL_FENCE_EN;
	if (IS_GEN5(dev))
		dpfc_ctl |= obj->fence_reg;

	I915_WRITE(ILK_DPFC_FENCE_YOFF, crtc->y);
	I915_WRITE(ILK_FBC_RT_BASE, i915_gem_obj_ggtt_offset(obj) | ILK_FBC_RT_VALID);
	/* enable it... */
	I915_WRITE(ILK_DPFC_CONTROL, dpfc_ctl | DPFC_CTL_EN);

	if (IS_GEN6(dev)) {
		I915_WRITE(SNB_DPFC_CTL_SA,
			   SNB_CPU_FENCE_ENABLE | obj->fence_reg);
		I915_WRITE(DPFC_CPU_FENCE_OFFSET, crtc->y);
		sandybridge_blit_fbc_update(dev);
	}

	DRM_DEBUG_KMS("enabled fbc on plane %c\n", plane_name(intel_crtc->plane));
}

static void ironlake_disable_fbc(struct drm_device *dev)
{
	struct drm_i915_private *dev_priv = dev->dev_private;
	u32 dpfc_ctl;

	dev_priv->fbc.enabled = false;

	/* Disable compression */
	dpfc_ctl = I915_READ(ILK_DPFC_CONTROL);
	if (dpfc_ctl & DPFC_CTL_EN) {
		dpfc_ctl &= ~DPFC_CTL_EN;
		I915_WRITE(ILK_DPFC_CONTROL, dpfc_ctl);

		DRM_DEBUG_KMS("disabled FBC\n");
	}
}

static bool ironlake_fbc_enabled(struct drm_device *dev)
{
	struct drm_i915_private *dev_priv = dev->dev_private;

	return I915_READ(ILK_DPFC_CONTROL) & DPFC_CTL_EN;
}

static void gen7_enable_fbc(struct drm_crtc *crtc)
{
	struct drm_device *dev = crtc->dev;
	struct drm_i915_private *dev_priv = dev->dev_private;
	struct drm_framebuffer *fb = crtc->primary->fb;
	struct drm_i915_gem_object *obj = intel_fb_obj(fb);
	struct intel_crtc *intel_crtc = to_intel_crtc(crtc);
	u32 dpfc_ctl;

	dev_priv->fbc.enabled = true;

	dpfc_ctl = IVB_DPFC_CTL_PLANE(intel_crtc->plane);
	if (drm_format_plane_cpp(fb->pixel_format, 0) == 2)
		dev_priv->fbc.threshold++;

	switch (dev_priv->fbc.threshold) {
	case 4:
	case 3:
		dpfc_ctl |= DPFC_CTL_LIMIT_4X;
		break;
	case 2:
		dpfc_ctl |= DPFC_CTL_LIMIT_2X;
		break;
	case 1:
		dpfc_ctl |= DPFC_CTL_LIMIT_1X;
		break;
	}

	dpfc_ctl |= IVB_DPFC_CTL_FENCE_EN;

	if (dev_priv->fbc.false_color)
		dpfc_ctl |= FBC_CTL_FALSE_COLOR;

	I915_WRITE(ILK_DPFC_CONTROL, dpfc_ctl | DPFC_CTL_EN);

	if (IS_IVYBRIDGE(dev)) {
		/* WaFbcAsynchFlipDisableFbcQueue:ivb */
		I915_WRITE(ILK_DISPLAY_CHICKEN1,
			   I915_READ(ILK_DISPLAY_CHICKEN1) |
			   ILK_FBCQ_DIS);
	} else {
		/* WaFbcAsynchFlipDisableFbcQueue:hsw,bdw */
		I915_WRITE(CHICKEN_PIPESL_1(intel_crtc->pipe),
			   I915_READ(CHICKEN_PIPESL_1(intel_crtc->pipe)) |
			   HSW_FBCQ_DIS);
	}

	I915_WRITE(SNB_DPFC_CTL_SA,
		   SNB_CPU_FENCE_ENABLE | obj->fence_reg);
	I915_WRITE(DPFC_CPU_FENCE_OFFSET, crtc->y);

	sandybridge_blit_fbc_update(dev);

	DRM_DEBUG_KMS("enabled fbc on plane %c\n", plane_name(intel_crtc->plane));
}

bool intel_fbc_enabled(struct drm_device *dev)
{
	struct drm_i915_private *dev_priv = dev->dev_private;

	return dev_priv->fbc.enabled;
}

void bdw_fbc_sw_flush(struct drm_device *dev, u32 value)
{
	struct drm_i915_private *dev_priv = dev->dev_private;

	if (!IS_GEN8(dev))
		return;

	if (!intel_fbc_enabled(dev))
		return;

	I915_WRITE(MSG_FBC_REND_STATE, value);
}

static void intel_fbc_work_fn(struct work_struct *__work)
{
	struct intel_fbc_work *work =
		container_of(to_delayed_work(__work),
			     struct intel_fbc_work, work);
	struct drm_device *dev = work->crtc->dev;
	struct drm_i915_private *dev_priv = dev->dev_private;

	mutex_lock(&dev->struct_mutex);
	if (work == dev_priv->fbc.fbc_work) {
		/* Double check that we haven't switched fb without cancelling
		 * the prior work.
		 */
		if (work->crtc->primary->fb == work->fb) {
			dev_priv->display.enable_fbc(work->crtc);

			dev_priv->fbc.plane = to_intel_crtc(work->crtc)->plane;
			dev_priv->fbc.fb_id = work->crtc->primary->fb->base.id;
			dev_priv->fbc.y = work->crtc->y;
		}

		dev_priv->fbc.fbc_work = NULL;
	}
	mutex_unlock(&dev->struct_mutex);

	kfree(work);
}

static void intel_cancel_fbc_work(struct drm_i915_private *dev_priv)
{
	if (dev_priv->fbc.fbc_work == NULL)
		return;

	DRM_DEBUG_KMS("cancelling pending FBC enable\n");

	/* Synchronisation is provided by struct_mutex and checking of
	 * dev_priv->fbc.fbc_work, so we can perform the cancellation
	 * entirely asynchronously.
	 */
	if (cancel_delayed_work(&dev_priv->fbc.fbc_work->work))
		/* tasklet was killed before being run, clean up */
		kfree(dev_priv->fbc.fbc_work);

	/* Mark the work as no longer wanted so that if it does
	 * wake-up (because the work was already running and waiting
	 * for our mutex), it will discover that is no longer
	 * necessary to run.
	 */
	dev_priv->fbc.fbc_work = NULL;
}

static void intel_enable_fbc(struct drm_crtc *crtc)
{
	struct intel_fbc_work *work;
	struct drm_device *dev = crtc->dev;
	struct drm_i915_private *dev_priv = dev->dev_private;

	if (!dev_priv->display.enable_fbc)
		return;

	intel_cancel_fbc_work(dev_priv);

	work = kzalloc(sizeof(*work), GFP_KERNEL);
	if (work == NULL) {
		DRM_ERROR("Failed to allocate FBC work structure\n");
		dev_priv->display.enable_fbc(crtc);
		return;
	}

	work->crtc = crtc;
	work->fb = crtc->primary->fb;
	INIT_DELAYED_WORK(&work->work, intel_fbc_work_fn);

	dev_priv->fbc.fbc_work = work;

	/* Delay the actual enabling to let pageflipping cease and the
	 * display to settle before starting the compression. Note that
	 * this delay also serves a second purpose: it allows for a
	 * vblank to pass after disabling the FBC before we attempt
	 * to modify the control registers.
	 *
	 * A more complicated solution would involve tracking vblanks
	 * following the termination of the page-flipping sequence
	 * and indeed performing the enable as a co-routine and not
	 * waiting synchronously upon the vblank.
	 *
	 * WaFbcWaitForVBlankBeforeEnable:ilk,snb
	 */
	schedule_delayed_work(&work->work, msecs_to_jiffies(50));
}

void intel_disable_fbc(struct drm_device *dev)
{
	struct drm_i915_private *dev_priv = dev->dev_private;

	intel_cancel_fbc_work(dev_priv);

	if (!dev_priv->display.disable_fbc)
		return;

	dev_priv->display.disable_fbc(dev);
	dev_priv->fbc.plane = -1;
}

static bool set_no_fbc_reason(struct drm_i915_private *dev_priv,
			      enum no_fbc_reason reason)
{
	if (dev_priv->fbc.no_fbc_reason == reason)
		return false;

	dev_priv->fbc.no_fbc_reason = reason;
	return true;
}

/**
 * intel_update_fbc - enable/disable FBC as needed
 * @dev: the drm_device
 *
 * Set up the framebuffer compression hardware at mode set time.  We
 * enable it if possible:
 *   - plane A only (on pre-965)
 *   - no pixel mulitply/line duplication
 *   - no alpha buffer discard
 *   - no dual wide
 *   - framebuffer <= max_hdisplay in width, max_vdisplay in height
 *
 * We can't assume that any compression will take place (worst case),
 * so the compressed buffer has to be the same size as the uncompressed
 * one.  It also must reside (along with the line length buffer) in
 * stolen memory.
 *
 * We need to enable/disable FBC on a global basis.
 */
void intel_update_fbc(struct drm_device *dev)
{
	struct drm_i915_private *dev_priv = dev->dev_private;
	struct drm_crtc *crtc = NULL, *tmp_crtc;
	struct intel_crtc *intel_crtc;
	struct drm_framebuffer *fb;
	struct drm_i915_gem_object *obj;
	const struct drm_display_mode *adjusted_mode;
	unsigned int max_width, max_height;

	if (!HAS_FBC(dev)) {
		set_no_fbc_reason(dev_priv, FBC_UNSUPPORTED);
		return;
	}

	if (!i915.powersave) {
		if (set_no_fbc_reason(dev_priv, FBC_MODULE_PARAM))
			DRM_DEBUG_KMS("fbc disabled per module param\n");
		return;
	}

	/*
	 * If FBC is already on, we just have to verify that we can
	 * keep it that way...
	 * Need to disable if:
	 *   - more than one pipe is active
	 *   - changing FBC params (stride, fence, mode)
	 *   - new fb is too large to fit in compressed buffer
	 *   - going to an unsupported config (interlace, pixel multiply, etc.)
	 */
	for_each_crtc(dev, tmp_crtc) {
		if (intel_crtc_active(tmp_crtc) &&
		    to_intel_crtc(tmp_crtc)->primary_enabled) {
			if (crtc) {
				if (set_no_fbc_reason(dev_priv, FBC_MULTIPLE_PIPES))
					DRM_DEBUG_KMS("more than one pipe active, disabling compression\n");
				goto out_disable;
			}
			crtc = tmp_crtc;
		}
	}

	if (!crtc || crtc->primary->fb == NULL) {
		if (set_no_fbc_reason(dev_priv, FBC_NO_OUTPUT))
			DRM_DEBUG_KMS("no output, disabling\n");
		goto out_disable;
	}

	intel_crtc = to_intel_crtc(crtc);
	fb = crtc->primary->fb;
	obj = intel_fb_obj(fb);
	adjusted_mode = &intel_crtc->config.adjusted_mode;

	if (i915.enable_fbc < 0) {
		if (set_no_fbc_reason(dev_priv, FBC_CHIP_DEFAULT))
			DRM_DEBUG_KMS("disabled per chip default\n");
		goto out_disable;
	}
	if (!i915.enable_fbc) {
		if (set_no_fbc_reason(dev_priv, FBC_MODULE_PARAM))
			DRM_DEBUG_KMS("fbc disabled per module param\n");
		goto out_disable;
	}
	if ((adjusted_mode->flags & DRM_MODE_FLAG_INTERLACE) ||
	    (adjusted_mode->flags & DRM_MODE_FLAG_DBLSCAN)) {
		if (set_no_fbc_reason(dev_priv, FBC_UNSUPPORTED_MODE))
			DRM_DEBUG_KMS("mode incompatible with compression, "
				      "disabling\n");
		goto out_disable;
	}

	if (INTEL_INFO(dev)->gen >= 8 || IS_HASWELL(dev)) {
		max_width = 4096;
		max_height = 4096;
	} else if (IS_G4X(dev) || INTEL_INFO(dev)->gen >= 5) {
		max_width = 4096;
		max_height = 2048;
	} else {
		max_width = 2048;
		max_height = 1536;
	}
	if (intel_crtc->config.pipe_src_w > max_width ||
	    intel_crtc->config.pipe_src_h > max_height) {
		if (set_no_fbc_reason(dev_priv, FBC_MODE_TOO_LARGE))
			DRM_DEBUG_KMS("mode too large for compression, disabling\n");
		goto out_disable;
	}
	if ((INTEL_INFO(dev)->gen < 4 || HAS_DDI(dev)) &&
	    intel_crtc->plane != PLANE_A) {
		if (set_no_fbc_reason(dev_priv, FBC_BAD_PLANE))
			DRM_DEBUG_KMS("plane not A, disabling compression\n");
		goto out_disable;
	}

	/* The use of a CPU fence is mandatory in order to detect writes
	 * by the CPU to the scanout and trigger updates to the FBC.
	 */
	if (obj->tiling_mode != I915_TILING_X ||
	    obj->fence_reg == I915_FENCE_REG_NONE) {
		if (set_no_fbc_reason(dev_priv, FBC_NOT_TILED))
			DRM_DEBUG_KMS("framebuffer not tiled or fenced, disabling compression\n");
		goto out_disable;
	}
	if (INTEL_INFO(dev)->gen <= 4 && !IS_G4X(dev) &&
	    to_intel_plane(crtc->primary)->rotation != BIT(DRM_ROTATE_0)) {
		if (set_no_fbc_reason(dev_priv, FBC_UNSUPPORTED_MODE))
			DRM_DEBUG_KMS("Rotation unsupported, disabling\n");
		goto out_disable;
	}

	/* If the kernel debugger is active, always disable compression */
	if (in_dbg_master())
		goto out_disable;

	if (i915_gem_stolen_setup_compression(dev, obj->base.size,
					      drm_format_plane_cpp(fb->pixel_format, 0))) {
		if (set_no_fbc_reason(dev_priv, FBC_STOLEN_TOO_SMALL))
			DRM_DEBUG_KMS("framebuffer too large, disabling compression\n");
		goto out_disable;
	}

	/* If the scanout has not changed, don't modify the FBC settings.
	 * Note that we make the fundamental assumption that the fb->obj
	 * cannot be unpinned (and have its GTT offset and fence revoked)
	 * without first being decoupled from the scanout and FBC disabled.
	 */
	if (dev_priv->fbc.plane == intel_crtc->plane &&
	    dev_priv->fbc.fb_id == fb->base.id &&
	    dev_priv->fbc.y == crtc->y)
		return;

	if (intel_fbc_enabled(dev)) {
		/* We update FBC along two paths, after changing fb/crtc
		 * configuration (modeswitching) and after page-flipping
		 * finishes. For the latter, we know that not only did
		 * we disable the FBC at the start of the page-flip
		 * sequence, but also more than one vblank has passed.
		 *
		 * For the former case of modeswitching, it is possible
		 * to switch between two FBC valid configurations
		 * instantaneously so we do need to disable the FBC
		 * before we can modify its control registers. We also
		 * have to wait for the next vblank for that to take
		 * effect. However, since we delay enabling FBC we can
		 * assume that a vblank has passed since disabling and
		 * that we can safely alter the registers in the deferred
		 * callback.
		 *
		 * In the scenario that we go from a valid to invalid
		 * and then back to valid FBC configuration we have
		 * no strict enforcement that a vblank occurred since
		 * disabling the FBC. However, along all current pipe
		 * disabling paths we do need to wait for a vblank at
		 * some point. And we wait before enabling FBC anyway.
		 */
		DRM_DEBUG_KMS("disabling active FBC for update\n");
		intel_disable_fbc(dev);
	}

	intel_enable_fbc(crtc);
	dev_priv->fbc.no_fbc_reason = FBC_OK;
	return;

out_disable:
	/* Multiple disables should be harmless */
	if (intel_fbc_enabled(dev)) {
		DRM_DEBUG_KMS("unsupported config, disabling FBC\n");
		intel_disable_fbc(dev);
	}
	i915_gem_stolen_cleanup_compression(dev);
}

static void i915_pineview_get_mem_freq(struct drm_device *dev)
{
	struct drm_i915_private *dev_priv = dev->dev_private;
	u32 tmp;

	tmp = I915_READ(CLKCFG);

	switch (tmp & CLKCFG_FSB_MASK) {
	case CLKCFG_FSB_533:
		dev_priv->fsb_freq = 533; /* 133*4 */
		break;
	case CLKCFG_FSB_800:
		dev_priv->fsb_freq = 800; /* 200*4 */
		break;
	case CLKCFG_FSB_667:
		dev_priv->fsb_freq =  667; /* 167*4 */
		break;
	case CLKCFG_FSB_400:
		dev_priv->fsb_freq = 400; /* 100*4 */
		break;
	}

	switch (tmp & CLKCFG_MEM_MASK) {
	case CLKCFG_MEM_533:
		dev_priv->mem_freq = 533;
		break;
	case CLKCFG_MEM_667:
		dev_priv->mem_freq = 667;
		break;
	case CLKCFG_MEM_800:
		dev_priv->mem_freq = 800;
		break;
	}

	/* detect pineview DDR3 setting */
	tmp = I915_READ(CSHRDDR3CTL);
	dev_priv->is_ddr3 = (tmp & CSHRDDR3CTL_DDR3) ? 1 : 0;
}

static void i915_ironlake_get_mem_freq(struct drm_device *dev)
{
	struct drm_i915_private *dev_priv = dev->dev_private;
	u16 ddrpll, csipll;

	ddrpll = I915_READ16(DDRMPLL1);
	csipll = I915_READ16(CSIPLL0);

	switch (ddrpll & 0xff) {
	case 0xc:
		dev_priv->mem_freq = 800;
		break;
	case 0x10:
		dev_priv->mem_freq = 1066;
		break;
	case 0x14:
		dev_priv->mem_freq = 1333;
		break;
	case 0x18:
		dev_priv->mem_freq = 1600;
		break;
	default:
		DRM_DEBUG_DRIVER("unknown memory frequency 0x%02x\n",
				 ddrpll & 0xff);
		dev_priv->mem_freq = 0;
		break;
	}

	dev_priv->ips.r_t = dev_priv->mem_freq;

	switch (csipll & 0x3ff) {
	case 0x00c:
		dev_priv->fsb_freq = 3200;
		break;
	case 0x00e:
		dev_priv->fsb_freq = 3733;
		break;
	case 0x010:
		dev_priv->fsb_freq = 4266;
		break;
	case 0x012:
		dev_priv->fsb_freq = 4800;
		break;
	case 0x014:
		dev_priv->fsb_freq = 5333;
		break;
	case 0x016:
		dev_priv->fsb_freq = 5866;
		break;
	case 0x018:
		dev_priv->fsb_freq = 6400;
		break;
	default:
		DRM_DEBUG_DRIVER("unknown fsb frequency 0x%04x\n",
				 csipll & 0x3ff);
		dev_priv->fsb_freq = 0;
		break;
	}

	if (dev_priv->fsb_freq == 3200) {
		dev_priv->ips.c_m = 0;
	} else if (dev_priv->fsb_freq > 3200 && dev_priv->fsb_freq <= 4800) {
		dev_priv->ips.c_m = 1;
	} else {
		dev_priv->ips.c_m = 2;
	}
}

static const struct cxsr_latency cxsr_latency_table[] = {
	{1, 0, 800, 400, 3382, 33382, 3983, 33983},    /* DDR2-400 SC */
	{1, 0, 800, 667, 3354, 33354, 3807, 33807},    /* DDR2-667 SC */
	{1, 0, 800, 800, 3347, 33347, 3763, 33763},    /* DDR2-800 SC */
	{1, 1, 800, 667, 6420, 36420, 6873, 36873},    /* DDR3-667 SC */
	{1, 1, 800, 800, 5902, 35902, 6318, 36318},    /* DDR3-800 SC */

	{1, 0, 667, 400, 3400, 33400, 4021, 34021},    /* DDR2-400 SC */
	{1, 0, 667, 667, 3372, 33372, 3845, 33845},    /* DDR2-667 SC */
	{1, 0, 667, 800, 3386, 33386, 3822, 33822},    /* DDR2-800 SC */
	{1, 1, 667, 667, 6438, 36438, 6911, 36911},    /* DDR3-667 SC */
	{1, 1, 667, 800, 5941, 35941, 6377, 36377},    /* DDR3-800 SC */

	{1, 0, 400, 400, 3472, 33472, 4173, 34173},    /* DDR2-400 SC */
	{1, 0, 400, 667, 3443, 33443, 3996, 33996},    /* DDR2-667 SC */
	{1, 0, 400, 800, 3430, 33430, 3946, 33946},    /* DDR2-800 SC */
	{1, 1, 400, 667, 6509, 36509, 7062, 37062},    /* DDR3-667 SC */
	{1, 1, 400, 800, 5985, 35985, 6501, 36501},    /* DDR3-800 SC */

	{0, 0, 800, 400, 3438, 33438, 4065, 34065},    /* DDR2-400 SC */
	{0, 0, 800, 667, 3410, 33410, 3889, 33889},    /* DDR2-667 SC */
	{0, 0, 800, 800, 3403, 33403, 3845, 33845},    /* DDR2-800 SC */
	{0, 1, 800, 667, 6476, 36476, 6955, 36955},    /* DDR3-667 SC */
	{0, 1, 800, 800, 5958, 35958, 6400, 36400},    /* DDR3-800 SC */

	{0, 0, 667, 400, 3456, 33456, 4103, 34106},    /* DDR2-400 SC */
	{0, 0, 667, 667, 3428, 33428, 3927, 33927},    /* DDR2-667 SC */
	{0, 0, 667, 800, 3443, 33443, 3905, 33905},    /* DDR2-800 SC */
	{0, 1, 667, 667, 6494, 36494, 6993, 36993},    /* DDR3-667 SC */
	{0, 1, 667, 800, 5998, 35998, 6460, 36460},    /* DDR3-800 SC */

	{0, 0, 400, 400, 3528, 33528, 4255, 34255},    /* DDR2-400 SC */
	{0, 0, 400, 667, 3500, 33500, 4079, 34079},    /* DDR2-667 SC */
	{0, 0, 400, 800, 3487, 33487, 4029, 34029},    /* DDR2-800 SC */
	{0, 1, 400, 667, 6566, 36566, 7145, 37145},    /* DDR3-667 SC */
	{0, 1, 400, 800, 6042, 36042, 6584, 36584},    /* DDR3-800 SC */
};

static const struct cxsr_latency *intel_get_cxsr_latency(int is_desktop,
							 int is_ddr3,
							 int fsb,
							 int mem)
{
	const struct cxsr_latency *latency;
	int i;

	if (fsb == 0 || mem == 0)
		return NULL;

	for (i = 0; i < ARRAY_SIZE(cxsr_latency_table); i++) {
		latency = &cxsr_latency_table[i];
		if (is_desktop == latency->is_desktop &&
		    is_ddr3 == latency->is_ddr3 &&
		    fsb == latency->fsb_freq && mem == latency->mem_freq)
			return latency;
	}

	DRM_DEBUG_KMS("Unknown FSB/MEM found, disable CxSR\n");

	return NULL;
}

void intel_set_memory_cxsr(struct drm_i915_private *dev_priv, bool enable)
{
	struct drm_device *dev = dev_priv->dev;
	u32 val;

	if (IS_VALLEYVIEW(dev)) {
		I915_WRITE(FW_BLC_SELF_VLV, enable ? FW_CSPWRDWNEN : 0);
	} else if (IS_G4X(dev) || IS_CRESTLINE(dev)) {
		I915_WRITE(FW_BLC_SELF, enable ? FW_BLC_SELF_EN : 0);
	} else if (IS_PINEVIEW(dev)) {
		val = I915_READ(DSPFW3) & ~PINEVIEW_SELF_REFRESH_EN;
		val |= enable ? PINEVIEW_SELF_REFRESH_EN : 0;
		I915_WRITE(DSPFW3, val);
	} else if (IS_I945G(dev) || IS_I945GM(dev)) {
		val = enable ? _MASKED_BIT_ENABLE(FW_BLC_SELF_EN) :
			       _MASKED_BIT_DISABLE(FW_BLC_SELF_EN);
		I915_WRITE(FW_BLC_SELF, val);
	} else if (IS_I915GM(dev)) {
		val = enable ? _MASKED_BIT_ENABLE(INSTPM_SELF_EN) :
			       _MASKED_BIT_DISABLE(INSTPM_SELF_EN);
		I915_WRITE(INSTPM, val);
	} else {
		return;
	}

	DRM_DEBUG_KMS("memory self-refresh is %s\n",
		      enable ? "enabled" : "disabled");
}

/*
 * Latency for FIFO fetches is dependent on several factors:
 *   - memory configuration (speed, channels)
 *   - chipset
 *   - current MCH state
 * It can be fairly high in some situations, so here we assume a fairly
 * pessimal value.  It's a tradeoff between extra memory fetches (if we
 * set this value too high, the FIFO will fetch frequently to stay full)
 * and power consumption (set it too low to save power and we might see
 * FIFO underruns and display "flicker").
 *
 * A value of 5us seems to be a good balance; safe for very low end
 * platforms but not overly aggressive on lower latency configs.
 */
static const int pessimal_latency_ns = 5000;

static int i9xx_get_fifo_size(struct drm_device *dev, int plane)
{
	struct drm_i915_private *dev_priv = dev->dev_private;
	uint32_t dsparb = I915_READ(DSPARB);
	int size;

	size = dsparb & 0x7f;
	if (plane)
		size = ((dsparb >> DSPARB_CSTART_SHIFT) & 0x7f) - size;

	DRM_DEBUG_KMS("FIFO size - (0x%08x) %s: %d\n", dsparb,
		      plane ? "B" : "A", size);

	return size;
}

static int i830_get_fifo_size(struct drm_device *dev, int plane)
{
	struct drm_i915_private *dev_priv = dev->dev_private;
	uint32_t dsparb = I915_READ(DSPARB);
	int size;

	size = dsparb & 0x1ff;
	if (plane)
		size = ((dsparb >> DSPARB_BEND_SHIFT) & 0x1ff) - size;
	size >>= 1; /* Convert to cachelines */

	DRM_DEBUG_KMS("FIFO size - (0x%08x) %s: %d\n", dsparb,
		      plane ? "B" : "A", size);

	return size;
}

static int i845_get_fifo_size(struct drm_device *dev, int plane)
{
	struct drm_i915_private *dev_priv = dev->dev_private;
	uint32_t dsparb = I915_READ(DSPARB);
	int size;

	size = dsparb & 0x7f;
	size >>= 2; /* Convert to cachelines */

	DRM_DEBUG_KMS("FIFO size - (0x%08x) %s: %d\n", dsparb,
		      plane ? "B" : "A",
		      size);

	return size;
}

/* Pineview has different values for various configs */
static const struct intel_watermark_params pineview_display_wm = {
	.fifo_size = PINEVIEW_DISPLAY_FIFO,
	.max_wm = PINEVIEW_MAX_WM,
	.default_wm = PINEVIEW_DFT_WM,
	.guard_size = PINEVIEW_GUARD_WM,
	.cacheline_size = PINEVIEW_FIFO_LINE_SIZE,
};
static const struct intel_watermark_params pineview_display_hplloff_wm = {
	.fifo_size = PINEVIEW_DISPLAY_FIFO,
	.max_wm = PINEVIEW_MAX_WM,
	.default_wm = PINEVIEW_DFT_HPLLOFF_WM,
	.guard_size = PINEVIEW_GUARD_WM,
	.cacheline_size = PINEVIEW_FIFO_LINE_SIZE,
};
static const struct intel_watermark_params pineview_cursor_wm = {
	.fifo_size = PINEVIEW_CURSOR_FIFO,
	.max_wm = PINEVIEW_CURSOR_MAX_WM,
	.default_wm = PINEVIEW_CURSOR_DFT_WM,
	.guard_size = PINEVIEW_CURSOR_GUARD_WM,
	.cacheline_size = PINEVIEW_FIFO_LINE_SIZE,
};
static const struct intel_watermark_params pineview_cursor_hplloff_wm = {
	.fifo_size = PINEVIEW_CURSOR_FIFO,
	.max_wm = PINEVIEW_CURSOR_MAX_WM,
	.default_wm = PINEVIEW_CURSOR_DFT_WM,
	.guard_size = PINEVIEW_CURSOR_GUARD_WM,
	.cacheline_size = PINEVIEW_FIFO_LINE_SIZE,
};
static const struct intel_watermark_params g4x_wm_info = {
	.fifo_size = G4X_FIFO_SIZE,
	.max_wm = G4X_MAX_WM,
	.default_wm = G4X_MAX_WM,
	.guard_size = 2,
	.cacheline_size = G4X_FIFO_LINE_SIZE,
};
static const struct intel_watermark_params g4x_cursor_wm_info = {
	.fifo_size = I965_CURSOR_FIFO,
	.max_wm = I965_CURSOR_MAX_WM,
	.default_wm = I965_CURSOR_DFT_WM,
	.guard_size = 2,
	.cacheline_size = G4X_FIFO_LINE_SIZE,
};
static const struct intel_watermark_params valleyview_wm_info = {
	.fifo_size = VALLEYVIEW_FIFO_SIZE,
	.max_wm = VALLEYVIEW_MAX_WM,
	.default_wm = VALLEYVIEW_MAX_WM,
	.guard_size = 2,
	.cacheline_size = G4X_FIFO_LINE_SIZE,
};
static const struct intel_watermark_params valleyview_cursor_wm_info = {
	.fifo_size = I965_CURSOR_FIFO,
	.max_wm = VALLEYVIEW_CURSOR_MAX_WM,
	.default_wm = I965_CURSOR_DFT_WM,
	.guard_size = 2,
	.cacheline_size = G4X_FIFO_LINE_SIZE,
};
static const struct intel_watermark_params i965_cursor_wm_info = {
	.fifo_size = I965_CURSOR_FIFO,
	.max_wm = I965_CURSOR_MAX_WM,
	.default_wm = I965_CURSOR_DFT_WM,
	.guard_size = 2,
	.cacheline_size = I915_FIFO_LINE_SIZE,
};
static const struct intel_watermark_params i945_wm_info = {
	.fifo_size = I945_FIFO_SIZE,
	.max_wm = I915_MAX_WM,
	.default_wm = 1,
	.guard_size = 2,
	.cacheline_size = I915_FIFO_LINE_SIZE,
};
static const struct intel_watermark_params i915_wm_info = {
	.fifo_size = I915_FIFO_SIZE,
	.max_wm = I915_MAX_WM,
	.default_wm = 1,
	.guard_size = 2,
	.cacheline_size = I915_FIFO_LINE_SIZE,
};
static const struct intel_watermark_params i830_a_wm_info = {
	.fifo_size = I855GM_FIFO_SIZE,
	.max_wm = I915_MAX_WM,
	.default_wm = 1,
	.guard_size = 2,
	.cacheline_size = I830_FIFO_LINE_SIZE,
};
static const struct intel_watermark_params i830_bc_wm_info = {
	.fifo_size = I855GM_FIFO_SIZE,
	.max_wm = I915_MAX_WM/2,
	.default_wm = 1,
	.guard_size = 2,
	.cacheline_size = I830_FIFO_LINE_SIZE,
};
static const struct intel_watermark_params i845_wm_info = {
	.fifo_size = I830_FIFO_SIZE,
	.max_wm = I915_MAX_WM,
	.default_wm = 1,
	.guard_size = 2,
	.cacheline_size = I830_FIFO_LINE_SIZE,
};

/**
 * intel_calculate_wm - calculate watermark level
 * @clock_in_khz: pixel clock
 * @wm: chip FIFO params
 * @pixel_size: display pixel size
 * @latency_ns: memory latency for the platform
 *
 * Calculate the watermark level (the level at which the display plane will
 * start fetching from memory again).  Each chip has a different display
 * FIFO size and allocation, so the caller needs to figure that out and pass
 * in the correct intel_watermark_params structure.
 *
 * As the pixel clock runs, the FIFO will be drained at a rate that depends
 * on the pixel size.  When it reaches the watermark level, it'll start
 * fetching FIFO line sized based chunks from memory until the FIFO fills
 * past the watermark point.  If the FIFO drains completely, a FIFO underrun
 * will occur, and a display engine hang could result.
 */
static unsigned long intel_calculate_wm(unsigned long clock_in_khz,
					const struct intel_watermark_params *wm,
					int fifo_size,
					int pixel_size,
					unsigned long latency_ns)
{
	long entries_required, wm_size;

	/*
	 * Note: we need to make sure we don't overflow for various clock &
	 * latency values.
	 * clocks go from a few thousand to several hundred thousand.
	 * latency is usually a few thousand
	 */
	entries_required = ((clock_in_khz / 1000) * pixel_size * latency_ns) /
		1000;
	entries_required = DIV_ROUND_UP(entries_required, wm->cacheline_size);

	DRM_DEBUG_KMS("FIFO entries required for mode: %ld\n", entries_required);

	wm_size = fifo_size - (entries_required + wm->guard_size);

	DRM_DEBUG_KMS("FIFO watermark level: %ld\n", wm_size);

	/* Don't promote wm_size to unsigned... */
	if (wm_size > (long)wm->max_wm)
		wm_size = wm->max_wm;
	if (wm_size <= 0)
		wm_size = wm->default_wm;

	/*
	 * Bspec seems to indicate that the value shouldn't be lower than
	 * 'burst size + 1'. Certainly 830 is quite unhappy with low values.
	 * Lets go for 8 which is the burst size since certain platforms
	 * already use a hardcoded 8 (which is what the spec says should be
	 * done).
	 */
	if (wm_size <= 8)
		wm_size = 8;

	return wm_size;
}

static struct drm_crtc *single_enabled_crtc(struct drm_device *dev)
{
	struct drm_crtc *crtc, *enabled = NULL;

	for_each_crtc(dev, crtc) {
		if (intel_crtc_active(crtc)) {
			if (enabled)
				return NULL;
			enabled = crtc;
		}
	}

	return enabled;
}

static void pineview_update_wm(struct drm_crtc *unused_crtc)
{
	struct drm_device *dev = unused_crtc->dev;
	struct drm_i915_private *dev_priv = dev->dev_private;
	struct drm_crtc *crtc;
	const struct cxsr_latency *latency;
	u32 reg;
	unsigned long wm;

	latency = intel_get_cxsr_latency(IS_PINEVIEW_G(dev), dev_priv->is_ddr3,
					 dev_priv->fsb_freq, dev_priv->mem_freq);
	if (!latency) {
		DRM_DEBUG_KMS("Unknown FSB/MEM found, disable CxSR\n");
		intel_set_memory_cxsr(dev_priv, false);
		return;
	}

	crtc = single_enabled_crtc(dev);
	if (crtc) {
		const struct drm_display_mode *adjusted_mode;
		int pixel_size = crtc->primary->fb->bits_per_pixel / 8;
		int clock;

		adjusted_mode = &to_intel_crtc(crtc)->config.adjusted_mode;
		clock = adjusted_mode->crtc_clock;

		/* Display SR */
		wm = intel_calculate_wm(clock, &pineview_display_wm,
					pineview_display_wm.fifo_size,
					pixel_size, latency->display_sr);
		reg = I915_READ(DSPFW1);
		reg &= ~DSPFW_SR_MASK;
		reg |= wm << DSPFW_SR_SHIFT;
		I915_WRITE(DSPFW1, reg);
		DRM_DEBUG_KMS("DSPFW1 register is %x\n", reg);

		/* cursor SR */
		wm = intel_calculate_wm(clock, &pineview_cursor_wm,
					pineview_display_wm.fifo_size,
					pixel_size, latency->cursor_sr);
		reg = I915_READ(DSPFW3);
		reg &= ~DSPFW_CURSOR_SR_MASK;
		reg |= (wm & 0x3f) << DSPFW_CURSOR_SR_SHIFT;
		I915_WRITE(DSPFW3, reg);

		/* Display HPLL off SR */
		wm = intel_calculate_wm(clock, &pineview_display_hplloff_wm,
					pineview_display_hplloff_wm.fifo_size,
					pixel_size, latency->display_hpll_disable);
		reg = I915_READ(DSPFW3);
		reg &= ~DSPFW_HPLL_SR_MASK;
		reg |= wm & DSPFW_HPLL_SR_MASK;
		I915_WRITE(DSPFW3, reg);

		/* cursor HPLL off SR */
		wm = intel_calculate_wm(clock, &pineview_cursor_hplloff_wm,
					pineview_display_hplloff_wm.fifo_size,
					pixel_size, latency->cursor_hpll_disable);
		reg = I915_READ(DSPFW3);
		reg &= ~DSPFW_HPLL_CURSOR_MASK;
		reg |= (wm & 0x3f) << DSPFW_HPLL_CURSOR_SHIFT;
		I915_WRITE(DSPFW3, reg);
		DRM_DEBUG_KMS("DSPFW3 register is %x\n", reg);

		intel_set_memory_cxsr(dev_priv, true);
	} else {
		intel_set_memory_cxsr(dev_priv, false);
	}
}

static bool g4x_compute_wm0(struct drm_device *dev,
			    int plane,
			    const struct intel_watermark_params *display,
			    int display_latency_ns,
			    const struct intel_watermark_params *cursor,
			    int cursor_latency_ns,
			    int *plane_wm,
			    int *cursor_wm)
{
	struct drm_crtc *crtc;
	const struct drm_display_mode *adjusted_mode;
	int htotal, hdisplay, clock, pixel_size;
	int line_time_us, line_count;
	int entries, tlb_miss;

	crtc = intel_get_crtc_for_plane(dev, plane);
	if (!intel_crtc_active(crtc)) {
		*cursor_wm = cursor->guard_size;
		*plane_wm = display->guard_size;
		return false;
	}

	adjusted_mode = &to_intel_crtc(crtc)->config.adjusted_mode;
	clock = adjusted_mode->crtc_clock;
	htotal = adjusted_mode->crtc_htotal;
	hdisplay = to_intel_crtc(crtc)->config.pipe_src_w;
	pixel_size = crtc->primary->fb->bits_per_pixel / 8;

	/* Use the small buffer method to calculate plane watermark */
	entries = ((clock * pixel_size / 1000) * display_latency_ns) / 1000;
	tlb_miss = display->fifo_size*display->cacheline_size - hdisplay * 8;
	if (tlb_miss > 0)
		entries += tlb_miss;
	entries = DIV_ROUND_UP(entries, display->cacheline_size);
	*plane_wm = entries + display->guard_size;
	if (*plane_wm > (int)display->max_wm)
		*plane_wm = display->max_wm;

	/* Use the large buffer method to calculate cursor watermark */
	line_time_us = max(htotal * 1000 / clock, 1);
	line_count = (cursor_latency_ns / line_time_us + 1000) / 1000;
	entries = line_count * to_intel_crtc(crtc)->cursor_width * pixel_size;
	tlb_miss = cursor->fifo_size*cursor->cacheline_size - hdisplay * 8;
	if (tlb_miss > 0)
		entries += tlb_miss;
	entries = DIV_ROUND_UP(entries, cursor->cacheline_size);
	*cursor_wm = entries + cursor->guard_size;
	if (*cursor_wm > (int)cursor->max_wm)
		*cursor_wm = (int)cursor->max_wm;

	return true;
}

/*
 * Check the wm result.
 *
 * If any calculated watermark values is larger than the maximum value that
 * can be programmed into the associated watermark register, that watermark
 * must be disabled.
 */
static bool g4x_check_srwm(struct drm_device *dev,
			   int display_wm, int cursor_wm,
			   const struct intel_watermark_params *display,
			   const struct intel_watermark_params *cursor)
{
	DRM_DEBUG_KMS("SR watermark: display plane %d, cursor %d\n",
		      display_wm, cursor_wm);

	if (display_wm > display->max_wm) {
		DRM_DEBUG_KMS("display watermark is too large(%d/%ld), disabling\n",
			      display_wm, display->max_wm);
		return false;
	}

	if (cursor_wm > cursor->max_wm) {
		DRM_DEBUG_KMS("cursor watermark is too large(%d/%ld), disabling\n",
			      cursor_wm, cursor->max_wm);
		return false;
	}

	if (!(display_wm || cursor_wm)) {
		DRM_DEBUG_KMS("SR latency is 0, disabling\n");
		return false;
	}

	return true;
}

static bool g4x_compute_srwm(struct drm_device *dev,
			     int plane,
			     int latency_ns,
			     const struct intel_watermark_params *display,
			     const struct intel_watermark_params *cursor,
			     int *display_wm, int *cursor_wm)
{
	struct drm_crtc *crtc;
	const struct drm_display_mode *adjusted_mode;
	int hdisplay, htotal, pixel_size, clock;
	unsigned long line_time_us;
	int line_count, line_size;
	int small, large;
	int entries;

	if (!latency_ns) {
		*display_wm = *cursor_wm = 0;
		return false;
	}

	crtc = intel_get_crtc_for_plane(dev, plane);
	adjusted_mode = &to_intel_crtc(crtc)->config.adjusted_mode;
	clock = adjusted_mode->crtc_clock;
	htotal = adjusted_mode->crtc_htotal;
	hdisplay = to_intel_crtc(crtc)->config.pipe_src_w;
	pixel_size = crtc->primary->fb->bits_per_pixel / 8;

	line_time_us = max(htotal * 1000 / clock, 1);
	line_count = (latency_ns / line_time_us + 1000) / 1000;
	line_size = hdisplay * pixel_size;

	/* Use the minimum of the small and large buffer method for primary */
	small = ((clock * pixel_size / 1000) * latency_ns) / 1000;
	large = line_count * line_size;

	entries = DIV_ROUND_UP(min(small, large), display->cacheline_size);
	*display_wm = entries + display->guard_size;

	/* calculate the self-refresh watermark for display cursor */
	entries = line_count * pixel_size * to_intel_crtc(crtc)->cursor_width;
	entries = DIV_ROUND_UP(entries, cursor->cacheline_size);
	*cursor_wm = entries + cursor->guard_size;

	return g4x_check_srwm(dev,
			      *display_wm, *cursor_wm,
			      display, cursor);
}

static bool vlv_compute_drain_latency(struct drm_crtc *crtc,
				      int pixel_size,
				      int *prec_mult,
				      int *drain_latency)
{
	struct drm_device *dev = crtc->dev;
	int entries;
	int clock = to_intel_crtc(crtc)->config.adjusted_mode.crtc_clock;

	if (WARN(clock == 0, "Pixel clock is zero!\n"))
		return false;

	if (WARN(pixel_size == 0, "Pixel size is zero!\n"))
		return false;

	entries = DIV_ROUND_UP(clock, 1000) * pixel_size;
	if (IS_CHERRYVIEW(dev))
		*prec_mult = (entries > 128) ? DRAIN_LATENCY_PRECISION_32 :
					       DRAIN_LATENCY_PRECISION_16;
	else
		*prec_mult = (entries > 128) ? DRAIN_LATENCY_PRECISION_64 :
					       DRAIN_LATENCY_PRECISION_32;
	*drain_latency = (64 * (*prec_mult) * 4) / entries;

	if (*drain_latency > DRAIN_LATENCY_MASK)
		*drain_latency = DRAIN_LATENCY_MASK;

	return true;
}

/*
 * Update drain latency registers of memory arbiter
 *
 * Valleyview SoC has a new memory arbiter and needs drain latency registers
 * to be programmed. Each plane has a drain latency multiplier and a drain
 * latency value.
 */

static void vlv_update_drain_latency(struct drm_crtc *crtc)
{
	struct drm_device *dev = crtc->dev;
	struct drm_i915_private *dev_priv = dev->dev_private;
	struct intel_crtc *intel_crtc = to_intel_crtc(crtc);
	int pixel_size;
	int drain_latency;
	enum pipe pipe = intel_crtc->pipe;
	int plane_prec, prec_mult, plane_dl;
	const int high_precision = IS_CHERRYVIEW(dev) ?
		DRAIN_LATENCY_PRECISION_32 : DRAIN_LATENCY_PRECISION_64;

	plane_dl = I915_READ(VLV_DDL(pipe)) & ~(DDL_PLANE_PRECISION_HIGH |
		   DRAIN_LATENCY_MASK | DDL_CURSOR_PRECISION_HIGH |
		   (DRAIN_LATENCY_MASK << DDL_CURSOR_SHIFT));

	if (!intel_crtc_active(crtc)) {
		I915_WRITE(VLV_DDL(pipe), plane_dl);
		return;
	}

	/* Primary plane Drain Latency */
	pixel_size = crtc->primary->fb->bits_per_pixel / 8;	/* BPP */
	if (vlv_compute_drain_latency(crtc, pixel_size, &prec_mult, &drain_latency)) {
		plane_prec = (prec_mult == high_precision) ?
					   DDL_PLANE_PRECISION_HIGH :
					   DDL_PLANE_PRECISION_LOW;
		plane_dl |= plane_prec | drain_latency;
	}

	/* Cursor Drain Latency
	 * BPP is always 4 for cursor
	 */
	pixel_size = 4;

	/* Program cursor DL only if it is enabled */
	if (intel_crtc->cursor_base &&
	    vlv_compute_drain_latency(crtc, pixel_size, &prec_mult, &drain_latency)) {
		plane_prec = (prec_mult == high_precision) ?
					   DDL_CURSOR_PRECISION_HIGH :
					   DDL_CURSOR_PRECISION_LOW;
		plane_dl |= plane_prec | (drain_latency << DDL_CURSOR_SHIFT);
	}

	I915_WRITE(VLV_DDL(pipe), plane_dl);
}

#define single_plane_enabled(mask) is_power_of_2(mask)

static void valleyview_update_wm(struct drm_crtc *crtc)
{
	struct drm_device *dev = crtc->dev;
	static const int sr_latency_ns = 12000;
	struct drm_i915_private *dev_priv = dev->dev_private;
	int planea_wm, planeb_wm, cursora_wm, cursorb_wm;
	int plane_sr, cursor_sr;
	int ignore_plane_sr, ignore_cursor_sr;
	unsigned int enabled = 0;
	bool cxsr_enabled;

	vlv_update_drain_latency(crtc);

	if (g4x_compute_wm0(dev, PIPE_A,
			    &valleyview_wm_info, pessimal_latency_ns,
			    &valleyview_cursor_wm_info, pessimal_latency_ns,
			    &planea_wm, &cursora_wm))
		enabled |= 1 << PIPE_A;

	if (g4x_compute_wm0(dev, PIPE_B,
			    &valleyview_wm_info, pessimal_latency_ns,
			    &valleyview_cursor_wm_info, pessimal_latency_ns,
			    &planeb_wm, &cursorb_wm))
		enabled |= 1 << PIPE_B;

	if (single_plane_enabled(enabled) &&
	    g4x_compute_srwm(dev, ffs(enabled) - 1,
			     sr_latency_ns,
			     &valleyview_wm_info,
			     &valleyview_cursor_wm_info,
			     &plane_sr, &ignore_cursor_sr) &&
	    g4x_compute_srwm(dev, ffs(enabled) - 1,
			     2*sr_latency_ns,
			     &valleyview_wm_info,
			     &valleyview_cursor_wm_info,
			     &ignore_plane_sr, &cursor_sr)) {
		cxsr_enabled = true;
	} else {
		cxsr_enabled = false;
		intel_set_memory_cxsr(dev_priv, false);
		plane_sr = cursor_sr = 0;
	}

	DRM_DEBUG_KMS("Setting FIFO watermarks - A: plane=%d, cursor=%d, "
		      "B: plane=%d, cursor=%d, SR: plane=%d, cursor=%d\n",
		      planea_wm, cursora_wm,
		      planeb_wm, cursorb_wm,
		      plane_sr, cursor_sr);

	I915_WRITE(DSPFW1,
		   (plane_sr << DSPFW_SR_SHIFT) |
		   (cursorb_wm << DSPFW_CURSORB_SHIFT) |
		   (planeb_wm << DSPFW_PLANEB_SHIFT) |
		   (planea_wm << DSPFW_PLANEA_SHIFT));
	I915_WRITE(DSPFW2,
		   (I915_READ(DSPFW2) & ~DSPFW_CURSORA_MASK) |
		   (cursora_wm << DSPFW_CURSORA_SHIFT));
	I915_WRITE(DSPFW3,
		   (I915_READ(DSPFW3) & ~DSPFW_CURSOR_SR_MASK) |
		   (cursor_sr << DSPFW_CURSOR_SR_SHIFT));

	if (cxsr_enabled)
		intel_set_memory_cxsr(dev_priv, true);
}

static void cherryview_update_wm(struct drm_crtc *crtc)
{
	struct drm_device *dev = crtc->dev;
	static const int sr_latency_ns = 12000;
	struct drm_i915_private *dev_priv = dev->dev_private;
	int planea_wm, planeb_wm, planec_wm;
	int cursora_wm, cursorb_wm, cursorc_wm;
	int plane_sr, cursor_sr;
	int ignore_plane_sr, ignore_cursor_sr;
	unsigned int enabled = 0;
	bool cxsr_enabled;

	vlv_update_drain_latency(crtc);

	if (g4x_compute_wm0(dev, PIPE_A,
			    &valleyview_wm_info, pessimal_latency_ns,
			    &valleyview_cursor_wm_info, pessimal_latency_ns,
			    &planea_wm, &cursora_wm))
		enabled |= 1 << PIPE_A;

	if (g4x_compute_wm0(dev, PIPE_B,
			    &valleyview_wm_info, pessimal_latency_ns,
			    &valleyview_cursor_wm_info, pessimal_latency_ns,
			    &planeb_wm, &cursorb_wm))
		enabled |= 1 << PIPE_B;

	if (g4x_compute_wm0(dev, PIPE_C,
			    &valleyview_wm_info, pessimal_latency_ns,
			    &valleyview_cursor_wm_info, pessimal_latency_ns,
			    &planec_wm, &cursorc_wm))
		enabled |= 1 << PIPE_C;

	if (single_plane_enabled(enabled) &&
	    g4x_compute_srwm(dev, ffs(enabled) - 1,
			     sr_latency_ns,
			     &valleyview_wm_info,
			     &valleyview_cursor_wm_info,
			     &plane_sr, &ignore_cursor_sr) &&
	    g4x_compute_srwm(dev, ffs(enabled) - 1,
			     2*sr_latency_ns,
			     &valleyview_wm_info,
			     &valleyview_cursor_wm_info,
			     &ignore_plane_sr, &cursor_sr)) {
		cxsr_enabled = true;
	} else {
		cxsr_enabled = false;
		intel_set_memory_cxsr(dev_priv, false);
		plane_sr = cursor_sr = 0;
	}

	DRM_DEBUG_KMS("Setting FIFO watermarks - A: plane=%d, cursor=%d, "
		      "B: plane=%d, cursor=%d, C: plane=%d, cursor=%d, "
		      "SR: plane=%d, cursor=%d\n",
		      planea_wm, cursora_wm,
		      planeb_wm, cursorb_wm,
		      planec_wm, cursorc_wm,
		      plane_sr, cursor_sr);

	I915_WRITE(DSPFW1,
		   (plane_sr << DSPFW_SR_SHIFT) |
		   (cursorb_wm << DSPFW_CURSORB_SHIFT) |
		   (planeb_wm << DSPFW_PLANEB_SHIFT) |
		   (planea_wm << DSPFW_PLANEA_SHIFT));
	I915_WRITE(DSPFW2,
		   (I915_READ(DSPFW2) & ~DSPFW_CURSORA_MASK) |
		   (cursora_wm << DSPFW_CURSORA_SHIFT));
	I915_WRITE(DSPFW3,
		   (I915_READ(DSPFW3) & ~DSPFW_CURSOR_SR_MASK) |
		   (cursor_sr << DSPFW_CURSOR_SR_SHIFT));
	I915_WRITE(DSPFW9_CHV,
		   (I915_READ(DSPFW9_CHV) & ~(DSPFW_PLANEC_MASK |
					      DSPFW_CURSORC_MASK)) |
		   (planec_wm << DSPFW_PLANEC_SHIFT) |
		   (cursorc_wm << DSPFW_CURSORC_SHIFT));

	if (cxsr_enabled)
		intel_set_memory_cxsr(dev_priv, true);
}

static void valleyview_update_sprite_wm(struct drm_plane *plane,
					struct drm_crtc *crtc,
					uint32_t sprite_width,
					uint32_t sprite_height,
					int pixel_size,
					bool enabled, bool scaled)
{
	struct drm_device *dev = crtc->dev;
	struct drm_i915_private *dev_priv = dev->dev_private;
	int pipe = to_intel_plane(plane)->pipe;
	int sprite = to_intel_plane(plane)->plane;
	int drain_latency;
	int plane_prec;
	int sprite_dl;
	int prec_mult;
	const int high_precision = IS_CHERRYVIEW(dev) ?
		DRAIN_LATENCY_PRECISION_32 : DRAIN_LATENCY_PRECISION_64;

	sprite_dl = I915_READ(VLV_DDL(pipe)) & ~(DDL_SPRITE_PRECISION_HIGH(sprite) |
		    (DRAIN_LATENCY_MASK << DDL_SPRITE_SHIFT(sprite)));

	if (enabled && vlv_compute_drain_latency(crtc, pixel_size, &prec_mult,
						 &drain_latency)) {
		plane_prec = (prec_mult == high_precision) ?
					   DDL_SPRITE_PRECISION_HIGH(sprite) :
					   DDL_SPRITE_PRECISION_LOW(sprite);
		sprite_dl |= plane_prec |
			     (drain_latency << DDL_SPRITE_SHIFT(sprite));
	}

	I915_WRITE(VLV_DDL(pipe), sprite_dl);
}

static void g4x_update_wm(struct drm_crtc *crtc)
{
	struct drm_device *dev = crtc->dev;
	static const int sr_latency_ns = 12000;
	struct drm_i915_private *dev_priv = dev->dev_private;
	int planea_wm, planeb_wm, cursora_wm, cursorb_wm;
	int plane_sr, cursor_sr;
	unsigned int enabled = 0;
	bool cxsr_enabled;

	if (g4x_compute_wm0(dev, PIPE_A,
			    &g4x_wm_info, pessimal_latency_ns,
			    &g4x_cursor_wm_info, pessimal_latency_ns,
			    &planea_wm, &cursora_wm))
		enabled |= 1 << PIPE_A;

	if (g4x_compute_wm0(dev, PIPE_B,
			    &g4x_wm_info, pessimal_latency_ns,
			    &g4x_cursor_wm_info, pessimal_latency_ns,
			    &planeb_wm, &cursorb_wm))
		enabled |= 1 << PIPE_B;

	if (single_plane_enabled(enabled) &&
	    g4x_compute_srwm(dev, ffs(enabled) - 1,
			     sr_latency_ns,
			     &g4x_wm_info,
			     &g4x_cursor_wm_info,
			     &plane_sr, &cursor_sr)) {
		cxsr_enabled = true;
	} else {
		cxsr_enabled = false;
		intel_set_memory_cxsr(dev_priv, false);
		plane_sr = cursor_sr = 0;
	}

	DRM_DEBUG_KMS("Setting FIFO watermarks - A: plane=%d, cursor=%d, "
		      "B: plane=%d, cursor=%d, SR: plane=%d, cursor=%d\n",
		      planea_wm, cursora_wm,
		      planeb_wm, cursorb_wm,
		      plane_sr, cursor_sr);

	I915_WRITE(DSPFW1,
		   (plane_sr << DSPFW_SR_SHIFT) |
		   (cursorb_wm << DSPFW_CURSORB_SHIFT) |
		   (planeb_wm << DSPFW_PLANEB_SHIFT) |
		   (planea_wm << DSPFW_PLANEA_SHIFT));
	I915_WRITE(DSPFW2,
		   (I915_READ(DSPFW2) & ~DSPFW_CURSORA_MASK) |
		   (cursora_wm << DSPFW_CURSORA_SHIFT));
	/* HPLL off in SR has some issues on G4x... disable it */
	I915_WRITE(DSPFW3,
		   (I915_READ(DSPFW3) & ~(DSPFW_HPLL_SR_EN | DSPFW_CURSOR_SR_MASK)) |
		   (cursor_sr << DSPFW_CURSOR_SR_SHIFT));

	if (cxsr_enabled)
		intel_set_memory_cxsr(dev_priv, true);
}

static void i965_update_wm(struct drm_crtc *unused_crtc)
{
	struct drm_device *dev = unused_crtc->dev;
	struct drm_i915_private *dev_priv = dev->dev_private;
	struct drm_crtc *crtc;
	int srwm = 1;
	int cursor_sr = 16;
	bool cxsr_enabled;

	/* Calc sr entries for one plane configs */
	crtc = single_enabled_crtc(dev);
	if (crtc) {
		/* self-refresh has much higher latency */
		static const int sr_latency_ns = 12000;
		const struct drm_display_mode *adjusted_mode =
			&to_intel_crtc(crtc)->config.adjusted_mode;
		int clock = adjusted_mode->crtc_clock;
		int htotal = adjusted_mode->crtc_htotal;
		int hdisplay = to_intel_crtc(crtc)->config.pipe_src_w;
		int pixel_size = crtc->primary->fb->bits_per_pixel / 8;
		unsigned long line_time_us;
		int entries;

		line_time_us = max(htotal * 1000 / clock, 1);

		/* Use ns/us then divide to preserve precision */
		entries = (((sr_latency_ns / line_time_us) + 1000) / 1000) *
			pixel_size * hdisplay;
		entries = DIV_ROUND_UP(entries, I915_FIFO_LINE_SIZE);
		srwm = I965_FIFO_SIZE - entries;
		if (srwm < 0)
			srwm = 1;
		srwm &= 0x1ff;
		DRM_DEBUG_KMS("self-refresh entries: %d, wm: %d\n",
			      entries, srwm);

		entries = (((sr_latency_ns / line_time_us) + 1000) / 1000) *
			pixel_size * to_intel_crtc(crtc)->cursor_width;
		entries = DIV_ROUND_UP(entries,
					  i965_cursor_wm_info.cacheline_size);
		cursor_sr = i965_cursor_wm_info.fifo_size -
			(entries + i965_cursor_wm_info.guard_size);

		if (cursor_sr > i965_cursor_wm_info.max_wm)
			cursor_sr = i965_cursor_wm_info.max_wm;

		DRM_DEBUG_KMS("self-refresh watermark: display plane %d "
			      "cursor %d\n", srwm, cursor_sr);

		cxsr_enabled = true;
	} else {
		cxsr_enabled = false;
		/* Turn off self refresh if both pipes are enabled */
		intel_set_memory_cxsr(dev_priv, false);
	}

	DRM_DEBUG_KMS("Setting FIFO watermarks - A: 8, B: 8, C: 8, SR %d\n",
		      srwm);

	/* 965 has limitations... */
	I915_WRITE(DSPFW1, (srwm << DSPFW_SR_SHIFT) |
		   (8 << DSPFW_CURSORB_SHIFT) |
		   (8 << DSPFW_PLANEB_SHIFT) |
		   (8 << DSPFW_PLANEA_SHIFT));
	I915_WRITE(DSPFW2, (8 << DSPFW_CURSORA_SHIFT) |
		   (8 << DSPFW_PLANEC_SHIFT_OLD));
	/* update cursor SR watermark */
	I915_WRITE(DSPFW3, (cursor_sr << DSPFW_CURSOR_SR_SHIFT));

	if (cxsr_enabled)
		intel_set_memory_cxsr(dev_priv, true);
}

static void i9xx_update_wm(struct drm_crtc *unused_crtc)
{
	struct drm_device *dev = unused_crtc->dev;
	struct drm_i915_private *dev_priv = dev->dev_private;
	const struct intel_watermark_params *wm_info;
	uint32_t fwater_lo;
	uint32_t fwater_hi;
	int cwm, srwm = 1;
	int fifo_size;
	int planea_wm, planeb_wm;
	struct drm_crtc *crtc, *enabled = NULL;

	if (IS_I945GM(dev))
		wm_info = &i945_wm_info;
	else if (!IS_GEN2(dev))
		wm_info = &i915_wm_info;
	else
		wm_info = &i830_a_wm_info;

	fifo_size = dev_priv->display.get_fifo_size(dev, 0);
	crtc = intel_get_crtc_for_plane(dev, 0);
	if (intel_crtc_active(crtc)) {
		const struct drm_display_mode *adjusted_mode;
		int cpp = crtc->primary->fb->bits_per_pixel / 8;
		if (IS_GEN2(dev))
			cpp = 4;

		adjusted_mode = &to_intel_crtc(crtc)->config.adjusted_mode;
		planea_wm = intel_calculate_wm(adjusted_mode->crtc_clock,
					       wm_info, fifo_size, cpp,
					       pessimal_latency_ns);
		enabled = crtc;
	} else {
		planea_wm = fifo_size - wm_info->guard_size;
		if (planea_wm > (long)wm_info->max_wm)
			planea_wm = wm_info->max_wm;
	}

	if (IS_GEN2(dev))
		wm_info = &i830_bc_wm_info;

	fifo_size = dev_priv->display.get_fifo_size(dev, 1);
	crtc = intel_get_crtc_for_plane(dev, 1);
	if (intel_crtc_active(crtc)) {
		const struct drm_display_mode *adjusted_mode;
		int cpp = crtc->primary->fb->bits_per_pixel / 8;
		if (IS_GEN2(dev))
			cpp = 4;

		adjusted_mode = &to_intel_crtc(crtc)->config.adjusted_mode;
		planeb_wm = intel_calculate_wm(adjusted_mode->crtc_clock,
					       wm_info, fifo_size, cpp,
					       pessimal_latency_ns);
		if (enabled == NULL)
			enabled = crtc;
		else
			enabled = NULL;
	} else {
		planeb_wm = fifo_size - wm_info->guard_size;
		if (planeb_wm > (long)wm_info->max_wm)
			planeb_wm = wm_info->max_wm;
	}

	DRM_DEBUG_KMS("FIFO watermarks - A: %d, B: %d\n", planea_wm, planeb_wm);

	if (IS_I915GM(dev) && enabled) {
		struct drm_i915_gem_object *obj;

		obj = intel_fb_obj(enabled->primary->fb);

		/* self-refresh seems busted with untiled */
		if (obj->tiling_mode == I915_TILING_NONE)
			enabled = NULL;
	}

	/*
	 * Overlay gets an aggressive default since video jitter is bad.
	 */
	cwm = 2;

	/* Play safe and disable self-refresh before adjusting watermarks. */
	intel_set_memory_cxsr(dev_priv, false);

	/* Calc sr entries for one plane configs */
	if (HAS_FW_BLC(dev) && enabled) {
		/* self-refresh has much higher latency */
		static const int sr_latency_ns = 6000;
		const struct drm_display_mode *adjusted_mode =
			&to_intel_crtc(enabled)->config.adjusted_mode;
		int clock = adjusted_mode->crtc_clock;
		int htotal = adjusted_mode->crtc_htotal;
		int hdisplay = to_intel_crtc(enabled)->config.pipe_src_w;
		int pixel_size = enabled->primary->fb->bits_per_pixel / 8;
		unsigned long line_time_us;
		int entries;

		line_time_us = max(htotal * 1000 / clock, 1);

		/* Use ns/us then divide to preserve precision */
		entries = (((sr_latency_ns / line_time_us) + 1000) / 1000) *
			pixel_size * hdisplay;
		entries = DIV_ROUND_UP(entries, wm_info->cacheline_size);
		DRM_DEBUG_KMS("self-refresh entries: %d\n", entries);
		srwm = wm_info->fifo_size - entries;
		if (srwm < 0)
			srwm = 1;

		if (IS_I945G(dev) || IS_I945GM(dev))
			I915_WRITE(FW_BLC_SELF,
				   FW_BLC_SELF_FIFO_MASK | (srwm & 0xff));
		else if (IS_I915GM(dev))
			I915_WRITE(FW_BLC_SELF, srwm & 0x3f);
	}

	DRM_DEBUG_KMS("Setting FIFO watermarks - A: %d, B: %d, C: %d, SR %d\n",
		      planea_wm, planeb_wm, cwm, srwm);

	fwater_lo = ((planeb_wm & 0x3f) << 16) | (planea_wm & 0x3f);
	fwater_hi = (cwm & 0x1f);

	/* Set request length to 8 cachelines per fetch */
	fwater_lo = fwater_lo | (1 << 24) | (1 << 8);
	fwater_hi = fwater_hi | (1 << 8);

	I915_WRITE(FW_BLC, fwater_lo);
	I915_WRITE(FW_BLC2, fwater_hi);

	if (enabled)
		intel_set_memory_cxsr(dev_priv, true);
}

static void i845_update_wm(struct drm_crtc *unused_crtc)
{
	struct drm_device *dev = unused_crtc->dev;
	struct drm_i915_private *dev_priv = dev->dev_private;
	struct drm_crtc *crtc;
	const struct drm_display_mode *adjusted_mode;
	uint32_t fwater_lo;
	int planea_wm;

	crtc = single_enabled_crtc(dev);
	if (crtc == NULL)
		return;

	adjusted_mode = &to_intel_crtc(crtc)->config.adjusted_mode;
	planea_wm = intel_calculate_wm(adjusted_mode->crtc_clock,
				       &i845_wm_info,
				       dev_priv->display.get_fifo_size(dev, 0),
				       4, pessimal_latency_ns);
	fwater_lo = I915_READ(FW_BLC) & ~0xfff;
	fwater_lo |= (3<<8) | planea_wm;

	DRM_DEBUG_KMS("Setting FIFO watermarks - A: %d\n", planea_wm);

	I915_WRITE(FW_BLC, fwater_lo);
}

static uint32_t ilk_pipe_pixel_rate(struct drm_device *dev,
				    struct drm_crtc *crtc)
{
	struct intel_crtc *intel_crtc = to_intel_crtc(crtc);
	uint32_t pixel_rate;

	pixel_rate = intel_crtc->config.adjusted_mode.crtc_clock;

	/* We only use IF-ID interlacing. If we ever use PF-ID we'll need to
	 * adjust the pixel_rate here. */

	if (intel_crtc->config.pch_pfit.enabled) {
		uint64_t pipe_w, pipe_h, pfit_w, pfit_h;
		uint32_t pfit_size = intel_crtc->config.pch_pfit.size;

		pipe_w = intel_crtc->config.pipe_src_w;
		pipe_h = intel_crtc->config.pipe_src_h;
		pfit_w = (pfit_size >> 16) & 0xFFFF;
		pfit_h = pfit_size & 0xFFFF;
		if (pipe_w < pfit_w)
			pipe_w = pfit_w;
		if (pipe_h < pfit_h)
			pipe_h = pfit_h;

		pixel_rate = div_u64((uint64_t) pixel_rate * pipe_w * pipe_h,
				     pfit_w * pfit_h);
	}

	return pixel_rate;
}

/* latency must be in 0.1us units. */
static uint32_t ilk_wm_method1(uint32_t pixel_rate, uint8_t bytes_per_pixel,
			       uint32_t latency)
{
	uint64_t ret;

	if (WARN(latency == 0, "Latency value missing\n"))
		return UINT_MAX;

	ret = (uint64_t) pixel_rate * bytes_per_pixel * latency;
	ret = DIV_ROUND_UP_ULL(ret, 64 * 10000) + 2;

	return ret;
}

/* latency must be in 0.1us units. */
static uint32_t ilk_wm_method2(uint32_t pixel_rate, uint32_t pipe_htotal,
			       uint32_t horiz_pixels, uint8_t bytes_per_pixel,
			       uint32_t latency)
{
	uint32_t ret;

	if (WARN(latency == 0, "Latency value missing\n"))
		return UINT_MAX;

	ret = (latency * pixel_rate) / (pipe_htotal * 10000);
	ret = (ret + 1) * horiz_pixels * bytes_per_pixel;
	ret = DIV_ROUND_UP(ret, 64) + 2;
	return ret;
}

static uint32_t ilk_wm_fbc(uint32_t pri_val, uint32_t horiz_pixels,
			   uint8_t bytes_per_pixel)
{
	return DIV_ROUND_UP(pri_val * 64, horiz_pixels * bytes_per_pixel) + 2;
}

struct skl_pipe_wm_parameters {
	bool active;
	uint32_t pipe_htotal;
	uint32_t pixel_rate; /* in KHz */
	struct intel_plane_wm_parameters plane[I915_MAX_PLANES];
	struct intel_plane_wm_parameters cursor;
};

struct ilk_pipe_wm_parameters {
	bool active;
	uint32_t pipe_htotal;
	uint32_t pixel_rate;
	struct intel_plane_wm_parameters pri;
	struct intel_plane_wm_parameters spr;
	struct intel_plane_wm_parameters cur;
};

struct ilk_wm_maximums {
	uint16_t pri;
	uint16_t spr;
	uint16_t cur;
	uint16_t fbc;
};

/* used in computing the new watermarks state */
struct intel_wm_config {
	unsigned int num_pipes_active;
	bool sprites_enabled;
	bool sprites_scaled;
};

/*
 * For both WM_PIPE and WM_LP.
 * mem_value must be in 0.1us units.
 */
static uint32_t ilk_compute_pri_wm(const struct ilk_pipe_wm_parameters *params,
				   uint32_t mem_value,
				   bool is_lp)
{
	uint32_t method1, method2;

	if (!params->active || !params->pri.enabled)
		return 0;

	method1 = ilk_wm_method1(params->pixel_rate,
				 params->pri.bytes_per_pixel,
				 mem_value);

	if (!is_lp)
		return method1;

	method2 = ilk_wm_method2(params->pixel_rate,
				 params->pipe_htotal,
				 params->pri.horiz_pixels,
				 params->pri.bytes_per_pixel,
				 mem_value);

	return min(method1, method2);
}

/*
 * For both WM_PIPE and WM_LP.
 * mem_value must be in 0.1us units.
 */
static uint32_t ilk_compute_spr_wm(const struct ilk_pipe_wm_parameters *params,
				   uint32_t mem_value)
{
	uint32_t method1, method2;

	if (!params->active || !params->spr.enabled)
		return 0;

	method1 = ilk_wm_method1(params->pixel_rate,
				 params->spr.bytes_per_pixel,
				 mem_value);
	method2 = ilk_wm_method2(params->pixel_rate,
				 params->pipe_htotal,
				 params->spr.horiz_pixels,
				 params->spr.bytes_per_pixel,
				 mem_value);
	return min(method1, method2);
}

/*
 * For both WM_PIPE and WM_LP.
 * mem_value must be in 0.1us units.
 */
static uint32_t ilk_compute_cur_wm(const struct ilk_pipe_wm_parameters *params,
				   uint32_t mem_value)
{
	if (!params->active || !params->cur.enabled)
		return 0;

	return ilk_wm_method2(params->pixel_rate,
			      params->pipe_htotal,
			      params->cur.horiz_pixels,
			      params->cur.bytes_per_pixel,
			      mem_value);
}

/* Only for WM_LP. */
static uint32_t ilk_compute_fbc_wm(const struct ilk_pipe_wm_parameters *params,
				   uint32_t pri_val)
{
	if (!params->active || !params->pri.enabled)
		return 0;

	return ilk_wm_fbc(pri_val,
			  params->pri.horiz_pixels,
			  params->pri.bytes_per_pixel);
}

static unsigned int ilk_display_fifo_size(const struct drm_device *dev)
{
	if (INTEL_INFO(dev)->gen >= 8)
		return 3072;
	else if (INTEL_INFO(dev)->gen >= 7)
		return 768;
	else
		return 512;
}

static unsigned int ilk_plane_wm_reg_max(const struct drm_device *dev,
					 int level, bool is_sprite)
{
	if (INTEL_INFO(dev)->gen >= 8)
		/* BDW primary/sprite plane watermarks */
		return level == 0 ? 255 : 2047;
	else if (INTEL_INFO(dev)->gen >= 7)
		/* IVB/HSW primary/sprite plane watermarks */
		return level == 0 ? 127 : 1023;
	else if (!is_sprite)
		/* ILK/SNB primary plane watermarks */
		return level == 0 ? 127 : 511;
	else
		/* ILK/SNB sprite plane watermarks */
		return level == 0 ? 63 : 255;
}

static unsigned int ilk_cursor_wm_reg_max(const struct drm_device *dev,
					  int level)
{
	if (INTEL_INFO(dev)->gen >= 7)
		return level == 0 ? 63 : 255;
	else
		return level == 0 ? 31 : 63;
}

static unsigned int ilk_fbc_wm_reg_max(const struct drm_device *dev)
{
	if (INTEL_INFO(dev)->gen >= 8)
		return 31;
	else
		return 15;
}

/* Calculate the maximum primary/sprite plane watermark */
static unsigned int ilk_plane_wm_max(const struct drm_device *dev,
				     int level,
				     const struct intel_wm_config *config,
				     enum intel_ddb_partitioning ddb_partitioning,
				     bool is_sprite)
{
	unsigned int fifo_size = ilk_display_fifo_size(dev);

	/* if sprites aren't enabled, sprites get nothing */
	if (is_sprite && !config->sprites_enabled)
		return 0;

	/* HSW allows LP1+ watermarks even with multiple pipes */
	if (level == 0 || config->num_pipes_active > 1) {
		fifo_size /= INTEL_INFO(dev)->num_pipes;

		/*
		 * For some reason the non self refresh
		 * FIFO size is only half of the self
		 * refresh FIFO size on ILK/SNB.
		 */
		if (INTEL_INFO(dev)->gen <= 6)
			fifo_size /= 2;
	}

	if (config->sprites_enabled) {
		/* level 0 is always calculated with 1:1 split */
		if (level > 0 && ddb_partitioning == INTEL_DDB_PART_5_6) {
			if (is_sprite)
				fifo_size *= 5;
			fifo_size /= 6;
		} else {
			fifo_size /= 2;
		}
	}

	/* clamp to max that the registers can hold */
	return min(fifo_size, ilk_plane_wm_reg_max(dev, level, is_sprite));
}

/* Calculate the maximum cursor plane watermark */
static unsigned int ilk_cursor_wm_max(const struct drm_device *dev,
				      int level,
				      const struct intel_wm_config *config)
{
	/* HSW LP1+ watermarks w/ multiple pipes */
	if (level > 0 && config->num_pipes_active > 1)
		return 64;

	/* otherwise just report max that registers can hold */
	return ilk_cursor_wm_reg_max(dev, level);
}

static void ilk_compute_wm_maximums(const struct drm_device *dev,
				    int level,
				    const struct intel_wm_config *config,
				    enum intel_ddb_partitioning ddb_partitioning,
				    struct ilk_wm_maximums *max)
{
	max->pri = ilk_plane_wm_max(dev, level, config, ddb_partitioning, false);
	max->spr = ilk_plane_wm_max(dev, level, config, ddb_partitioning, true);
	max->cur = ilk_cursor_wm_max(dev, level, config);
	max->fbc = ilk_fbc_wm_reg_max(dev);
}

static void ilk_compute_wm_reg_maximums(struct drm_device *dev,
					int level,
					struct ilk_wm_maximums *max)
{
	max->pri = ilk_plane_wm_reg_max(dev, level, false);
	max->spr = ilk_plane_wm_reg_max(dev, level, true);
	max->cur = ilk_cursor_wm_reg_max(dev, level);
	max->fbc = ilk_fbc_wm_reg_max(dev);
}

static bool ilk_validate_wm_level(int level,
				  const struct ilk_wm_maximums *max,
				  struct intel_wm_level *result)
{
	bool ret;

	/* already determined to be invalid? */
	if (!result->enable)
		return false;

	result->enable = result->pri_val <= max->pri &&
			 result->spr_val <= max->spr &&
			 result->cur_val <= max->cur;

	ret = result->enable;

	/*
	 * HACK until we can pre-compute everything,
	 * and thus fail gracefully if LP0 watermarks
	 * are exceeded...
	 */
	if (level == 0 && !result->enable) {
		if (result->pri_val > max->pri)
			DRM_DEBUG_KMS("Primary WM%d too large %u (max %u)\n",
				      level, result->pri_val, max->pri);
		if (result->spr_val > max->spr)
			DRM_DEBUG_KMS("Sprite WM%d too large %u (max %u)\n",
				      level, result->spr_val, max->spr);
		if (result->cur_val > max->cur)
			DRM_DEBUG_KMS("Cursor WM%d too large %u (max %u)\n",
				      level, result->cur_val, max->cur);

		result->pri_val = min_t(uint32_t, result->pri_val, max->pri);
		result->spr_val = min_t(uint32_t, result->spr_val, max->spr);
		result->cur_val = min_t(uint32_t, result->cur_val, max->cur);
		result->enable = true;
	}

	return ret;
}

static void ilk_compute_wm_level(const struct drm_i915_private *dev_priv,
				 int level,
				 const struct ilk_pipe_wm_parameters *p,
				 struct intel_wm_level *result)
{
	uint16_t pri_latency = dev_priv->wm.pri_latency[level];
	uint16_t spr_latency = dev_priv->wm.spr_latency[level];
	uint16_t cur_latency = dev_priv->wm.cur_latency[level];

	/* WM1+ latency values stored in 0.5us units */
	if (level > 0) {
		pri_latency *= 5;
		spr_latency *= 5;
		cur_latency *= 5;
	}

	result->pri_val = ilk_compute_pri_wm(p, pri_latency, level);
	result->spr_val = ilk_compute_spr_wm(p, spr_latency);
	result->cur_val = ilk_compute_cur_wm(p, cur_latency);
	result->fbc_val = ilk_compute_fbc_wm(p, result->pri_val);
	result->enable = true;
}

static uint32_t
hsw_compute_linetime_wm(struct drm_device *dev, struct drm_crtc *crtc)
{
	struct drm_i915_private *dev_priv = dev->dev_private;
	struct intel_crtc *intel_crtc = to_intel_crtc(crtc);
	struct drm_display_mode *mode = &intel_crtc->config.adjusted_mode;
	u32 linetime, ips_linetime;

	if (!intel_crtc_active(crtc))
		return 0;

	/* The WM are computed with base on how long it takes to fill a single
	 * row at the given clock rate, multiplied by 8.
	 * */
	linetime = DIV_ROUND_CLOSEST(mode->crtc_htotal * 1000 * 8,
				     mode->crtc_clock);
	ips_linetime = DIV_ROUND_CLOSEST(mode->crtc_htotal * 1000 * 8,
					 intel_ddi_get_cdclk_freq(dev_priv));

	return PIPE_WM_LINETIME_IPS_LINETIME(ips_linetime) |
	       PIPE_WM_LINETIME_TIME(linetime);
}

static void intel_read_wm_latency(struct drm_device *dev, uint16_t wm[8])
{
	struct drm_i915_private *dev_priv = dev->dev_private;

	if (IS_GEN9(dev)) {
		uint32_t val;
		int ret, i;
		int level, max_level = ilk_wm_max_level(dev);

		/* read the first set of memory latencies[0:3] */
		val = 0; /* data0 to be programmed to 0 for first set */
		mutex_lock(&dev_priv->rps.hw_lock);
		ret = sandybridge_pcode_read(dev_priv,
					     GEN9_PCODE_READ_MEM_LATENCY,
					     &val);
		mutex_unlock(&dev_priv->rps.hw_lock);

		if (ret) {
			DRM_ERROR("SKL Mailbox read error = %d\n", ret);
			return;
		}

		wm[0] = val & GEN9_MEM_LATENCY_LEVEL_MASK;
		wm[1] = (val >> GEN9_MEM_LATENCY_LEVEL_1_5_SHIFT) &
				GEN9_MEM_LATENCY_LEVEL_MASK;
		wm[2] = (val >> GEN9_MEM_LATENCY_LEVEL_2_6_SHIFT) &
				GEN9_MEM_LATENCY_LEVEL_MASK;
		wm[3] = (val >> GEN9_MEM_LATENCY_LEVEL_3_7_SHIFT) &
				GEN9_MEM_LATENCY_LEVEL_MASK;

		/* read the second set of memory latencies[4:7] */
		val = 1; /* data0 to be programmed to 1 for second set */
		mutex_lock(&dev_priv->rps.hw_lock);
		ret = sandybridge_pcode_read(dev_priv,
					     GEN9_PCODE_READ_MEM_LATENCY,
					     &val);
		mutex_unlock(&dev_priv->rps.hw_lock);
		if (ret) {
			DRM_ERROR("SKL Mailbox read error = %d\n", ret);
			return;
		}

		wm[4] = val & GEN9_MEM_LATENCY_LEVEL_MASK;
		wm[5] = (val >> GEN9_MEM_LATENCY_LEVEL_1_5_SHIFT) &
				GEN9_MEM_LATENCY_LEVEL_MASK;
		wm[6] = (val >> GEN9_MEM_LATENCY_LEVEL_2_6_SHIFT) &
				GEN9_MEM_LATENCY_LEVEL_MASK;
		wm[7] = (val >> GEN9_MEM_LATENCY_LEVEL_3_7_SHIFT) &
				GEN9_MEM_LATENCY_LEVEL_MASK;

		/*
		 * punit doesn't take into account the read latency so we need
		 * to add 2us to the various latency levels we retrieve from
		 * the punit.
		 *   - W0 is a bit special in that it's the only level that
		 *   can't be disabled if we want to have display working, so
		 *   we always add 2us there.
		 *   - For levels >=1, punit returns 0us latency when they are
		 *   disabled, so we respect that and don't add 2us then
		 *
		 * Additionally, if a level n (n > 1) has a 0us latency, all
		 * levels m (m >= n) need to be disabled. We make sure to
		 * sanitize the values out of the punit to satisfy this
		 * requirement.
		 */
		wm[0] += 2;
		for (level = 1; level <= max_level; level++)
			if (wm[level] != 0)
				wm[level] += 2;
			else {
				for (i = level + 1; i <= max_level; i++)
					wm[i] = 0;

				break;
			}
	} else if (IS_HASWELL(dev) || IS_BROADWELL(dev)) {
		uint64_t sskpd = I915_READ64(MCH_SSKPD);

		wm[0] = (sskpd >> 56) & 0xFF;
		if (wm[0] == 0)
			wm[0] = sskpd & 0xF;
		wm[1] = (sskpd >> 4) & 0xFF;
		wm[2] = (sskpd >> 12) & 0xFF;
		wm[3] = (sskpd >> 20) & 0x1FF;
		wm[4] = (sskpd >> 32) & 0x1FF;
	} else if (INTEL_INFO(dev)->gen >= 6) {
		uint32_t sskpd = I915_READ(MCH_SSKPD);

		wm[0] = (sskpd >> SSKPD_WM0_SHIFT) & SSKPD_WM_MASK;
		wm[1] = (sskpd >> SSKPD_WM1_SHIFT) & SSKPD_WM_MASK;
		wm[2] = (sskpd >> SSKPD_WM2_SHIFT) & SSKPD_WM_MASK;
		wm[3] = (sskpd >> SSKPD_WM3_SHIFT) & SSKPD_WM_MASK;
	} else if (INTEL_INFO(dev)->gen >= 5) {
		uint32_t mltr = I915_READ(MLTR_ILK);

		/* ILK primary LP0 latency is 700 ns */
		wm[0] = 7;
		wm[1] = (mltr >> MLTR_WM1_SHIFT) & ILK_SRLT_MASK;
		wm[2] = (mltr >> MLTR_WM2_SHIFT) & ILK_SRLT_MASK;
	}
}

static void intel_fixup_spr_wm_latency(struct drm_device *dev, uint16_t wm[5])
{
	/* ILK sprite LP0 latency is 1300 ns */
	if (INTEL_INFO(dev)->gen == 5)
		wm[0] = 13;
}

static void intel_fixup_cur_wm_latency(struct drm_device *dev, uint16_t wm[5])
{
	/* ILK cursor LP0 latency is 1300 ns */
	if (INTEL_INFO(dev)->gen == 5)
		wm[0] = 13;

	/* WaDoubleCursorLP3Latency:ivb */
	if (IS_IVYBRIDGE(dev))
		wm[3] *= 2;
}

int ilk_wm_max_level(const struct drm_device *dev)
{
	/* how many WM levels are we expecting */
	if (IS_GEN9(dev))
		return 7;
	else if (IS_HASWELL(dev) || IS_BROADWELL(dev))
		return 4;
	else if (INTEL_INFO(dev)->gen >= 6)
		return 3;
	else
		return 2;
}

static void intel_print_wm_latency(struct drm_device *dev,
				   const char *name,
				   const uint16_t wm[8])
{
	int level, max_level = ilk_wm_max_level(dev);

	for (level = 0; level <= max_level; level++) {
		unsigned int latency = wm[level];

		if (latency == 0) {
			DRM_ERROR("%s WM%d latency not provided\n",
				  name, level);
			continue;
		}

		/*
		 * - latencies are in us on gen9.
		 * - before then, WM1+ latency values are in 0.5us units
		 */
		if (IS_GEN9(dev))
			latency *= 10;
		else if (level > 0)
			latency *= 5;

		DRM_DEBUG_KMS("%s WM%d latency %u (%u.%u usec)\n",
			      name, level, wm[level],
			      latency / 10, latency % 10);
	}
}

static bool ilk_increase_wm_latency(struct drm_i915_private *dev_priv,
				    uint16_t wm[5], uint16_t min)
{
	int level, max_level = ilk_wm_max_level(dev_priv->dev);

	if (wm[0] >= min)
		return false;

	wm[0] = max(wm[0], min);
	for (level = 1; level <= max_level; level++)
		wm[level] = max_t(uint16_t, wm[level], DIV_ROUND_UP(min, 5));

	return true;
}

static void snb_wm_latency_quirk(struct drm_device *dev)
{
	struct drm_i915_private *dev_priv = dev->dev_private;
	bool changed;

	/*
	 * The BIOS provided WM memory latency values are often
	 * inadequate for high resolution displays. Adjust them.
	 */
	changed = ilk_increase_wm_latency(dev_priv, dev_priv->wm.pri_latency, 12) |
		ilk_increase_wm_latency(dev_priv, dev_priv->wm.spr_latency, 12) |
		ilk_increase_wm_latency(dev_priv, dev_priv->wm.cur_latency, 12);

	if (!changed)
		return;

	DRM_DEBUG_KMS("WM latency values increased to avoid potential underruns\n");
	intel_print_wm_latency(dev, "Primary", dev_priv->wm.pri_latency);
	intel_print_wm_latency(dev, "Sprite", dev_priv->wm.spr_latency);
	intel_print_wm_latency(dev, "Cursor", dev_priv->wm.cur_latency);
}

static void ilk_setup_wm_latency(struct drm_device *dev)
{
	struct drm_i915_private *dev_priv = dev->dev_private;

	intel_read_wm_latency(dev, dev_priv->wm.pri_latency);

	memcpy(dev_priv->wm.spr_latency, dev_priv->wm.pri_latency,
	       sizeof(dev_priv->wm.pri_latency));
	memcpy(dev_priv->wm.cur_latency, dev_priv->wm.pri_latency,
	       sizeof(dev_priv->wm.pri_latency));

	intel_fixup_spr_wm_latency(dev, dev_priv->wm.spr_latency);
	intel_fixup_cur_wm_latency(dev, dev_priv->wm.cur_latency);

	intel_print_wm_latency(dev, "Primary", dev_priv->wm.pri_latency);
	intel_print_wm_latency(dev, "Sprite", dev_priv->wm.spr_latency);
	intel_print_wm_latency(dev, "Cursor", dev_priv->wm.cur_latency);

	if (IS_GEN6(dev))
		snb_wm_latency_quirk(dev);
}

static void skl_setup_wm_latency(struct drm_device *dev)
{
	struct drm_i915_private *dev_priv = dev->dev_private;

	intel_read_wm_latency(dev, dev_priv->wm.skl_latency);
	intel_print_wm_latency(dev, "Gen9 Plane", dev_priv->wm.skl_latency);
}

static void ilk_compute_wm_parameters(struct drm_crtc *crtc,
				      struct ilk_pipe_wm_parameters *p)
{
	struct drm_device *dev = crtc->dev;
	struct intel_crtc *intel_crtc = to_intel_crtc(crtc);
	enum pipe pipe = intel_crtc->pipe;
	struct drm_plane *plane;

	if (!intel_crtc_active(crtc))
		return;

	p->active = true;
	p->pipe_htotal = intel_crtc->config.adjusted_mode.crtc_htotal;
	p->pixel_rate = ilk_pipe_pixel_rate(dev, crtc);
	p->pri.bytes_per_pixel = crtc->primary->fb->bits_per_pixel / 8;
	p->cur.bytes_per_pixel = 4;
	p->pri.horiz_pixels = intel_crtc->config.pipe_src_w;
	p->cur.horiz_pixels = intel_crtc->cursor_width;
	/* TODO: for now, assume primary and cursor planes are always enabled. */
	p->pri.enabled = true;
	p->cur.enabled = true;

	drm_for_each_legacy_plane(plane, &dev->mode_config.plane_list) {
		struct intel_plane *intel_plane = to_intel_plane(plane);

		if (intel_plane->pipe == pipe) {
			p->spr = intel_plane->wm;
			break;
		}
	}
}

static void ilk_compute_wm_config(struct drm_device *dev,
				  struct intel_wm_config *config)
{
	struct intel_crtc *intel_crtc;

	/* Compute the currently _active_ config */
	for_each_intel_crtc(dev, intel_crtc) {
		const struct intel_pipe_wm *wm = &intel_crtc->wm.active;

		if (!wm->pipe_enabled)
			continue;

		config->sprites_enabled |= wm->sprites_enabled;
		config->sprites_scaled |= wm->sprites_scaled;
		config->num_pipes_active++;
	}
}

/* Compute new watermarks for the pipe */
static bool intel_compute_pipe_wm(struct drm_crtc *crtc,
				  const struct ilk_pipe_wm_parameters *params,
				  struct intel_pipe_wm *pipe_wm)
{
	struct drm_device *dev = crtc->dev;
	const struct drm_i915_private *dev_priv = dev->dev_private;
	int level, max_level = ilk_wm_max_level(dev);
	/* LP0 watermark maximums depend on this pipe alone */
	struct intel_wm_config config = {
		.num_pipes_active = 1,
		.sprites_enabled = params->spr.enabled,
		.sprites_scaled = params->spr.scaled,
	};
	struct ilk_wm_maximums max;

	pipe_wm->pipe_enabled = params->active;
	pipe_wm->sprites_enabled = params->spr.enabled;
	pipe_wm->sprites_scaled = params->spr.scaled;

	/* ILK/SNB: LP2+ watermarks only w/o sprites */
	if (INTEL_INFO(dev)->gen <= 6 && params->spr.enabled)
		max_level = 1;

	/* ILK/SNB/IVB: LP1+ watermarks only w/o scaling */
	if (params->spr.scaled)
		max_level = 0;

	ilk_compute_wm_level(dev_priv, 0, params, &pipe_wm->wm[0]);

	if (IS_HASWELL(dev) || IS_BROADWELL(dev))
		pipe_wm->linetime = hsw_compute_linetime_wm(dev, crtc);

	/* LP0 watermarks always use 1/2 DDB partitioning */
	ilk_compute_wm_maximums(dev, 0, &config, INTEL_DDB_PART_1_2, &max);

	/* At least LP0 must be valid */
	if (!ilk_validate_wm_level(0, &max, &pipe_wm->wm[0]))
		return false;

	ilk_compute_wm_reg_maximums(dev, 1, &max);

	for (level = 1; level <= max_level; level++) {
		struct intel_wm_level wm = {};

		ilk_compute_wm_level(dev_priv, level, params, &wm);

		/*
		 * Disable any watermark level that exceeds the
		 * register maximums since such watermarks are
		 * always invalid.
		 */
		if (!ilk_validate_wm_level(level, &max, &wm))
			break;

		pipe_wm->wm[level] = wm;
	}

	return true;
}

/*
 * Merge the watermarks from all active pipes for a specific level.
 */
static void ilk_merge_wm_level(struct drm_device *dev,
			       int level,
			       struct intel_wm_level *ret_wm)
{
	const struct intel_crtc *intel_crtc;

	ret_wm->enable = true;

	for_each_intel_crtc(dev, intel_crtc) {
		const struct intel_pipe_wm *active = &intel_crtc->wm.active;
		const struct intel_wm_level *wm = &active->wm[level];

		if (!active->pipe_enabled)
			continue;

		/*
		 * The watermark values may have been used in the past,
		 * so we must maintain them in the registers for some
		 * time even if the level is now disabled.
		 */
		if (!wm->enable)
			ret_wm->enable = false;

		ret_wm->pri_val = max(ret_wm->pri_val, wm->pri_val);
		ret_wm->spr_val = max(ret_wm->spr_val, wm->spr_val);
		ret_wm->cur_val = max(ret_wm->cur_val, wm->cur_val);
		ret_wm->fbc_val = max(ret_wm->fbc_val, wm->fbc_val);
	}
}

/*
 * Merge all low power watermarks for all active pipes.
 */
static void ilk_wm_merge(struct drm_device *dev,
			 const struct intel_wm_config *config,
			 const struct ilk_wm_maximums *max,
			 struct intel_pipe_wm *merged)
{
	int level, max_level = ilk_wm_max_level(dev);
	int last_enabled_level = max_level;

	/* ILK/SNB/IVB: LP1+ watermarks only w/ single pipe */
	if ((INTEL_INFO(dev)->gen <= 6 || IS_IVYBRIDGE(dev)) &&
	    config->num_pipes_active > 1)
		return;

	/* ILK: FBC WM must be disabled always */
	merged->fbc_wm_enabled = INTEL_INFO(dev)->gen >= 6;

	/* merge each WM1+ level */
	for (level = 1; level <= max_level; level++) {
		struct intel_wm_level *wm = &merged->wm[level];

		ilk_merge_wm_level(dev, level, wm);

		if (level > last_enabled_level)
			wm->enable = false;
		else if (!ilk_validate_wm_level(level, max, wm))
			/* make sure all following levels get disabled */
			last_enabled_level = level - 1;

		/*
		 * The spec says it is preferred to disable
		 * FBC WMs instead of disabling a WM level.
		 */
		if (wm->fbc_val > max->fbc) {
			if (wm->enable)
				merged->fbc_wm_enabled = false;
			wm->fbc_val = 0;
		}
	}

	/* ILK: LP2+ must be disabled when FBC WM is disabled but FBC enabled */
	/*
	 * FIXME this is racy. FBC might get enabled later.
	 * What we should check here is whether FBC can be
	 * enabled sometime later.
	 */
	if (IS_GEN5(dev) && !merged->fbc_wm_enabled && intel_fbc_enabled(dev)) {
		for (level = 2; level <= max_level; level++) {
			struct intel_wm_level *wm = &merged->wm[level];

			wm->enable = false;
		}
	}
}

static int ilk_wm_lp_to_level(int wm_lp, const struct intel_pipe_wm *pipe_wm)
{
	/* LP1,LP2,LP3 levels are either 1,2,3 or 1,3,4 */
	return wm_lp + (wm_lp >= 2 && pipe_wm->wm[4].enable);
}

/* The value we need to program into the WM_LPx latency field */
static unsigned int ilk_wm_lp_latency(struct drm_device *dev, int level)
{
	struct drm_i915_private *dev_priv = dev->dev_private;

	if (IS_HASWELL(dev) || IS_BROADWELL(dev))
		return 2 * level;
	else
		return dev_priv->wm.pri_latency[level];
}

static void ilk_compute_wm_results(struct drm_device *dev,
				   const struct intel_pipe_wm *merged,
				   enum intel_ddb_partitioning partitioning,
				   struct ilk_wm_values *results)
{
	struct intel_crtc *intel_crtc;
	int level, wm_lp;

	results->enable_fbc_wm = merged->fbc_wm_enabled;
	results->partitioning = partitioning;

	/* LP1+ register values */
	for (wm_lp = 1; wm_lp <= 3; wm_lp++) {
		const struct intel_wm_level *r;

		level = ilk_wm_lp_to_level(wm_lp, merged);

		r = &merged->wm[level];

		/*
		 * Maintain the watermark values even if the level is
		 * disabled. Doing otherwise could cause underruns.
		 */
		results->wm_lp[wm_lp - 1] =
			(ilk_wm_lp_latency(dev, level) << WM1_LP_LATENCY_SHIFT) |
			(r->pri_val << WM1_LP_SR_SHIFT) |
			r->cur_val;

		if (r->enable)
			results->wm_lp[wm_lp - 1] |= WM1_LP_SR_EN;

		if (INTEL_INFO(dev)->gen >= 8)
			results->wm_lp[wm_lp - 1] |=
				r->fbc_val << WM1_LP_FBC_SHIFT_BDW;
		else
			results->wm_lp[wm_lp - 1] |=
				r->fbc_val << WM1_LP_FBC_SHIFT;

		/*
		 * Always set WM1S_LP_EN when spr_val != 0, even if the
		 * level is disabled. Doing otherwise could cause underruns.
		 */
		if (INTEL_INFO(dev)->gen <= 6 && r->spr_val) {
			WARN_ON(wm_lp != 1);
			results->wm_lp_spr[wm_lp - 1] = WM1S_LP_EN | r->spr_val;
		} else
			results->wm_lp_spr[wm_lp - 1] = r->spr_val;
	}

	/* LP0 register values */
	for_each_intel_crtc(dev, intel_crtc) {
		enum pipe pipe = intel_crtc->pipe;
		const struct intel_wm_level *r =
			&intel_crtc->wm.active.wm[0];

		if (WARN_ON(!r->enable))
			continue;

		results->wm_linetime[pipe] = intel_crtc->wm.active.linetime;

		results->wm_pipe[pipe] =
			(r->pri_val << WM0_PIPE_PLANE_SHIFT) |
			(r->spr_val << WM0_PIPE_SPRITE_SHIFT) |
			r->cur_val;
	}
}

/* Find the result with the highest level enabled. Check for enable_fbc_wm in
 * case both are at the same level. Prefer r1 in case they're the same. */
static struct intel_pipe_wm *ilk_find_best_result(struct drm_device *dev,
						  struct intel_pipe_wm *r1,
						  struct intel_pipe_wm *r2)
{
	int level, max_level = ilk_wm_max_level(dev);
	int level1 = 0, level2 = 0;

	for (level = 1; level <= max_level; level++) {
		if (r1->wm[level].enable)
			level1 = level;
		if (r2->wm[level].enable)
			level2 = level;
	}

	if (level1 == level2) {
		if (r2->fbc_wm_enabled && !r1->fbc_wm_enabled)
			return r2;
		else
			return r1;
	} else if (level1 > level2) {
		return r1;
	} else {
		return r2;
	}
}

/* dirty bits used to track which watermarks need changes */
#define WM_DIRTY_PIPE(pipe) (1 << (pipe))
#define WM_DIRTY_LINETIME(pipe) (1 << (8 + (pipe)))
#define WM_DIRTY_LP(wm_lp) (1 << (15 + (wm_lp)))
#define WM_DIRTY_LP_ALL (WM_DIRTY_LP(1) | WM_DIRTY_LP(2) | WM_DIRTY_LP(3))
#define WM_DIRTY_FBC (1 << 24)
#define WM_DIRTY_DDB (1 << 25)

static unsigned int ilk_compute_wm_dirty(struct drm_i915_private *dev_priv,
					 const struct ilk_wm_values *old,
					 const struct ilk_wm_values *new)
{
	unsigned int dirty = 0;
	enum pipe pipe;
	int wm_lp;

	for_each_pipe(dev_priv, pipe) {
		if (old->wm_linetime[pipe] != new->wm_linetime[pipe]) {
			dirty |= WM_DIRTY_LINETIME(pipe);
			/* Must disable LP1+ watermarks too */
			dirty |= WM_DIRTY_LP_ALL;
		}

		if (old->wm_pipe[pipe] != new->wm_pipe[pipe]) {
			dirty |= WM_DIRTY_PIPE(pipe);
			/* Must disable LP1+ watermarks too */
			dirty |= WM_DIRTY_LP_ALL;
		}
	}

	if (old->enable_fbc_wm != new->enable_fbc_wm) {
		dirty |= WM_DIRTY_FBC;
		/* Must disable LP1+ watermarks too */
		dirty |= WM_DIRTY_LP_ALL;
	}

	if (old->partitioning != new->partitioning) {
		dirty |= WM_DIRTY_DDB;
		/* Must disable LP1+ watermarks too */
		dirty |= WM_DIRTY_LP_ALL;
	}

	/* LP1+ watermarks already deemed dirty, no need to continue */
	if (dirty & WM_DIRTY_LP_ALL)
		return dirty;

	/* Find the lowest numbered LP1+ watermark in need of an update... */
	for (wm_lp = 1; wm_lp <= 3; wm_lp++) {
		if (old->wm_lp[wm_lp - 1] != new->wm_lp[wm_lp - 1] ||
		    old->wm_lp_spr[wm_lp - 1] != new->wm_lp_spr[wm_lp - 1])
			break;
	}

	/* ...and mark it and all higher numbered LP1+ watermarks as dirty */
	for (; wm_lp <= 3; wm_lp++)
		dirty |= WM_DIRTY_LP(wm_lp);

	return dirty;
}

static bool _ilk_disable_lp_wm(struct drm_i915_private *dev_priv,
			       unsigned int dirty)
{
	struct ilk_wm_values *previous = &dev_priv->wm.hw;
	bool changed = false;

	if (dirty & WM_DIRTY_LP(3) && previous->wm_lp[2] & WM1_LP_SR_EN) {
		previous->wm_lp[2] &= ~WM1_LP_SR_EN;
		I915_WRITE(WM3_LP_ILK, previous->wm_lp[2]);
		changed = true;
	}
	if (dirty & WM_DIRTY_LP(2) && previous->wm_lp[1] & WM1_LP_SR_EN) {
		previous->wm_lp[1] &= ~WM1_LP_SR_EN;
		I915_WRITE(WM2_LP_ILK, previous->wm_lp[1]);
		changed = true;
	}
	if (dirty & WM_DIRTY_LP(1) && previous->wm_lp[0] & WM1_LP_SR_EN) {
		previous->wm_lp[0] &= ~WM1_LP_SR_EN;
		I915_WRITE(WM1_LP_ILK, previous->wm_lp[0]);
		changed = true;
	}

	/*
	 * Don't touch WM1S_LP_EN here.
	 * Doing so could cause underruns.
	 */

	return changed;
}

/*
 * The spec says we shouldn't write when we don't need, because every write
 * causes WMs to be re-evaluated, expending some power.
 */
static void ilk_write_wm_values(struct drm_i915_private *dev_priv,
				struct ilk_wm_values *results)
{
	struct drm_device *dev = dev_priv->dev;
	struct ilk_wm_values *previous = &dev_priv->wm.hw;
	unsigned int dirty;
	uint32_t val;

	dirty = ilk_compute_wm_dirty(dev_priv, previous, results);
	if (!dirty)
		return;

	_ilk_disable_lp_wm(dev_priv, dirty);

	if (dirty & WM_DIRTY_PIPE(PIPE_A))
		I915_WRITE(WM0_PIPEA_ILK, results->wm_pipe[0]);
	if (dirty & WM_DIRTY_PIPE(PIPE_B))
		I915_WRITE(WM0_PIPEB_ILK, results->wm_pipe[1]);
	if (dirty & WM_DIRTY_PIPE(PIPE_C))
		I915_WRITE(WM0_PIPEC_IVB, results->wm_pipe[2]);

	if (dirty & WM_DIRTY_LINETIME(PIPE_A))
		I915_WRITE(PIPE_WM_LINETIME(PIPE_A), results->wm_linetime[0]);
	if (dirty & WM_DIRTY_LINETIME(PIPE_B))
		I915_WRITE(PIPE_WM_LINETIME(PIPE_B), results->wm_linetime[1]);
	if (dirty & WM_DIRTY_LINETIME(PIPE_C))
		I915_WRITE(PIPE_WM_LINETIME(PIPE_C), results->wm_linetime[2]);

	if (dirty & WM_DIRTY_DDB) {
		if (IS_HASWELL(dev) || IS_BROADWELL(dev)) {
			val = I915_READ(WM_MISC);
			if (results->partitioning == INTEL_DDB_PART_1_2)
				val &= ~WM_MISC_DATA_PARTITION_5_6;
			else
				val |= WM_MISC_DATA_PARTITION_5_6;
			I915_WRITE(WM_MISC, val);
		} else {
			val = I915_READ(DISP_ARB_CTL2);
			if (results->partitioning == INTEL_DDB_PART_1_2)
				val &= ~DISP_DATA_PARTITION_5_6;
			else
				val |= DISP_DATA_PARTITION_5_6;
			I915_WRITE(DISP_ARB_CTL2, val);
		}
	}

	if (dirty & WM_DIRTY_FBC) {
		val = I915_READ(DISP_ARB_CTL);
		if (results->enable_fbc_wm)
			val &= ~DISP_FBC_WM_DIS;
		else
			val |= DISP_FBC_WM_DIS;
		I915_WRITE(DISP_ARB_CTL, val);
	}

	if (dirty & WM_DIRTY_LP(1) &&
	    previous->wm_lp_spr[0] != results->wm_lp_spr[0])
		I915_WRITE(WM1S_LP_ILK, results->wm_lp_spr[0]);

	if (INTEL_INFO(dev)->gen >= 7) {
		if (dirty & WM_DIRTY_LP(2) && previous->wm_lp_spr[1] != results->wm_lp_spr[1])
			I915_WRITE(WM2S_LP_IVB, results->wm_lp_spr[1]);
		if (dirty & WM_DIRTY_LP(3) && previous->wm_lp_spr[2] != results->wm_lp_spr[2])
			I915_WRITE(WM3S_LP_IVB, results->wm_lp_spr[2]);
	}

	if (dirty & WM_DIRTY_LP(1) && previous->wm_lp[0] != results->wm_lp[0])
		I915_WRITE(WM1_LP_ILK, results->wm_lp[0]);
	if (dirty & WM_DIRTY_LP(2) && previous->wm_lp[1] != results->wm_lp[1])
		I915_WRITE(WM2_LP_ILK, results->wm_lp[1]);
	if (dirty & WM_DIRTY_LP(3) && previous->wm_lp[2] != results->wm_lp[2])
		I915_WRITE(WM3_LP_ILK, results->wm_lp[2]);

	dev_priv->wm.hw = *results;
}

static bool ilk_disable_lp_wm(struct drm_device *dev)
{
	struct drm_i915_private *dev_priv = dev->dev_private;

	return _ilk_disable_lp_wm(dev_priv, WM_DIRTY_LP_ALL);
}

/*
 * On gen9, we need to allocate Display Data Buffer (DDB) portions to the
 * different active planes.
 */

#define SKL_DDB_SIZE		896	/* in blocks */

static void
skl_ddb_get_pipe_allocation_limits(struct drm_device *dev,
				   struct drm_crtc *for_crtc,
				   const struct intel_wm_config *config,
				   const struct skl_pipe_wm_parameters *params,
				   struct skl_ddb_entry *alloc /* out */)
{
	struct drm_crtc *crtc;
	unsigned int pipe_size, ddb_size;
	int nth_active_pipe;

	if (!params->active) {
		alloc->start = 0;
		alloc->end = 0;
		return;
	}

	ddb_size = SKL_DDB_SIZE;

	ddb_size -= 4; /* 4 blocks for bypass path allocation */

	nth_active_pipe = 0;
	for_each_crtc(dev, crtc) {
		if (!intel_crtc_active(crtc))
			continue;

		if (crtc == for_crtc)
			break;

		nth_active_pipe++;
	}

	pipe_size = ddb_size / config->num_pipes_active;
	alloc->start = nth_active_pipe * ddb_size / config->num_pipes_active;
	alloc->end = alloc->start + pipe_size;
}

static unsigned int skl_cursor_allocation(const struct intel_wm_config *config)
{
	if (config->num_pipes_active == 1)
		return 32;

	return 8;
}

static void skl_ddb_entry_init_from_hw(struct skl_ddb_entry *entry, u32 reg)
{
	entry->start = reg & 0x3ff;
	entry->end = (reg >> 16) & 0x3ff;
	if (entry->end)
		entry->end += 1;
}

void skl_ddb_get_hw_state(struct drm_i915_private *dev_priv,
			  struct skl_ddb_allocation *ddb /* out */)
{
	struct drm_device *dev = dev_priv->dev;
	enum pipe pipe;
	int plane;
	u32 val;

	for_each_pipe(dev_priv, pipe) {
		for_each_plane(pipe, plane) {
			val = I915_READ(PLANE_BUF_CFG(pipe, plane));
			skl_ddb_entry_init_from_hw(&ddb->plane[pipe][plane],
						   val);
		}

		val = I915_READ(CUR_BUF_CFG(pipe));
		skl_ddb_entry_init_from_hw(&ddb->cursor[pipe], val);
	}
}

static unsigned int
skl_plane_relative_data_rate(const struct intel_plane_wm_parameters *p)
{
	return p->horiz_pixels * p->vert_pixels * p->bytes_per_pixel;
}

/*
 * We don't overflow 32 bits. Worst case is 3 planes enabled, each fetching
 * a 8192x4096@32bpp framebuffer:
 *   3 * 4096 * 8192  * 4 < 2^32
 */
static unsigned int
skl_get_total_relative_data_rate(struct intel_crtc *intel_crtc,
				 const struct skl_pipe_wm_parameters *params)
{
	unsigned int total_data_rate = 0;
	int plane;

	for (plane = 0; plane < intel_num_planes(intel_crtc); plane++) {
		const struct intel_plane_wm_parameters *p;

		p = &params->plane[plane];
		if (!p->enabled)
			continue;

		total_data_rate += skl_plane_relative_data_rate(p);
	}

	return total_data_rate;
}

static void
skl_allocate_pipe_ddb(struct drm_crtc *crtc,
		      const struct intel_wm_config *config,
		      const struct skl_pipe_wm_parameters *params,
		      struct skl_ddb_allocation *ddb /* out */)
{
	struct drm_device *dev = crtc->dev;
	struct intel_crtc *intel_crtc = to_intel_crtc(crtc);
	enum pipe pipe = intel_crtc->pipe;
	struct skl_ddb_entry *alloc = &ddb->pipe[pipe];
	uint16_t alloc_size, start, cursor_blocks;
	unsigned int total_data_rate;
	int plane;

	skl_ddb_get_pipe_allocation_limits(dev, crtc, config, params, alloc);
	alloc_size = skl_ddb_entry_size(alloc);
	if (alloc_size == 0) {
		memset(ddb->plane[pipe], 0, sizeof(ddb->plane[pipe]));
		memset(&ddb->cursor[pipe], 0, sizeof(ddb->cursor[pipe]));
		return;
	}

	cursor_blocks = skl_cursor_allocation(config);
	ddb->cursor[pipe].start = alloc->end - cursor_blocks;
	ddb->cursor[pipe].end = alloc->end;

	alloc_size -= cursor_blocks;
	alloc->end -= cursor_blocks;

	/*
	 * Each active plane get a portion of the remaining space, in
	 * proportion to the amount of data they need to fetch from memory.
	 *
	 * FIXME: we may not allocate every single block here.
	 */
	total_data_rate = skl_get_total_relative_data_rate(intel_crtc, params);

	start = alloc->start;
	for (plane = 0; plane < intel_num_planes(intel_crtc); plane++) {
		const struct intel_plane_wm_parameters *p;
		unsigned int data_rate;
		uint16_t plane_blocks;

		p = &params->plane[plane];
		if (!p->enabled)
			continue;

		data_rate = skl_plane_relative_data_rate(p);

		/*
		 * promote the expression to 64 bits to avoid overflowing, the
		 * result is < available as data_rate / total_data_rate < 1
		 */
		plane_blocks = div_u64((uint64_t)alloc_size * data_rate,
				       total_data_rate);

		ddb->plane[pipe][plane].start = start;
		ddb->plane[pipe][plane].end = start + plane_blocks;

		start += plane_blocks;
	}

}

static uint32_t skl_pipe_pixel_rate(const struct intel_crtc_config *config)
<<<<<<< HEAD
{
	/* TODO: Take into account the scalers once we support them */
	return config->adjusted_mode.crtc_clock;
}

/*
 * The max latency should be 257 (max the punit can code is 255 and we add 2us
 * for the read latency) and bytes_per_pixel should always be <= 8, so that
 * should allow pixel_rate up to ~2 GHz which seems sufficient since max
 * 2xcdclk is 1350 MHz and the pixel rate should never exceed that.
*/
static uint32_t skl_wm_method1(uint32_t pixel_rate, uint8_t bytes_per_pixel,
			       uint32_t latency)
{
	uint32_t wm_intermediate_val, ret;

	if (latency == 0)
		return UINT_MAX;

	wm_intermediate_val = latency * pixel_rate * bytes_per_pixel;
	ret = DIV_ROUND_UP(wm_intermediate_val, 1000);

	return ret;
}

static uint32_t skl_wm_method2(uint32_t pixel_rate, uint32_t pipe_htotal,
			       uint32_t horiz_pixels, uint8_t bytes_per_pixel,
			       uint32_t latency)
{
	uint32_t ret, plane_bytes_per_line, wm_intermediate_val;

	if (latency == 0)
		return UINT_MAX;

	plane_bytes_per_line = horiz_pixels * bytes_per_pixel;
	wm_intermediate_val = latency * pixel_rate;
	ret = DIV_ROUND_UP(wm_intermediate_val, pipe_htotal * 1000) *
				plane_bytes_per_line;

	return ret;
}

static bool skl_ddb_allocation_changed(const struct skl_ddb_allocation *new_ddb,
				       const struct intel_crtc *intel_crtc)
{
=======
{
	/* TODO: Take into account the scalers once we support them */
	return config->adjusted_mode.crtc_clock;
}

/*
 * The max latency should be 257 (max the punit can code is 255 and we add 2us
 * for the read latency) and bytes_per_pixel should always be <= 8, so that
 * should allow pixel_rate up to ~2 GHz which seems sufficient since max
 * 2xcdclk is 1350 MHz and the pixel rate should never exceed that.
*/
static uint32_t skl_wm_method1(uint32_t pixel_rate, uint8_t bytes_per_pixel,
			       uint32_t latency)
{
	uint32_t wm_intermediate_val, ret;

	if (latency == 0)
		return UINT_MAX;

	wm_intermediate_val = latency * pixel_rate * bytes_per_pixel;
	ret = DIV_ROUND_UP(wm_intermediate_val, 1000);

	return ret;
}

static uint32_t skl_wm_method2(uint32_t pixel_rate, uint32_t pipe_htotal,
			       uint32_t horiz_pixels, uint8_t bytes_per_pixel,
			       uint32_t latency)
{
	uint32_t ret, plane_bytes_per_line, wm_intermediate_val;

	if (latency == 0)
		return UINT_MAX;

	plane_bytes_per_line = horiz_pixels * bytes_per_pixel;
	wm_intermediate_val = latency * pixel_rate;
	ret = DIV_ROUND_UP(wm_intermediate_val, pipe_htotal * 1000) *
				plane_bytes_per_line;

	return ret;
}

static bool skl_ddb_allocation_changed(const struct skl_ddb_allocation *new_ddb,
				       const struct intel_crtc *intel_crtc)
{
>>>>>>> 064ca1d2
	struct drm_device *dev = intel_crtc->base.dev;
	struct drm_i915_private *dev_priv = dev->dev_private;
	const struct skl_ddb_allocation *cur_ddb = &dev_priv->wm.skl_hw.ddb;
	enum pipe pipe = intel_crtc->pipe;

	if (memcmp(new_ddb->plane[pipe], cur_ddb->plane[pipe],
		   sizeof(new_ddb->plane[pipe])))
		return true;

	if (memcmp(&new_ddb->cursor[pipe], &cur_ddb->cursor[pipe],
		    sizeof(new_ddb->cursor[pipe])))
		return true;

	return false;
}

static void skl_compute_wm_global_parameters(struct drm_device *dev,
					     struct intel_wm_config *config)
{
	struct drm_crtc *crtc;
	struct drm_plane *plane;

	list_for_each_entry(crtc, &dev->mode_config.crtc_list, head)
		config->num_pipes_active += intel_crtc_active(crtc);

	/* FIXME: I don't think we need those two global parameters on SKL */
	list_for_each_entry(plane, &dev->mode_config.plane_list, head) {
		struct intel_plane *intel_plane = to_intel_plane(plane);

		config->sprites_enabled |= intel_plane->wm.enabled;
		config->sprites_scaled |= intel_plane->wm.scaled;
	}
}

static void skl_compute_wm_pipe_parameters(struct drm_crtc *crtc,
					   struct skl_pipe_wm_parameters *p)
{
	struct drm_device *dev = crtc->dev;
	struct intel_crtc *intel_crtc = to_intel_crtc(crtc);
	enum pipe pipe = intel_crtc->pipe;
	struct drm_plane *plane;
	int i = 1; /* Index for sprite planes start */

	p->active = intel_crtc_active(crtc);
	if (p->active) {
		p->pipe_htotal = intel_crtc->config.adjusted_mode.crtc_htotal;
		p->pixel_rate = skl_pipe_pixel_rate(&intel_crtc->config);

		/*
		 * For now, assume primary and cursor planes are always enabled.
		 */
		p->plane[0].enabled = true;
		p->plane[0].bytes_per_pixel =
			crtc->primary->fb->bits_per_pixel / 8;
		p->plane[0].horiz_pixels = intel_crtc->config.pipe_src_w;
		p->plane[0].vert_pixels = intel_crtc->config.pipe_src_h;

		p->cursor.enabled = true;
		p->cursor.bytes_per_pixel = 4;
		p->cursor.horiz_pixels = intel_crtc->cursor_width ?
					 intel_crtc->cursor_width : 64;
	}

	list_for_each_entry(plane, &dev->mode_config.plane_list, head) {
		struct intel_plane *intel_plane = to_intel_plane(plane);

		if (intel_plane->pipe == pipe)
			p->plane[i++] = intel_plane->wm;
	}
}

static bool skl_compute_plane_wm(struct skl_pipe_wm_parameters *p,
				 struct intel_plane_wm_parameters *p_params,
				 uint16_t ddb_allocation,
				 uint32_t mem_value,
				 uint16_t *out_blocks, /* out */
				 uint8_t *out_lines /* out */)
{
	uint32_t method1, method2, plane_bytes_per_line, res_blocks, res_lines;
	uint32_t result_bytes;

	if (mem_value == 0 || !p->active || !p_params->enabled)
		return false;

	method1 = skl_wm_method1(p->pixel_rate,
				 p_params->bytes_per_pixel,
				 mem_value);
	method2 = skl_wm_method2(p->pixel_rate,
				 p->pipe_htotal,
				 p_params->horiz_pixels,
				 p_params->bytes_per_pixel,
				 mem_value);

	plane_bytes_per_line = p_params->horiz_pixels *
					p_params->bytes_per_pixel;

	/* For now xtile and linear */
	if (((ddb_allocation * 512) / plane_bytes_per_line) >= 1)
		result_bytes = min(method1, method2);
	else
		result_bytes = method1;

	res_blocks = DIV_ROUND_UP(result_bytes, 512) + 1;
	res_lines = DIV_ROUND_UP(result_bytes, plane_bytes_per_line);

	if (res_blocks > ddb_allocation || res_lines > 31)
		return false;

	*out_blocks = res_blocks;
	*out_lines = res_lines;

	return true;
}

static void skl_compute_wm_level(const struct drm_i915_private *dev_priv,
				 struct skl_ddb_allocation *ddb,
				 struct skl_pipe_wm_parameters *p,
				 enum pipe pipe,
				 int level,
				 int num_planes,
				 struct skl_wm_level *result)
{
	uint16_t latency = dev_priv->wm.skl_latency[level];
	uint16_t ddb_blocks;
	int i;

	for (i = 0; i < num_planes; i++) {
		ddb_blocks = skl_ddb_entry_size(&ddb->plane[pipe][i]);

		result->plane_en[i] = skl_compute_plane_wm(p, &p->plane[i],
						ddb_blocks,
						latency,
						&result->plane_res_b[i],
						&result->plane_res_l[i]);
	}

	ddb_blocks = skl_ddb_entry_size(&ddb->cursor[pipe]);
	result->cursor_en = skl_compute_plane_wm(p, &p->cursor, ddb_blocks,
						 latency, &result->cursor_res_b,
						 &result->cursor_res_l);
}

static uint32_t
skl_compute_linetime_wm(struct drm_crtc *crtc, struct skl_pipe_wm_parameters *p)
{
	if (!intel_crtc_active(crtc))
		return 0;

	return DIV_ROUND_UP(8 * p->pipe_htotal * 1000, p->pixel_rate);

}

static void skl_compute_transition_wm(struct drm_crtc *crtc,
				      struct skl_pipe_wm_parameters *params,
				      struct skl_wm_level *trans_wm /* out */)
{
	struct intel_crtc *intel_crtc = to_intel_crtc(crtc);
	int i;

	if (!params->active)
		return;

	/* Until we know more, just disable transition WMs */
	for (i = 0; i < intel_num_planes(intel_crtc); i++)
		trans_wm->plane_en[i] = false;
	trans_wm->cursor_en = false;
}

static void skl_compute_pipe_wm(struct drm_crtc *crtc,
				struct skl_ddb_allocation *ddb,
				struct skl_pipe_wm_parameters *params,
				struct skl_pipe_wm *pipe_wm)
{
	struct drm_device *dev = crtc->dev;
	const struct drm_i915_private *dev_priv = dev->dev_private;
	struct intel_crtc *intel_crtc = to_intel_crtc(crtc);
	int level, max_level = ilk_wm_max_level(dev);

	for (level = 0; level <= max_level; level++) {
		skl_compute_wm_level(dev_priv, ddb, params, intel_crtc->pipe,
				     level, intel_num_planes(intel_crtc),
				     &pipe_wm->wm[level]);
	}
	pipe_wm->linetime = skl_compute_linetime_wm(crtc, params);

	skl_compute_transition_wm(crtc, params, &pipe_wm->trans_wm);
}

static void skl_compute_wm_results(struct drm_device *dev,
				   struct skl_pipe_wm_parameters *p,
				   struct skl_pipe_wm *p_wm,
				   struct skl_wm_values *r,
				   struct intel_crtc *intel_crtc)
{
	int level, max_level = ilk_wm_max_level(dev);
	enum pipe pipe = intel_crtc->pipe;
	uint32_t temp;
	int i;

	for (level = 0; level <= max_level; level++) {
		for (i = 0; i < intel_num_planes(intel_crtc); i++) {
			temp = 0;

			temp |= p_wm->wm[level].plane_res_l[i] <<
					PLANE_WM_LINES_SHIFT;
			temp |= p_wm->wm[level].plane_res_b[i];
			if (p_wm->wm[level].plane_en[i])
				temp |= PLANE_WM_EN;

			r->plane[pipe][i][level] = temp;
		}

		temp = 0;

		temp |= p_wm->wm[level].cursor_res_l << PLANE_WM_LINES_SHIFT;
		temp |= p_wm->wm[level].cursor_res_b;

		if (p_wm->wm[level].cursor_en)
			temp |= PLANE_WM_EN;

		r->cursor[pipe][level] = temp;

	}

	/* transition WMs */
	for (i = 0; i < intel_num_planes(intel_crtc); i++) {
		temp = 0;
		temp |= p_wm->trans_wm.plane_res_l[i] << PLANE_WM_LINES_SHIFT;
		temp |= p_wm->trans_wm.plane_res_b[i];
		if (p_wm->trans_wm.plane_en[i])
			temp |= PLANE_WM_EN;

		r->plane_trans[pipe][i] = temp;
	}

	temp = 0;
	temp |= p_wm->trans_wm.cursor_res_l << PLANE_WM_LINES_SHIFT;
	temp |= p_wm->trans_wm.cursor_res_b;
	if (p_wm->trans_wm.cursor_en)
		temp |= PLANE_WM_EN;

	r->cursor_trans[pipe] = temp;

	r->wm_linetime[pipe] = p_wm->linetime;
}

static void skl_ddb_entry_write(struct drm_i915_private *dev_priv, uint32_t reg,
				const struct skl_ddb_entry *entry)
{
	if (entry->end)
		I915_WRITE(reg, (entry->end - 1) << 16 | entry->start);
	else
		I915_WRITE(reg, 0);
}

static void skl_write_wm_values(struct drm_i915_private *dev_priv,
				const struct skl_wm_values *new)
{
	struct drm_device *dev = dev_priv->dev;
	struct intel_crtc *crtc;

	list_for_each_entry(crtc, &dev->mode_config.crtc_list, base.head) {
		int i, level, max_level = ilk_wm_max_level(dev);
		enum pipe pipe = crtc->pipe;

		if (!new->dirty[pipe])
			continue;

		I915_WRITE(PIPE_WM_LINETIME(pipe), new->wm_linetime[pipe]);

		for (level = 0; level <= max_level; level++) {
			for (i = 0; i < intel_num_planes(crtc); i++)
				I915_WRITE(PLANE_WM(pipe, i, level),
					   new->plane[pipe][i][level]);
			I915_WRITE(CUR_WM(pipe, level),
				   new->cursor[pipe][level]);
		}
		for (i = 0; i < intel_num_planes(crtc); i++)
			I915_WRITE(PLANE_WM_TRANS(pipe, i),
				   new->plane_trans[pipe][i]);
		I915_WRITE(CUR_WM_TRANS(pipe), new->cursor_trans[pipe]);

		for (i = 0; i < intel_num_planes(crtc); i++)
			skl_ddb_entry_write(dev_priv,
					    PLANE_BUF_CFG(pipe, i),
					    &new->ddb.plane[pipe][i]);

		skl_ddb_entry_write(dev_priv, CUR_BUF_CFG(pipe),
				    &new->ddb.cursor[pipe]);
	}
}

/*
 * When setting up a new DDB allocation arrangement, we need to correctly
 * sequence the times at which the new allocations for the pipes are taken into
 * account or we'll have pipes fetching from space previously allocated to
 * another pipe.
 *
 * Roughly the sequence looks like:
 *  1. re-allocate the pipe(s) with the allocation being reduced and not
 *     overlapping with a previous light-up pipe (another way to put it is:
 *     pipes with their new allocation strickly included into their old ones).
 *  2. re-allocate the other pipes that get their allocation reduced
 *  3. allocate the pipes having their allocation increased
 *
 * Steps 1. and 2. are here to take care of the following case:
 * - Initially DDB looks like this:
 *     |   B    |   C    |
 * - enable pipe A.
 * - pipe B has a reduced DDB allocation that overlaps with the old pipe C
 *   allocation
 *     |  A  |  B  |  C  |
 *
 * We need to sequence the re-allocation: C, B, A (and not B, C, A).
 */

static void
skl_wm_flush_pipe(struct drm_i915_private *dev_priv, enum pipe pipe, int pass)
{
	struct drm_device *dev = dev_priv->dev;
	int plane;

	DRM_DEBUG_KMS("flush pipe %c (pass %d)\n", pipe_name(pipe), pass);

	for_each_plane(pipe, plane) {
		I915_WRITE(PLANE_SURF(pipe, plane),
			   I915_READ(PLANE_SURF(pipe, plane)));
	}
	I915_WRITE(CURBASE(pipe), I915_READ(CURBASE(pipe)));
}

static bool
skl_ddb_allocation_included(const struct skl_ddb_allocation *old,
			    const struct skl_ddb_allocation *new,
			    enum pipe pipe)
{
	uint16_t old_size, new_size;

	old_size = skl_ddb_entry_size(&old->pipe[pipe]);
	new_size = skl_ddb_entry_size(&new->pipe[pipe]);

	return old_size != new_size &&
	       new->pipe[pipe].start >= old->pipe[pipe].start &&
	       new->pipe[pipe].end <= old->pipe[pipe].end;
}

static void skl_flush_wm_values(struct drm_i915_private *dev_priv,
				struct skl_wm_values *new_values)
{
	struct drm_device *dev = dev_priv->dev;
	struct skl_ddb_allocation *cur_ddb, *new_ddb;
	bool reallocated[I915_MAX_PIPES] = {false, false, false};
	struct intel_crtc *crtc;
	enum pipe pipe;

	new_ddb = &new_values->ddb;
	cur_ddb = &dev_priv->wm.skl_hw.ddb;

	/*
	 * First pass: flush the pipes with the new allocation contained into
	 * the old space.
	 *
	 * We'll wait for the vblank on those pipes to ensure we can safely
	 * re-allocate the freed space without this pipe fetching from it.
	 */
	for_each_intel_crtc(dev, crtc) {
		if (!crtc->active)
			continue;

		pipe = crtc->pipe;

		if (!skl_ddb_allocation_included(cur_ddb, new_ddb, pipe))
			continue;

		skl_wm_flush_pipe(dev_priv, pipe, 1);
		intel_wait_for_vblank(dev, pipe);

		reallocated[pipe] = true;
	}


	/*
	 * Second pass: flush the pipes that are having their allocation
	 * reduced, but overlapping with a previous allocation.
	 *
	 * Here as well we need to wait for the vblank to make sure the freed
	 * space is not used anymore.
	 */
	for_each_intel_crtc(dev, crtc) {
		if (!crtc->active)
			continue;

		pipe = crtc->pipe;

		if (reallocated[pipe])
			continue;

		if (skl_ddb_entry_size(&new_ddb->pipe[pipe]) <
		    skl_ddb_entry_size(&cur_ddb->pipe[pipe])) {
			skl_wm_flush_pipe(dev_priv, pipe, 2);
			intel_wait_for_vblank(dev, pipe);
		}

		reallocated[pipe] = true;
	}

	/*
	 * Third pass: flush the pipes that got more space allocated.
	 *
	 * We don't need to actively wait for the update here, next vblank
	 * will just get more DDB space with the correct WM values.
	 */
	for_each_intel_crtc(dev, crtc) {
		if (!crtc->active)
			continue;

		pipe = crtc->pipe;

		/*
		 * At this point, only the pipes more space than before are
		 * left to re-allocate.
		 */
		if (reallocated[pipe])
			continue;

		skl_wm_flush_pipe(dev_priv, pipe, 3);
	}
}

static bool skl_update_pipe_wm(struct drm_crtc *crtc,
			       struct skl_pipe_wm_parameters *params,
			       struct intel_wm_config *config,
			       struct skl_ddb_allocation *ddb, /* out */
			       struct skl_pipe_wm *pipe_wm /* out */)
{
	struct intel_crtc *intel_crtc = to_intel_crtc(crtc);

	skl_compute_wm_pipe_parameters(crtc, params);
	skl_allocate_pipe_ddb(crtc, config, params, ddb);
	skl_compute_pipe_wm(crtc, ddb, params, pipe_wm);

	if (!memcmp(&intel_crtc->wm.skl_active, pipe_wm, sizeof(*pipe_wm)))
		return false;

	intel_crtc->wm.skl_active = *pipe_wm;
	return true;
}

static void skl_update_other_pipe_wm(struct drm_device *dev,
				     struct drm_crtc *crtc,
				     struct intel_wm_config *config,
				     struct skl_wm_values *r)
{
	struct intel_crtc *intel_crtc;
	struct intel_crtc *this_crtc = to_intel_crtc(crtc);

	/*
	 * If the WM update hasn't changed the allocation for this_crtc (the
	 * crtc we are currently computing the new WM values for), other
	 * enabled crtcs will keep the same allocation and we don't need to
	 * recompute anything for them.
	 */
	if (!skl_ddb_allocation_changed(&r->ddb, this_crtc))
		return;

	/*
	 * Otherwise, because of this_crtc being freshly enabled/disabled, the
	 * other active pipes need new DDB allocation and WM values.
	 */
	list_for_each_entry(intel_crtc, &dev->mode_config.crtc_list,
				base.head) {
		struct skl_pipe_wm_parameters params = {};
		struct skl_pipe_wm pipe_wm = {};
		bool wm_changed;

		if (this_crtc->pipe == intel_crtc->pipe)
			continue;

		if (!intel_crtc->active)
			continue;

		wm_changed = skl_update_pipe_wm(&intel_crtc->base,
						&params, config,
						&r->ddb, &pipe_wm);

		/*
		 * If we end up re-computing the other pipe WM values, it's
		 * because it was really needed, so we expect the WM values to
		 * be different.
		 */
		WARN_ON(!wm_changed);

		skl_compute_wm_results(dev, &params, &pipe_wm, r, intel_crtc);
		r->dirty[intel_crtc->pipe] = true;
	}
}

static void skl_update_wm(struct drm_crtc *crtc)
{
	struct intel_crtc *intel_crtc = to_intel_crtc(crtc);
	struct drm_device *dev = crtc->dev;
	struct drm_i915_private *dev_priv = dev->dev_private;
	struct skl_pipe_wm_parameters params = {};
	struct skl_wm_values *results = &dev_priv->wm.skl_results;
	struct skl_pipe_wm pipe_wm = {};
	struct intel_wm_config config = {};

	memset(results, 0, sizeof(*results));

	skl_compute_wm_global_parameters(dev, &config);

	if (!skl_update_pipe_wm(crtc, &params, &config,
				&results->ddb, &pipe_wm))
		return;

	skl_compute_wm_results(dev, &params, &pipe_wm, results, intel_crtc);
	results->dirty[intel_crtc->pipe] = true;

	skl_update_other_pipe_wm(dev, crtc, &config, results);
	skl_write_wm_values(dev_priv, results);
	skl_flush_wm_values(dev_priv, results);

	/* store the new configuration */
	dev_priv->wm.skl_hw = *results;
}

static void
skl_update_sprite_wm(struct drm_plane *plane, struct drm_crtc *crtc,
		     uint32_t sprite_width, uint32_t sprite_height,
		     int pixel_size, bool enabled, bool scaled)
{
	struct intel_plane *intel_plane = to_intel_plane(plane);

	intel_plane->wm.enabled = enabled;
	intel_plane->wm.scaled = scaled;
	intel_plane->wm.horiz_pixels = sprite_width;
	intel_plane->wm.vert_pixels = sprite_height;
	intel_plane->wm.bytes_per_pixel = pixel_size;

	skl_update_wm(crtc);
}

static void ilk_update_wm(struct drm_crtc *crtc)
{
	struct intel_crtc *intel_crtc = to_intel_crtc(crtc);
	struct drm_device *dev = crtc->dev;
	struct drm_i915_private *dev_priv = dev->dev_private;
	struct ilk_wm_maximums max;
	struct ilk_pipe_wm_parameters params = {};
	struct ilk_wm_values results = {};
	enum intel_ddb_partitioning partitioning;
	struct intel_pipe_wm pipe_wm = {};
	struct intel_pipe_wm lp_wm_1_2 = {}, lp_wm_5_6 = {}, *best_lp_wm;
	struct intel_wm_config config = {};

	ilk_compute_wm_parameters(crtc, &params);
<<<<<<< HEAD

	intel_compute_pipe_wm(crtc, &params, &pipe_wm);

	if (!memcmp(&intel_crtc->wm.active, &pipe_wm, sizeof(pipe_wm)))
		return;

	intel_crtc->wm.active = pipe_wm;

	ilk_compute_wm_config(dev, &config);

	ilk_compute_wm_maximums(dev, 1, &config, INTEL_DDB_PART_1_2, &max);
	ilk_wm_merge(dev, &config, &max, &lp_wm_1_2);

	/* 5/6 split only in single pipe config on IVB+ */
	if (INTEL_INFO(dev)->gen >= 7 &&
	    config.num_pipes_active == 1 && config.sprites_enabled) {
		ilk_compute_wm_maximums(dev, 1, &config, INTEL_DDB_PART_5_6, &max);
		ilk_wm_merge(dev, &config, &max, &lp_wm_5_6);

		best_lp_wm = ilk_find_best_result(dev, &lp_wm_1_2, &lp_wm_5_6);
	} else {
		best_lp_wm = &lp_wm_1_2;
	}

	partitioning = (best_lp_wm == &lp_wm_1_2) ?
		       INTEL_DDB_PART_1_2 : INTEL_DDB_PART_5_6;

	ilk_compute_wm_results(dev, best_lp_wm, partitioning, &results);

=======

	intel_compute_pipe_wm(crtc, &params, &pipe_wm);

	if (!memcmp(&intel_crtc->wm.active, &pipe_wm, sizeof(pipe_wm)))
		return;

	intel_crtc->wm.active = pipe_wm;

	ilk_compute_wm_config(dev, &config);

	ilk_compute_wm_maximums(dev, 1, &config, INTEL_DDB_PART_1_2, &max);
	ilk_wm_merge(dev, &config, &max, &lp_wm_1_2);

	/* 5/6 split only in single pipe config on IVB+ */
	if (INTEL_INFO(dev)->gen >= 7 &&
	    config.num_pipes_active == 1 && config.sprites_enabled) {
		ilk_compute_wm_maximums(dev, 1, &config, INTEL_DDB_PART_5_6, &max);
		ilk_wm_merge(dev, &config, &max, &lp_wm_5_6);

		best_lp_wm = ilk_find_best_result(dev, &lp_wm_1_2, &lp_wm_5_6);
	} else {
		best_lp_wm = &lp_wm_1_2;
	}

	partitioning = (best_lp_wm == &lp_wm_1_2) ?
		       INTEL_DDB_PART_1_2 : INTEL_DDB_PART_5_6;

	ilk_compute_wm_results(dev, best_lp_wm, partitioning, &results);

>>>>>>> 064ca1d2
	ilk_write_wm_values(dev_priv, &results);
}

static void
ilk_update_sprite_wm(struct drm_plane *plane,
		     struct drm_crtc *crtc,
		     uint32_t sprite_width, uint32_t sprite_height,
		     int pixel_size, bool enabled, bool scaled)
{
	struct drm_device *dev = plane->dev;
	struct intel_plane *intel_plane = to_intel_plane(plane);

	intel_plane->wm.enabled = enabled;
	intel_plane->wm.scaled = scaled;
	intel_plane->wm.horiz_pixels = sprite_width;
	intel_plane->wm.vert_pixels = sprite_width;
	intel_plane->wm.bytes_per_pixel = pixel_size;

	/*
	 * IVB workaround: must disable low power watermarks for at least
	 * one frame before enabling scaling.  LP watermarks can be re-enabled
	 * when scaling is disabled.
	 *
	 * WaCxSRDisabledForSpriteScaling:ivb
	 */
	if (IS_IVYBRIDGE(dev) && scaled && ilk_disable_lp_wm(dev))
		intel_wait_for_vblank(dev, intel_plane->pipe);

	ilk_update_wm(crtc);
}

static void skl_pipe_wm_active_state(uint32_t val,
				     struct skl_pipe_wm *active,
				     bool is_transwm,
				     bool is_cursor,
				     int i,
				     int level)
{
	bool is_enabled = (val & PLANE_WM_EN) != 0;

	if (!is_transwm) {
		if (!is_cursor) {
			active->wm[level].plane_en[i] = is_enabled;
			active->wm[level].plane_res_b[i] =
					val & PLANE_WM_BLOCKS_MASK;
			active->wm[level].plane_res_l[i] =
					(val >> PLANE_WM_LINES_SHIFT) &
						PLANE_WM_LINES_MASK;
		} else {
			active->wm[level].cursor_en = is_enabled;
			active->wm[level].cursor_res_b =
					val & PLANE_WM_BLOCKS_MASK;
			active->wm[level].cursor_res_l =
					(val >> PLANE_WM_LINES_SHIFT) &
						PLANE_WM_LINES_MASK;
		}
	} else {
		if (!is_cursor) {
			active->trans_wm.plane_en[i] = is_enabled;
			active->trans_wm.plane_res_b[i] =
					val & PLANE_WM_BLOCKS_MASK;
			active->trans_wm.plane_res_l[i] =
					(val >> PLANE_WM_LINES_SHIFT) &
						PLANE_WM_LINES_MASK;
		} else {
			active->trans_wm.cursor_en = is_enabled;
			active->trans_wm.cursor_res_b =
					val & PLANE_WM_BLOCKS_MASK;
			active->trans_wm.cursor_res_l =
					(val >> PLANE_WM_LINES_SHIFT) &
						PLANE_WM_LINES_MASK;
		}
	}
}

static void skl_pipe_wm_get_hw_state(struct drm_crtc *crtc)
{
	struct drm_device *dev = crtc->dev;
	struct drm_i915_private *dev_priv = dev->dev_private;
	struct skl_wm_values *hw = &dev_priv->wm.skl_hw;
	struct intel_crtc *intel_crtc = to_intel_crtc(crtc);
	struct skl_pipe_wm *active = &intel_crtc->wm.skl_active;
	enum pipe pipe = intel_crtc->pipe;
	int level, i, max_level;
	uint32_t temp;

	max_level = ilk_wm_max_level(dev);

	hw->wm_linetime[pipe] = I915_READ(PIPE_WM_LINETIME(pipe));

	for (level = 0; level <= max_level; level++) {
		for (i = 0; i < intel_num_planes(intel_crtc); i++)
			hw->plane[pipe][i][level] =
					I915_READ(PLANE_WM(pipe, i, level));
		hw->cursor[pipe][level] = I915_READ(CUR_WM(pipe, level));
	}

	for (i = 0; i < intel_num_planes(intel_crtc); i++)
		hw->plane_trans[pipe][i] = I915_READ(PLANE_WM_TRANS(pipe, i));
	hw->cursor_trans[pipe] = I915_READ(CUR_WM_TRANS(pipe));

	if (!intel_crtc_active(crtc))
		return;

	hw->dirty[pipe] = true;

	active->linetime = hw->wm_linetime[pipe];

	for (level = 0; level <= max_level; level++) {
		for (i = 0; i < intel_num_planes(intel_crtc); i++) {
			temp = hw->plane[pipe][i][level];
			skl_pipe_wm_active_state(temp, active, false,
						false, i, level);
		}
		temp = hw->cursor[pipe][level];
		skl_pipe_wm_active_state(temp, active, false, true, i, level);
	}

	for (i = 0; i < intel_num_planes(intel_crtc); i++) {
		temp = hw->plane_trans[pipe][i];
		skl_pipe_wm_active_state(temp, active, true, false, i, 0);
	}

	temp = hw->cursor_trans[pipe];
	skl_pipe_wm_active_state(temp, active, true, true, i, 0);
}

void skl_wm_get_hw_state(struct drm_device *dev)
{
	struct drm_i915_private *dev_priv = dev->dev_private;
	struct skl_ddb_allocation *ddb = &dev_priv->wm.skl_hw.ddb;
	struct drm_crtc *crtc;

	skl_ddb_get_hw_state(dev_priv, ddb);
	list_for_each_entry(crtc, &dev->mode_config.crtc_list, head)
		skl_pipe_wm_get_hw_state(crtc);
}

static void ilk_pipe_wm_get_hw_state(struct drm_crtc *crtc)
{
	struct drm_device *dev = crtc->dev;
	struct drm_i915_private *dev_priv = dev->dev_private;
	struct ilk_wm_values *hw = &dev_priv->wm.hw;
	struct intel_crtc *intel_crtc = to_intel_crtc(crtc);
	struct intel_pipe_wm *active = &intel_crtc->wm.active;
	enum pipe pipe = intel_crtc->pipe;
	static const unsigned int wm0_pipe_reg[] = {
		[PIPE_A] = WM0_PIPEA_ILK,
		[PIPE_B] = WM0_PIPEB_ILK,
		[PIPE_C] = WM0_PIPEC_IVB,
	};

	hw->wm_pipe[pipe] = I915_READ(wm0_pipe_reg[pipe]);
	if (IS_HASWELL(dev) || IS_BROADWELL(dev))
		hw->wm_linetime[pipe] = I915_READ(PIPE_WM_LINETIME(pipe));

	active->pipe_enabled = intel_crtc_active(crtc);

	if (active->pipe_enabled) {
		u32 tmp = hw->wm_pipe[pipe];

		/*
		 * For active pipes LP0 watermark is marked as
		 * enabled, and LP1+ watermaks as disabled since
		 * we can't really reverse compute them in case
		 * multiple pipes are active.
		 */
		active->wm[0].enable = true;
		active->wm[0].pri_val = (tmp & WM0_PIPE_PLANE_MASK) >> WM0_PIPE_PLANE_SHIFT;
		active->wm[0].spr_val = (tmp & WM0_PIPE_SPRITE_MASK) >> WM0_PIPE_SPRITE_SHIFT;
		active->wm[0].cur_val = tmp & WM0_PIPE_CURSOR_MASK;
		active->linetime = hw->wm_linetime[pipe];
	} else {
		int level, max_level = ilk_wm_max_level(dev);

		/*
		 * For inactive pipes, all watermark levels
		 * should be marked as enabled but zeroed,
		 * which is what we'd compute them to.
		 */
		for (level = 0; level <= max_level; level++)
			active->wm[level].enable = true;
	}
}

void ilk_wm_get_hw_state(struct drm_device *dev)
{
	struct drm_i915_private *dev_priv = dev->dev_private;
	struct ilk_wm_values *hw = &dev_priv->wm.hw;
	struct drm_crtc *crtc;
<<<<<<< HEAD

	for_each_crtc(dev, crtc)
		ilk_pipe_wm_get_hw_state(crtc);

	hw->wm_lp[0] = I915_READ(WM1_LP_ILK);
	hw->wm_lp[1] = I915_READ(WM2_LP_ILK);
	hw->wm_lp[2] = I915_READ(WM3_LP_ILK);

	hw->wm_lp_spr[0] = I915_READ(WM1S_LP_ILK);
	if (INTEL_INFO(dev)->gen >= 7) {
		hw->wm_lp_spr[1] = I915_READ(WM2S_LP_IVB);
		hw->wm_lp_spr[2] = I915_READ(WM3S_LP_IVB);
	}

	if (IS_HASWELL(dev) || IS_BROADWELL(dev))
		hw->partitioning = (I915_READ(WM_MISC) & WM_MISC_DATA_PARTITION_5_6) ?
			INTEL_DDB_PART_5_6 : INTEL_DDB_PART_1_2;
	else if (IS_IVYBRIDGE(dev))
		hw->partitioning = (I915_READ(DISP_ARB_CTL2) & DISP_DATA_PARTITION_5_6) ?
			INTEL_DDB_PART_5_6 : INTEL_DDB_PART_1_2;

	hw->enable_fbc_wm =
		!(I915_READ(DISP_ARB_CTL) & DISP_FBC_WM_DIS);
}

/**
 * intel_update_watermarks - update FIFO watermark values based on current modes
 *
 * Calculate watermark values for the various WM regs based on current mode
 * and plane configuration.
 *
 * There are several cases to deal with here:
 *   - normal (i.e. non-self-refresh)
 *   - self-refresh (SR) mode
 *   - lines are large relative to FIFO size (buffer can hold up to 2)
 *   - lines are small relative to FIFO size (buffer can hold more than 2
 *     lines), so need to account for TLB latency
 *
 *   The normal calculation is:
 *     watermark = dotclock * bytes per pixel * latency
 *   where latency is platform & configuration dependent (we assume pessimal
 *   values here).
 *
 *   The SR calculation is:
 *     watermark = (trunc(latency/line time)+1) * surface width *
 *       bytes per pixel
 *   where
 *     line time = htotal / dotclock
 *     surface width = hdisplay for normal plane and 64 for cursor
 *   and latency is assumed to be high, as above.
 *
 * The final value programmed to the register should always be rounded up,
 * and include an extra 2 entries to account for clock crossings.
 *
 * We don't use the sprite, so we can ignore that.  And on Crestline we have
 * to set the non-SR watermarks to 8.
 */
void intel_update_watermarks(struct drm_crtc *crtc)
{
	struct drm_i915_private *dev_priv = crtc->dev->dev_private;

	if (dev_priv->display.update_wm)
		dev_priv->display.update_wm(crtc);
}

void intel_update_sprite_watermarks(struct drm_plane *plane,
				    struct drm_crtc *crtc,
				    uint32_t sprite_width,
				    uint32_t sprite_height,
				    int pixel_size,
				    bool enabled, bool scaled)
{
	struct drm_i915_private *dev_priv = plane->dev->dev_private;

	if (dev_priv->display.update_sprite_wm)
		dev_priv->display.update_sprite_wm(plane, crtc,
						   sprite_width, sprite_height,
						   pixel_size, enabled, scaled);
}

static struct drm_i915_gem_object *
intel_alloc_context_page(struct drm_device *dev)
{
	struct drm_i915_gem_object *ctx;
	int ret;

	WARN_ON(!mutex_is_locked(&dev->struct_mutex));

	ctx = i915_gem_alloc_object(dev, 4096);
	if (!ctx) {
		DRM_DEBUG("failed to alloc power context, RC6 disabled\n");
		return NULL;
	}

	ret = i915_gem_obj_ggtt_pin(ctx, 4096, 0);
	if (ret) {
		DRM_ERROR("failed to pin power context: %d\n", ret);
		goto err_unref;
	}

	ret = i915_gem_object_set_to_gtt_domain(ctx, 1);
	if (ret) {
		DRM_ERROR("failed to set-domain on power context: %d\n", ret);
		goto err_unpin;
	}

	return ctx;

err_unpin:
	i915_gem_object_ggtt_unpin(ctx);
err_unref:
	drm_gem_object_unreference(&ctx->base);
	return NULL;
}

/**
 * Lock protecting IPS related data structures
 */
DEFINE_SPINLOCK(mchdev_lock);

/* Global for IPS driver to get at the current i915 device. Protected by
 * mchdev_lock. */
static struct drm_i915_private *i915_mch_dev;

bool ironlake_set_drps(struct drm_device *dev, u8 val)
{
	struct drm_i915_private *dev_priv = dev->dev_private;
	u16 rgvswctl;

	assert_spin_locked(&mchdev_lock);

	rgvswctl = I915_READ16(MEMSWCTL);
	if (rgvswctl & MEMCTL_CMD_STS) {
		DRM_DEBUG("gpu busy, RCS change rejected\n");
		return false; /* still busy with another command */
	}

	rgvswctl = (MEMCTL_CMD_CHFREQ << MEMCTL_CMD_SHIFT) |
		(val << MEMCTL_FREQ_SHIFT) | MEMCTL_SFCAVM;
	I915_WRITE16(MEMSWCTL, rgvswctl);
	POSTING_READ16(MEMSWCTL);

	rgvswctl |= MEMCTL_CMD_STS;
	I915_WRITE16(MEMSWCTL, rgvswctl);

	return true;
}

static void ironlake_enable_drps(struct drm_device *dev)
{
	struct drm_i915_private *dev_priv = dev->dev_private;
	u32 rgvmodectl = I915_READ(MEMMODECTL);
	u8 fmax, fmin, fstart, vstart;

	spin_lock_irq(&mchdev_lock);

	/* Enable temp reporting */
	I915_WRITE16(PMMISC, I915_READ(PMMISC) | MCPPCE_EN);
	I915_WRITE16(TSC1, I915_READ(TSC1) | TSE);

	/* 100ms RC evaluation intervals */
	I915_WRITE(RCUPEI, 100000);
	I915_WRITE(RCDNEI, 100000);

	/* Set max/min thresholds to 90ms and 80ms respectively */
	I915_WRITE(RCBMAXAVG, 90000);
	I915_WRITE(RCBMINAVG, 80000);

	I915_WRITE(MEMIHYST, 1);

	/* Set up min, max, and cur for interrupt handling */
	fmax = (rgvmodectl & MEMMODE_FMAX_MASK) >> MEMMODE_FMAX_SHIFT;
	fmin = (rgvmodectl & MEMMODE_FMIN_MASK);
	fstart = (rgvmodectl & MEMMODE_FSTART_MASK) >>
		MEMMODE_FSTART_SHIFT;

	vstart = (I915_READ(PXVFREQ_BASE + (fstart * 4)) & PXVFREQ_PX_MASK) >>
		PXVFREQ_PX_SHIFT;

	dev_priv->ips.fmax = fmax; /* IPS callback will increase this */
	dev_priv->ips.fstart = fstart;

	dev_priv->ips.max_delay = fstart;
	dev_priv->ips.min_delay = fmin;
	dev_priv->ips.cur_delay = fstart;

	DRM_DEBUG_DRIVER("fmax: %d, fmin: %d, fstart: %d\n",
			 fmax, fmin, fstart);

	I915_WRITE(MEMINTREN, MEMINT_CX_SUPR_EN | MEMINT_EVAL_CHG_EN);

	/*
	 * Interrupts will be enabled in ironlake_irq_postinstall
	 */

	I915_WRITE(VIDSTART, vstart);
	POSTING_READ(VIDSTART);

	rgvmodectl |= MEMMODE_SWMODE_EN;
	I915_WRITE(MEMMODECTL, rgvmodectl);

	if (wait_for_atomic((I915_READ(MEMSWCTL) & MEMCTL_CMD_STS) == 0, 10))
		DRM_ERROR("stuck trying to change perf mode\n");
	mdelay(1);

	ironlake_set_drps(dev, fstart);

	dev_priv->ips.last_count1 = I915_READ(0x112e4) + I915_READ(0x112e8) +
		I915_READ(0x112e0);
	dev_priv->ips.last_time1 = jiffies_to_msecs(jiffies);
	dev_priv->ips.last_count2 = I915_READ(0x112f4);
	dev_priv->ips.last_time2 = ktime_get_raw_ns();

	spin_unlock_irq(&mchdev_lock);
}

static void ironlake_disable_drps(struct drm_device *dev)
{
	struct drm_i915_private *dev_priv = dev->dev_private;
	u16 rgvswctl;

	spin_lock_irq(&mchdev_lock);

	rgvswctl = I915_READ16(MEMSWCTL);

	/* Ack interrupts, disable EFC interrupt */
	I915_WRITE(MEMINTREN, I915_READ(MEMINTREN) & ~MEMINT_EVAL_CHG_EN);
	I915_WRITE(MEMINTRSTS, MEMINT_EVAL_CHG);
	I915_WRITE(DEIER, I915_READ(DEIER) & ~DE_PCU_EVENT);
	I915_WRITE(DEIIR, DE_PCU_EVENT);
	I915_WRITE(DEIMR, I915_READ(DEIMR) | DE_PCU_EVENT);

	/* Go back to the starting frequency */
	ironlake_set_drps(dev, dev_priv->ips.fstart);
	mdelay(1);
	rgvswctl |= MEMCTL_CMD_STS;
	I915_WRITE(MEMSWCTL, rgvswctl);
	mdelay(1);

	spin_unlock_irq(&mchdev_lock);
}

/* There's a funny hw issue where the hw returns all 0 when reading from
 * GEN6_RP_INTERRUPT_LIMITS. Hence we always need to compute the desired value
 * ourselves, instead of doing a rmw cycle (which might result in us clearing
 * all limits and the gpu stuck at whatever frequency it is at atm).
 */
static u32 gen6_rps_limits(struct drm_i915_private *dev_priv, u8 val)
{
	u32 limits;

	/* Only set the down limit when we've reached the lowest level to avoid
	 * getting more interrupts, otherwise leave this clear. This prevents a
	 * race in the hw when coming out of rc6: There's a tiny window where
	 * the hw runs at the minimal clock before selecting the desired
	 * frequency, if the down threshold expires in that window we will not
	 * receive a down interrupt. */
	limits = dev_priv->rps.max_freq_softlimit << 24;
	if (val <= dev_priv->rps.min_freq_softlimit)
		limits |= dev_priv->rps.min_freq_softlimit << 16;

	return limits;
}

static void gen6_set_rps_thresholds(struct drm_i915_private *dev_priv, u8 val)
{
	int new_power;

	new_power = dev_priv->rps.power;
	switch (dev_priv->rps.power) {
	case LOW_POWER:
		if (val > dev_priv->rps.efficient_freq + 1 && val > dev_priv->rps.cur_freq)
			new_power = BETWEEN;
		break;

	case BETWEEN:
		if (val <= dev_priv->rps.efficient_freq && val < dev_priv->rps.cur_freq)
			new_power = LOW_POWER;
		else if (val >= dev_priv->rps.rp0_freq && val > dev_priv->rps.cur_freq)
			new_power = HIGH_POWER;
		break;

	case HIGH_POWER:
		if (val < (dev_priv->rps.rp1_freq + dev_priv->rps.rp0_freq) >> 1 && val < dev_priv->rps.cur_freq)
			new_power = BETWEEN;
		break;
	}
	/* Max/min bins are special */
	if (val == dev_priv->rps.min_freq_softlimit)
		new_power = LOW_POWER;
	if (val == dev_priv->rps.max_freq_softlimit)
		new_power = HIGH_POWER;
	if (new_power == dev_priv->rps.power)
		return;

	/* Note the units here are not exactly 1us, but 1280ns. */
	switch (new_power) {
	case LOW_POWER:
		/* Upclock if more than 95% busy over 16ms */
		I915_WRITE(GEN6_RP_UP_EI, 12500);
		I915_WRITE(GEN6_RP_UP_THRESHOLD, 11800);

		/* Downclock if less than 85% busy over 32ms */
		I915_WRITE(GEN6_RP_DOWN_EI, 25000);
		I915_WRITE(GEN6_RP_DOWN_THRESHOLD, 21250);

		I915_WRITE(GEN6_RP_CONTROL,
			   GEN6_RP_MEDIA_TURBO |
			   GEN6_RP_MEDIA_HW_NORMAL_MODE |
			   GEN6_RP_MEDIA_IS_GFX |
			   GEN6_RP_ENABLE |
			   GEN6_RP_UP_BUSY_AVG |
			   GEN6_RP_DOWN_IDLE_AVG);
		break;

	case BETWEEN:
		/* Upclock if more than 90% busy over 13ms */
		I915_WRITE(GEN6_RP_UP_EI, 10250);
		I915_WRITE(GEN6_RP_UP_THRESHOLD, 9225);

		/* Downclock if less than 75% busy over 32ms */
		I915_WRITE(GEN6_RP_DOWN_EI, 25000);
		I915_WRITE(GEN6_RP_DOWN_THRESHOLD, 18750);
=======

	for_each_crtc(dev, crtc)
		ilk_pipe_wm_get_hw_state(crtc);

	hw->wm_lp[0] = I915_READ(WM1_LP_ILK);
	hw->wm_lp[1] = I915_READ(WM2_LP_ILK);
	hw->wm_lp[2] = I915_READ(WM3_LP_ILK);

	hw->wm_lp_spr[0] = I915_READ(WM1S_LP_ILK);
	if (INTEL_INFO(dev)->gen >= 7) {
		hw->wm_lp_spr[1] = I915_READ(WM2S_LP_IVB);
		hw->wm_lp_spr[2] = I915_READ(WM3S_LP_IVB);
	}

	if (IS_HASWELL(dev) || IS_BROADWELL(dev))
		hw->partitioning = (I915_READ(WM_MISC) & WM_MISC_DATA_PARTITION_5_6) ?
			INTEL_DDB_PART_5_6 : INTEL_DDB_PART_1_2;
	else if (IS_IVYBRIDGE(dev))
		hw->partitioning = (I915_READ(DISP_ARB_CTL2) & DISP_DATA_PARTITION_5_6) ?
			INTEL_DDB_PART_5_6 : INTEL_DDB_PART_1_2;

	hw->enable_fbc_wm =
		!(I915_READ(DISP_ARB_CTL) & DISP_FBC_WM_DIS);
}

/**
 * intel_update_watermarks - update FIFO watermark values based on current modes
 *
 * Calculate watermark values for the various WM regs based on current mode
 * and plane configuration.
 *
 * There are several cases to deal with here:
 *   - normal (i.e. non-self-refresh)
 *   - self-refresh (SR) mode
 *   - lines are large relative to FIFO size (buffer can hold up to 2)
 *   - lines are small relative to FIFO size (buffer can hold more than 2
 *     lines), so need to account for TLB latency
 *
 *   The normal calculation is:
 *     watermark = dotclock * bytes per pixel * latency
 *   where latency is platform & configuration dependent (we assume pessimal
 *   values here).
 *
 *   The SR calculation is:
 *     watermark = (trunc(latency/line time)+1) * surface width *
 *       bytes per pixel
 *   where
 *     line time = htotal / dotclock
 *     surface width = hdisplay for normal plane and 64 for cursor
 *   and latency is assumed to be high, as above.
 *
 * The final value programmed to the register should always be rounded up,
 * and include an extra 2 entries to account for clock crossings.
 *
 * We don't use the sprite, so we can ignore that.  And on Crestline we have
 * to set the non-SR watermarks to 8.
 */
void intel_update_watermarks(struct drm_crtc *crtc)
{
	struct drm_i915_private *dev_priv = crtc->dev->dev_private;

	if (dev_priv->display.update_wm)
		dev_priv->display.update_wm(crtc);
}

void intel_update_sprite_watermarks(struct drm_plane *plane,
				    struct drm_crtc *crtc,
				    uint32_t sprite_width,
				    uint32_t sprite_height,
				    int pixel_size,
				    bool enabled, bool scaled)
{
	struct drm_i915_private *dev_priv = plane->dev->dev_private;

	if (dev_priv->display.update_sprite_wm)
		dev_priv->display.update_sprite_wm(plane, crtc,
						   sprite_width, sprite_height,
						   pixel_size, enabled, scaled);
}

static struct drm_i915_gem_object *
intel_alloc_context_page(struct drm_device *dev)
{
	struct drm_i915_gem_object *ctx;
	int ret;

	WARN_ON(!mutex_is_locked(&dev->struct_mutex));

	ctx = i915_gem_alloc_object(dev, 4096);
	if (!ctx) {
		DRM_DEBUG("failed to alloc power context, RC6 disabled\n");
		return NULL;
	}

	ret = i915_gem_obj_ggtt_pin(ctx, 4096, 0);
	if (ret) {
		DRM_ERROR("failed to pin power context: %d\n", ret);
		goto err_unref;
	}

	ret = i915_gem_object_set_to_gtt_domain(ctx, 1);
	if (ret) {
		DRM_ERROR("failed to set-domain on power context: %d\n", ret);
		goto err_unpin;
	}

	return ctx;

err_unpin:
	i915_gem_object_ggtt_unpin(ctx);
err_unref:
	drm_gem_object_unreference(&ctx->base);
	return NULL;
}

/**
 * Lock protecting IPS related data structures
 */
DEFINE_SPINLOCK(mchdev_lock);

/* Global for IPS driver to get at the current i915 device. Protected by
 * mchdev_lock. */
static struct drm_i915_private *i915_mch_dev;

bool ironlake_set_drps(struct drm_device *dev, u8 val)
{
	struct drm_i915_private *dev_priv = dev->dev_private;
	u16 rgvswctl;

	assert_spin_locked(&mchdev_lock);

	rgvswctl = I915_READ16(MEMSWCTL);
	if (rgvswctl & MEMCTL_CMD_STS) {
		DRM_DEBUG("gpu busy, RCS change rejected\n");
		return false; /* still busy with another command */
	}

	rgvswctl = (MEMCTL_CMD_CHFREQ << MEMCTL_CMD_SHIFT) |
		(val << MEMCTL_FREQ_SHIFT) | MEMCTL_SFCAVM;
	I915_WRITE16(MEMSWCTL, rgvswctl);
	POSTING_READ16(MEMSWCTL);

	rgvswctl |= MEMCTL_CMD_STS;
	I915_WRITE16(MEMSWCTL, rgvswctl);

	return true;
}

static void ironlake_enable_drps(struct drm_device *dev)
{
	struct drm_i915_private *dev_priv = dev->dev_private;
	u32 rgvmodectl = I915_READ(MEMMODECTL);
	u8 fmax, fmin, fstart, vstart;

	spin_lock_irq(&mchdev_lock);

	/* Enable temp reporting */
	I915_WRITE16(PMMISC, I915_READ(PMMISC) | MCPPCE_EN);
	I915_WRITE16(TSC1, I915_READ(TSC1) | TSE);

	/* 100ms RC evaluation intervals */
	I915_WRITE(RCUPEI, 100000);
	I915_WRITE(RCDNEI, 100000);

	/* Set max/min thresholds to 90ms and 80ms respectively */
	I915_WRITE(RCBMAXAVG, 90000);
	I915_WRITE(RCBMINAVG, 80000);

	I915_WRITE(MEMIHYST, 1);

	/* Set up min, max, and cur for interrupt handling */
	fmax = (rgvmodectl & MEMMODE_FMAX_MASK) >> MEMMODE_FMAX_SHIFT;
	fmin = (rgvmodectl & MEMMODE_FMIN_MASK);
	fstart = (rgvmodectl & MEMMODE_FSTART_MASK) >>
		MEMMODE_FSTART_SHIFT;

	vstart = (I915_READ(PXVFREQ_BASE + (fstart * 4)) & PXVFREQ_PX_MASK) >>
		PXVFREQ_PX_SHIFT;

	dev_priv->ips.fmax = fmax; /* IPS callback will increase this */
	dev_priv->ips.fstart = fstart;

	dev_priv->ips.max_delay = fstart;
	dev_priv->ips.min_delay = fmin;
	dev_priv->ips.cur_delay = fstart;

	DRM_DEBUG_DRIVER("fmax: %d, fmin: %d, fstart: %d\n",
			 fmax, fmin, fstart);

	I915_WRITE(MEMINTREN, MEMINT_CX_SUPR_EN | MEMINT_EVAL_CHG_EN);

	/*
	 * Interrupts will be enabled in ironlake_irq_postinstall
	 */

	I915_WRITE(VIDSTART, vstart);
	POSTING_READ(VIDSTART);

	rgvmodectl |= MEMMODE_SWMODE_EN;
	I915_WRITE(MEMMODECTL, rgvmodectl);

	if (wait_for_atomic((I915_READ(MEMSWCTL) & MEMCTL_CMD_STS) == 0, 10))
		DRM_ERROR("stuck trying to change perf mode\n");
	mdelay(1);

	ironlake_set_drps(dev, fstart);

	dev_priv->ips.last_count1 = I915_READ(0x112e4) + I915_READ(0x112e8) +
		I915_READ(0x112e0);
	dev_priv->ips.last_time1 = jiffies_to_msecs(jiffies);
	dev_priv->ips.last_count2 = I915_READ(0x112f4);
	dev_priv->ips.last_time2 = ktime_get_raw_ns();

	spin_unlock_irq(&mchdev_lock);
}

static void ironlake_disable_drps(struct drm_device *dev)
{
	struct drm_i915_private *dev_priv = dev->dev_private;
	u16 rgvswctl;

	spin_lock_irq(&mchdev_lock);

	rgvswctl = I915_READ16(MEMSWCTL);

	/* Ack interrupts, disable EFC interrupt */
	I915_WRITE(MEMINTREN, I915_READ(MEMINTREN) & ~MEMINT_EVAL_CHG_EN);
	I915_WRITE(MEMINTRSTS, MEMINT_EVAL_CHG);
	I915_WRITE(DEIER, I915_READ(DEIER) & ~DE_PCU_EVENT);
	I915_WRITE(DEIIR, DE_PCU_EVENT);
	I915_WRITE(DEIMR, I915_READ(DEIMR) | DE_PCU_EVENT);

	/* Go back to the starting frequency */
	ironlake_set_drps(dev, dev_priv->ips.fstart);
	mdelay(1);
	rgvswctl |= MEMCTL_CMD_STS;
	I915_WRITE(MEMSWCTL, rgvswctl);
	mdelay(1);

	spin_unlock_irq(&mchdev_lock);
}

/* There's a funny hw issue where the hw returns all 0 when reading from
 * GEN6_RP_INTERRUPT_LIMITS. Hence we always need to compute the desired value
 * ourselves, instead of doing a rmw cycle (which might result in us clearing
 * all limits and the gpu stuck at whatever frequency it is at atm).
 */
static u32 gen6_rps_limits(struct drm_i915_private *dev_priv, u8 val)
{
	u32 limits;

	/* Only set the down limit when we've reached the lowest level to avoid
	 * getting more interrupts, otherwise leave this clear. This prevents a
	 * race in the hw when coming out of rc6: There's a tiny window where
	 * the hw runs at the minimal clock before selecting the desired
	 * frequency, if the down threshold expires in that window we will not
	 * receive a down interrupt. */
	limits = dev_priv->rps.max_freq_softlimit << 24;
	if (val <= dev_priv->rps.min_freq_softlimit)
		limits |= dev_priv->rps.min_freq_softlimit << 16;

	return limits;
}

static void gen6_set_rps_thresholds(struct drm_i915_private *dev_priv, u8 val)
{
	int new_power;

	new_power = dev_priv->rps.power;
	switch (dev_priv->rps.power) {
	case LOW_POWER:
		if (val > dev_priv->rps.efficient_freq + 1 && val > dev_priv->rps.cur_freq)
			new_power = BETWEEN;
		break;

	case BETWEEN:
		if (val <= dev_priv->rps.efficient_freq && val < dev_priv->rps.cur_freq)
			new_power = LOW_POWER;
		else if (val >= dev_priv->rps.rp0_freq && val > dev_priv->rps.cur_freq)
			new_power = HIGH_POWER;
		break;

	case HIGH_POWER:
		if (val < (dev_priv->rps.rp1_freq + dev_priv->rps.rp0_freq) >> 1 && val < dev_priv->rps.cur_freq)
			new_power = BETWEEN;
		break;
	}
	/* Max/min bins are special */
	if (val == dev_priv->rps.min_freq_softlimit)
		new_power = LOW_POWER;
	if (val == dev_priv->rps.max_freq_softlimit)
		new_power = HIGH_POWER;
	if (new_power == dev_priv->rps.power)
		return;

	/* Note the units here are not exactly 1us, but 1280ns. */
	switch (new_power) {
	case LOW_POWER:
		/* Upclock if more than 95% busy over 16ms */
		I915_WRITE(GEN6_RP_UP_EI, 12500);
		I915_WRITE(GEN6_RP_UP_THRESHOLD, 11800);

		/* Downclock if less than 85% busy over 32ms */
		I915_WRITE(GEN6_RP_DOWN_EI, 25000);
		I915_WRITE(GEN6_RP_DOWN_THRESHOLD, 21250);
>>>>>>> 064ca1d2

		I915_WRITE(GEN6_RP_CONTROL,
			   GEN6_RP_MEDIA_TURBO |
			   GEN6_RP_MEDIA_HW_NORMAL_MODE |
			   GEN6_RP_MEDIA_IS_GFX |
			   GEN6_RP_ENABLE |
			   GEN6_RP_UP_BUSY_AVG |
			   GEN6_RP_DOWN_IDLE_AVG);
		break;

<<<<<<< HEAD
	case HIGH_POWER:
		/* Upclock if more than 85% busy over 10ms */
		I915_WRITE(GEN6_RP_UP_EI, 8000);
		I915_WRITE(GEN6_RP_UP_THRESHOLD, 6800);

		/* Downclock if less than 60% busy over 32ms */
		I915_WRITE(GEN6_RP_DOWN_EI, 25000);
		I915_WRITE(GEN6_RP_DOWN_THRESHOLD, 15000);
=======
	case BETWEEN:
		/* Upclock if more than 90% busy over 13ms */
		I915_WRITE(GEN6_RP_UP_EI, 10250);
		I915_WRITE(GEN6_RP_UP_THRESHOLD, 9225);

		/* Downclock if less than 75% busy over 32ms */
		I915_WRITE(GEN6_RP_DOWN_EI, 25000);
		I915_WRITE(GEN6_RP_DOWN_THRESHOLD, 18750);
>>>>>>> 064ca1d2

		I915_WRITE(GEN6_RP_CONTROL,
			   GEN6_RP_MEDIA_TURBO |
			   GEN6_RP_MEDIA_HW_NORMAL_MODE |
			   GEN6_RP_MEDIA_IS_GFX |
			   GEN6_RP_ENABLE |
			   GEN6_RP_UP_BUSY_AVG |
			   GEN6_RP_DOWN_IDLE_AVG);
		break;
<<<<<<< HEAD
	}

	dev_priv->rps.power = new_power;
	dev_priv->rps.last_adj = 0;
}

static u32 gen6_rps_pm_mask(struct drm_i915_private *dev_priv, u8 val)
{
	u32 mask = 0;

	if (val > dev_priv->rps.min_freq_softlimit)
		mask |= GEN6_PM_RP_DOWN_THRESHOLD | GEN6_PM_RP_DOWN_TIMEOUT;
	if (val < dev_priv->rps.max_freq_softlimit)
		mask |= GEN6_PM_RP_UP_THRESHOLD;

	mask |= dev_priv->pm_rps_events & (GEN6_PM_RP_DOWN_EI_EXPIRED | GEN6_PM_RP_UP_EI_EXPIRED);
	mask &= dev_priv->pm_rps_events;

	/* IVB and SNB hard hangs on looping batchbuffer
	 * if GEN6_PM_UP_EI_EXPIRED is masked.
	 */
	if (INTEL_INFO(dev_priv->dev)->gen <= 7 && !IS_HASWELL(dev_priv->dev))
		mask |= GEN6_PM_RP_UP_EI_EXPIRED;

	if (IS_GEN8(dev_priv->dev))
		mask |= GEN8_PMINTR_REDIRECT_TO_NON_DISP;

=======

	case HIGH_POWER:
		/* Upclock if more than 85% busy over 10ms */
		I915_WRITE(GEN6_RP_UP_EI, 8000);
		I915_WRITE(GEN6_RP_UP_THRESHOLD, 6800);

		/* Downclock if less than 60% busy over 32ms */
		I915_WRITE(GEN6_RP_DOWN_EI, 25000);
		I915_WRITE(GEN6_RP_DOWN_THRESHOLD, 15000);

		I915_WRITE(GEN6_RP_CONTROL,
			   GEN6_RP_MEDIA_TURBO |
			   GEN6_RP_MEDIA_HW_NORMAL_MODE |
			   GEN6_RP_MEDIA_IS_GFX |
			   GEN6_RP_ENABLE |
			   GEN6_RP_UP_BUSY_AVG |
			   GEN6_RP_DOWN_IDLE_AVG);
		break;
	}

	dev_priv->rps.power = new_power;
	dev_priv->rps.last_adj = 0;
}

static u32 gen6_rps_pm_mask(struct drm_i915_private *dev_priv, u8 val)
{
	u32 mask = 0;

	if (val > dev_priv->rps.min_freq_softlimit)
		mask |= GEN6_PM_RP_DOWN_THRESHOLD | GEN6_PM_RP_DOWN_TIMEOUT;
	if (val < dev_priv->rps.max_freq_softlimit)
		mask |= GEN6_PM_RP_UP_THRESHOLD;

	mask |= dev_priv->pm_rps_events & (GEN6_PM_RP_DOWN_EI_EXPIRED | GEN6_PM_RP_UP_EI_EXPIRED);
	mask &= dev_priv->pm_rps_events;

	/* IVB and SNB hard hangs on looping batchbuffer
	 * if GEN6_PM_UP_EI_EXPIRED is masked.
	 */
	if (INTEL_INFO(dev_priv->dev)->gen <= 7 && !IS_HASWELL(dev_priv->dev))
		mask |= GEN6_PM_RP_UP_EI_EXPIRED;

	if (IS_GEN8(dev_priv->dev))
		mask |= GEN8_PMINTR_REDIRECT_TO_NON_DISP;

>>>>>>> 064ca1d2
	return ~mask;
}

/* gen6_set_rps is called to update the frequency request, but should also be
 * called when the range (min_delay and max_delay) is modified so that we can
 * update the GEN6_RP_INTERRUPT_LIMITS register accordingly. */
void gen6_set_rps(struct drm_device *dev, u8 val)
{
	struct drm_i915_private *dev_priv = dev->dev_private;

	WARN_ON(!mutex_is_locked(&dev_priv->rps.hw_lock));
	WARN_ON(val > dev_priv->rps.max_freq_softlimit);
	WARN_ON(val < dev_priv->rps.min_freq_softlimit);

	/* min/max delay may still have been modified so be sure to
	 * write the limits value.
	 */
	if (val != dev_priv->rps.cur_freq) {
		gen6_set_rps_thresholds(dev_priv, val);

		if (IS_HASWELL(dev) || IS_BROADWELL(dev))
			I915_WRITE(GEN6_RPNSWREQ,
				   HSW_FREQUENCY(val));
		else
			I915_WRITE(GEN6_RPNSWREQ,
				   GEN6_FREQUENCY(val) |
				   GEN6_OFFSET(0) |
				   GEN6_AGGRESSIVE_TURBO);
<<<<<<< HEAD
	}

	/* Make sure we continue to get interrupts
	 * until we hit the minimum or maximum frequencies.
	 */
	I915_WRITE(GEN6_RP_INTERRUPT_LIMITS, gen6_rps_limits(dev_priv, val));
	I915_WRITE(GEN6_PMINTRMSK, gen6_rps_pm_mask(dev_priv, val));

	POSTING_READ(GEN6_RPNSWREQ);

	dev_priv->rps.cur_freq = val;
	trace_intel_gpu_freq_change(val * 50);
}

/* vlv_set_rps_idle: Set the frequency to Rpn if Gfx clocks are down
 *
 * * If Gfx is Idle, then
 * 1. Mask Turbo interrupts
 * 2. Bring up Gfx clock
 * 3. Change the freq to Rpn and wait till P-Unit updates freq
 * 4. Clear the Force GFX CLK ON bit so that Gfx can down
 * 5. Unmask Turbo interrupts
*/
static void vlv_set_rps_idle(struct drm_i915_private *dev_priv)
{
	struct drm_device *dev = dev_priv->dev;

	/* Latest VLV doesn't need to force the gfx clock */
	if (dev->pdev->revision >= 0xd) {
		valleyview_set_rps(dev_priv->dev, dev_priv->rps.min_freq_softlimit);
		return;
	}

	/*
	 * When we are idle.  Drop to min voltage state.
	 */

	if (dev_priv->rps.cur_freq <= dev_priv->rps.min_freq_softlimit)
		return;

	/* Mask turbo interrupt so that they will not come in between */
	I915_WRITE(GEN6_PMINTRMSK, 0xffffffff);

	vlv_force_gfx_clock(dev_priv, true);

	dev_priv->rps.cur_freq = dev_priv->rps.min_freq_softlimit;

	vlv_punit_write(dev_priv, PUNIT_REG_GPU_FREQ_REQ,
					dev_priv->rps.min_freq_softlimit);

	if (wait_for(((vlv_punit_read(dev_priv, PUNIT_REG_GPU_FREQ_STS))
				& GENFREQSTATUS) == 0, 5))
		DRM_ERROR("timed out waiting for Punit\n");

	vlv_force_gfx_clock(dev_priv, false);

	I915_WRITE(GEN6_PMINTRMSK,
		   gen6_rps_pm_mask(dev_priv, dev_priv->rps.cur_freq));
}

void gen6_rps_idle(struct drm_i915_private *dev_priv)
{
	struct drm_device *dev = dev_priv->dev;

	mutex_lock(&dev_priv->rps.hw_lock);
	if (dev_priv->rps.enabled) {
		if (IS_CHERRYVIEW(dev))
			valleyview_set_rps(dev_priv->dev, dev_priv->rps.min_freq_softlimit);
		else if (IS_VALLEYVIEW(dev))
			vlv_set_rps_idle(dev_priv);
		else
			gen6_set_rps(dev_priv->dev, dev_priv->rps.min_freq_softlimit);
		dev_priv->rps.last_adj = 0;
	}
	mutex_unlock(&dev_priv->rps.hw_lock);
}

void gen6_rps_boost(struct drm_i915_private *dev_priv)
{
	struct drm_device *dev = dev_priv->dev;

	mutex_lock(&dev_priv->rps.hw_lock);
	if (dev_priv->rps.enabled) {
		if (IS_VALLEYVIEW(dev))
			valleyview_set_rps(dev_priv->dev, dev_priv->rps.max_freq_softlimit);
		else
			gen6_set_rps(dev_priv->dev, dev_priv->rps.max_freq_softlimit);
		dev_priv->rps.last_adj = 0;
	}
	mutex_unlock(&dev_priv->rps.hw_lock);
}

void valleyview_set_rps(struct drm_device *dev, u8 val)
{
	struct drm_i915_private *dev_priv = dev->dev_private;

	WARN_ON(!mutex_is_locked(&dev_priv->rps.hw_lock));
	WARN_ON(val > dev_priv->rps.max_freq_softlimit);
	WARN_ON(val < dev_priv->rps.min_freq_softlimit);

	if (WARN_ONCE(IS_CHERRYVIEW(dev) && (val & 1),
		      "Odd GPU freq value\n"))
		val &= ~1;

	if (val != dev_priv->rps.cur_freq) {
		DRM_DEBUG_DRIVER("GPU freq request from %d MHz (%u) to %d MHz (%u)\n",
				 vlv_gpu_freq(dev_priv, dev_priv->rps.cur_freq),
				 dev_priv->rps.cur_freq,
				 vlv_gpu_freq(dev_priv, val), val);

		vlv_punit_write(dev_priv, PUNIT_REG_GPU_FREQ_REQ, val);
	}

	I915_WRITE(GEN6_PMINTRMSK, gen6_rps_pm_mask(dev_priv, val));

	dev_priv->rps.cur_freq = val;
	trace_intel_gpu_freq_change(vlv_gpu_freq(dev_priv, val));
}

static void gen8_disable_rps_interrupts(struct drm_device *dev)
{
	struct drm_i915_private *dev_priv = dev->dev_private;

	I915_WRITE(GEN6_PMINTRMSK, ~GEN8_PMINTR_REDIRECT_TO_NON_DISP);
	I915_WRITE(GEN8_GT_IER(2), I915_READ(GEN8_GT_IER(2)) &
				   ~dev_priv->pm_rps_events);
	/* Complete PM interrupt masking here doesn't race with the rps work
	 * item again unmasking PM interrupts because that is using a different
	 * register (GEN8_GT_IMR(2)) to mask PM interrupts. The only risk is in
	 * leaving stale bits in GEN8_GT_IIR(2) and GEN8_GT_IMR(2) which
	 * gen8_enable_rps will clean up. */

	spin_lock_irq(&dev_priv->irq_lock);
	dev_priv->rps.pm_iir = 0;
	spin_unlock_irq(&dev_priv->irq_lock);

	I915_WRITE(GEN8_GT_IIR(2), dev_priv->pm_rps_events);
}

static void gen9_disable_rps(struct drm_device *dev)
{
	struct drm_i915_private *dev_priv = dev->dev_private;

	I915_WRITE(GEN6_RC_CONTROL, 0);
}

static void gen6_disable_rps_interrupts(struct drm_device *dev)
{
	struct drm_i915_private *dev_priv = dev->dev_private;

	I915_WRITE(GEN6_PMINTRMSK, 0xffffffff);
	I915_WRITE(GEN6_PMIER, I915_READ(GEN6_PMIER) &
				~dev_priv->pm_rps_events);
	/* Complete PM interrupt masking here doesn't race with the rps work
	 * item again unmasking PM interrupts because that is using a different
	 * register (PMIMR) to mask PM interrupts. The only risk is in leaving
	 * stale bits in PMIIR and PMIMR which gen6_enable_rps will clean up. */

	spin_lock_irq(&dev_priv->irq_lock);
	dev_priv->rps.pm_iir = 0;
	spin_unlock_irq(&dev_priv->irq_lock);

	I915_WRITE(GEN6_PMIIR, dev_priv->pm_rps_events);
}

static void gen6_disable_rps(struct drm_device *dev)
{
	struct drm_i915_private *dev_priv = dev->dev_private;

	I915_WRITE(GEN6_RC_CONTROL, 0);
	I915_WRITE(GEN6_RPNSWREQ, 1 << 31);

	if (IS_BROADWELL(dev))
		gen8_disable_rps_interrupts(dev);
	else
		gen6_disable_rps_interrupts(dev);
}

static void cherryview_disable_rps(struct drm_device *dev)
=======
	}

	/* Make sure we continue to get interrupts
	 * until we hit the minimum or maximum frequencies.
	 */
	I915_WRITE(GEN6_RP_INTERRUPT_LIMITS, gen6_rps_limits(dev_priv, val));
	I915_WRITE(GEN6_PMINTRMSK, gen6_rps_pm_mask(dev_priv, val));

	POSTING_READ(GEN6_RPNSWREQ);

	dev_priv->rps.cur_freq = val;
	trace_intel_gpu_freq_change(val * 50);
}

/* vlv_set_rps_idle: Set the frequency to Rpn if Gfx clocks are down
 *
 * * If Gfx is Idle, then
 * 1. Mask Turbo interrupts
 * 2. Bring up Gfx clock
 * 3. Change the freq to Rpn and wait till P-Unit updates freq
 * 4. Clear the Force GFX CLK ON bit so that Gfx can down
 * 5. Unmask Turbo interrupts
*/
static void vlv_set_rps_idle(struct drm_i915_private *dev_priv)
{
	struct drm_device *dev = dev_priv->dev;

	/* Latest VLV doesn't need to force the gfx clock */
	if (dev->pdev->revision >= 0xd) {
		valleyview_set_rps(dev_priv->dev, dev_priv->rps.min_freq_softlimit);
		return;
	}

	/*
	 * When we are idle.  Drop to min voltage state.
	 */

	if (dev_priv->rps.cur_freq <= dev_priv->rps.min_freq_softlimit)
		return;

	/* Mask turbo interrupt so that they will not come in between */
	I915_WRITE(GEN6_PMINTRMSK, 0xffffffff);

	vlv_force_gfx_clock(dev_priv, true);

	dev_priv->rps.cur_freq = dev_priv->rps.min_freq_softlimit;

	vlv_punit_write(dev_priv, PUNIT_REG_GPU_FREQ_REQ,
					dev_priv->rps.min_freq_softlimit);

	if (wait_for(((vlv_punit_read(dev_priv, PUNIT_REG_GPU_FREQ_STS))
				& GENFREQSTATUS) == 0, 100))
		DRM_ERROR("timed out waiting for Punit\n");

	vlv_force_gfx_clock(dev_priv, false);

	I915_WRITE(GEN6_PMINTRMSK,
		   gen6_rps_pm_mask(dev_priv, dev_priv->rps.cur_freq));
}

void gen6_rps_idle(struct drm_i915_private *dev_priv)
{
	struct drm_device *dev = dev_priv->dev;

	mutex_lock(&dev_priv->rps.hw_lock);
	if (dev_priv->rps.enabled) {
		if (IS_CHERRYVIEW(dev))
			valleyview_set_rps(dev_priv->dev, dev_priv->rps.min_freq_softlimit);
		else if (IS_VALLEYVIEW(dev))
			vlv_set_rps_idle(dev_priv);
		else
			gen6_set_rps(dev_priv->dev, dev_priv->rps.min_freq_softlimit);
		dev_priv->rps.last_adj = 0;
	}
	mutex_unlock(&dev_priv->rps.hw_lock);
}

void gen6_rps_boost(struct drm_i915_private *dev_priv)
{
	struct drm_device *dev = dev_priv->dev;

	mutex_lock(&dev_priv->rps.hw_lock);
	if (dev_priv->rps.enabled) {
		if (IS_VALLEYVIEW(dev))
			valleyview_set_rps(dev_priv->dev, dev_priv->rps.max_freq_softlimit);
		else
			gen6_set_rps(dev_priv->dev, dev_priv->rps.max_freq_softlimit);
		dev_priv->rps.last_adj = 0;
	}
	mutex_unlock(&dev_priv->rps.hw_lock);
}

void valleyview_set_rps(struct drm_device *dev, u8 val)
{
	struct drm_i915_private *dev_priv = dev->dev_private;

	WARN_ON(!mutex_is_locked(&dev_priv->rps.hw_lock));
	WARN_ON(val > dev_priv->rps.max_freq_softlimit);
	WARN_ON(val < dev_priv->rps.min_freq_softlimit);

	if (WARN_ONCE(IS_CHERRYVIEW(dev) && (val & 1),
		      "Odd GPU freq value\n"))
		val &= ~1;

	if (val != dev_priv->rps.cur_freq)
		vlv_punit_write(dev_priv, PUNIT_REG_GPU_FREQ_REQ, val);

	I915_WRITE(GEN6_PMINTRMSK, gen6_rps_pm_mask(dev_priv, val));

	dev_priv->rps.cur_freq = val;
	trace_intel_gpu_freq_change(vlv_gpu_freq(dev_priv, val));
}

static void gen9_disable_rps(struct drm_device *dev)
{
	struct drm_i915_private *dev_priv = dev->dev_private;

	I915_WRITE(GEN6_RC_CONTROL, 0);
}

static void gen6_disable_rps(struct drm_device *dev)
>>>>>>> 064ca1d2
{
	struct drm_i915_private *dev_priv = dev->dev_private;

	I915_WRITE(GEN6_RC_CONTROL, 0);
<<<<<<< HEAD

	gen8_disable_rps_interrupts(dev);
}

static void valleyview_disable_rps(struct drm_device *dev)
{
	struct drm_i915_private *dev_priv = dev->dev_private;

	/* we're doing forcewake before Disabling RC6,
	 * This what the BIOS expects when going into suspend */
	gen6_gt_force_wake_get(dev_priv, FORCEWAKE_ALL);

	I915_WRITE(GEN6_RC_CONTROL, 0);

	gen6_gt_force_wake_put(dev_priv, FORCEWAKE_ALL);

	gen6_disable_rps_interrupts(dev);
}

static void intel_print_rc6_info(struct drm_device *dev, u32 mode)
{
	if (IS_VALLEYVIEW(dev)) {
		if (mode & (GEN7_RC_CTL_TO_MODE | GEN6_RC_CTL_EI_MODE(1)))
			mode = GEN6_RC_CTL_RC6_ENABLE;
		else
			mode = 0;
	}
	if (HAS_RC6p(dev))
		DRM_DEBUG_KMS("Enabling RC6 states: RC6 %s RC6p %s RC6pp %s\n",
			      (mode & GEN6_RC_CTL_RC6_ENABLE) ? "on" : "off",
			      (mode & GEN6_RC_CTL_RC6p_ENABLE) ? "on" : "off",
			      (mode & GEN6_RC_CTL_RC6pp_ENABLE) ? "on" : "off");

	else
		DRM_DEBUG_KMS("Enabling RC6 states: RC6 %s\n",
			      (mode & GEN6_RC_CTL_RC6_ENABLE) ? "on" : "off");
}

static int sanitize_rc6_option(const struct drm_device *dev, int enable_rc6)
{
	/* No RC6 before Ironlake */
	if (INTEL_INFO(dev)->gen < 5)
		return 0;

	/* RC6 is only on Ironlake mobile not on desktop */
	if (INTEL_INFO(dev)->gen == 5 && !IS_IRONLAKE_M(dev))
		return 0;

	/* Respect the kernel parameter if it is set */
	if (enable_rc6 >= 0) {
		int mask;

		if (HAS_RC6p(dev))
			mask = INTEL_RC6_ENABLE | INTEL_RC6p_ENABLE |
			       INTEL_RC6pp_ENABLE;
		else
			mask = INTEL_RC6_ENABLE;

		if ((enable_rc6 & mask) != enable_rc6)
			DRM_DEBUG_KMS("Adjusting RC6 mask to %d (requested %d, valid %d)\n",
				      enable_rc6 & mask, enable_rc6, mask);

		return enable_rc6 & mask;
	}

	/* Disable RC6 on Ironlake */
	if (INTEL_INFO(dev)->gen == 5)
		return 0;

	if (IS_IVYBRIDGE(dev))
		return (INTEL_RC6_ENABLE | INTEL_RC6p_ENABLE);

	return INTEL_RC6_ENABLE;
}

int intel_enable_rc6(const struct drm_device *dev)
{
	return i915.enable_rc6;
}

static void gen8_enable_rps_interrupts(struct drm_device *dev)
{
	struct drm_i915_private *dev_priv = dev->dev_private;

	spin_lock_irq(&dev_priv->irq_lock);
	WARN_ON(dev_priv->rps.pm_iir);
	gen8_enable_pm_irq(dev_priv, dev_priv->pm_rps_events);
	I915_WRITE(GEN8_GT_IIR(2), dev_priv->pm_rps_events);
	spin_unlock_irq(&dev_priv->irq_lock);
}

static void gen6_enable_rps_interrupts(struct drm_device *dev)
{
	struct drm_i915_private *dev_priv = dev->dev_private;

	spin_lock_irq(&dev_priv->irq_lock);
	WARN_ON(dev_priv->rps.pm_iir);
	gen6_enable_pm_irq(dev_priv, dev_priv->pm_rps_events);
	I915_WRITE(GEN6_PMIIR, dev_priv->pm_rps_events);
	spin_unlock_irq(&dev_priv->irq_lock);
}

static void parse_rp_state_cap(struct drm_i915_private *dev_priv, u32 rp_state_cap)
{
	/* All of these values are in units of 50MHz */
	dev_priv->rps.cur_freq		= 0;
	/* static values from HW: RP0 < RPe < RP1 < RPn (min_freq) */
	dev_priv->rps.rp1_freq		= (rp_state_cap >>  8) & 0xff;
	dev_priv->rps.rp0_freq		= (rp_state_cap >>  0) & 0xff;
	dev_priv->rps.min_freq		= (rp_state_cap >> 16) & 0xff;
	/* XXX: only BYT has a special efficient freq */
	dev_priv->rps.efficient_freq	= dev_priv->rps.rp1_freq;
	/* hw_max = RP0 until we check for overclocking */
	dev_priv->rps.max_freq		= dev_priv->rps.rp0_freq;

	/* Preserve min/max settings in case of re-init */
	if (dev_priv->rps.max_freq_softlimit == 0)
		dev_priv->rps.max_freq_softlimit = dev_priv->rps.max_freq;
=======
	I915_WRITE(GEN6_RPNSWREQ, 1 << 31);
}

static void cherryview_disable_rps(struct drm_device *dev)
{
	struct drm_i915_private *dev_priv = dev->dev_private;

	I915_WRITE(GEN6_RC_CONTROL, 0);
}

static void valleyview_disable_rps(struct drm_device *dev)
{
	struct drm_i915_private *dev_priv = dev->dev_private;

	/* we're doing forcewake before Disabling RC6,
	 * This what the BIOS expects when going into suspend */
	gen6_gt_force_wake_get(dev_priv, FORCEWAKE_ALL);

	I915_WRITE(GEN6_RC_CONTROL, 0);

	gen6_gt_force_wake_put(dev_priv, FORCEWAKE_ALL);
}

static void intel_print_rc6_info(struct drm_device *dev, u32 mode)
{
	if (IS_VALLEYVIEW(dev)) {
		if (mode & (GEN7_RC_CTL_TO_MODE | GEN6_RC_CTL_EI_MODE(1)))
			mode = GEN6_RC_CTL_RC6_ENABLE;
		else
			mode = 0;
	}
	if (HAS_RC6p(dev))
		DRM_DEBUG_KMS("Enabling RC6 states: RC6 %s RC6p %s RC6pp %s\n",
			      (mode & GEN6_RC_CTL_RC6_ENABLE) ? "on" : "off",
			      (mode & GEN6_RC_CTL_RC6p_ENABLE) ? "on" : "off",
			      (mode & GEN6_RC_CTL_RC6pp_ENABLE) ? "on" : "off");

	else
		DRM_DEBUG_KMS("Enabling RC6 states: RC6 %s\n",
			      (mode & GEN6_RC_CTL_RC6_ENABLE) ? "on" : "off");
}

static int sanitize_rc6_option(const struct drm_device *dev, int enable_rc6)
{
	/* No RC6 before Ironlake */
	if (INTEL_INFO(dev)->gen < 5)
		return 0;

	/* RC6 is only on Ironlake mobile not on desktop */
	if (INTEL_INFO(dev)->gen == 5 && !IS_IRONLAKE_M(dev))
		return 0;

	/* Respect the kernel parameter if it is set */
	if (enable_rc6 >= 0) {
		int mask;

		if (HAS_RC6p(dev))
			mask = INTEL_RC6_ENABLE | INTEL_RC6p_ENABLE |
			       INTEL_RC6pp_ENABLE;
		else
			mask = INTEL_RC6_ENABLE;

		if ((enable_rc6 & mask) != enable_rc6)
			DRM_DEBUG_KMS("Adjusting RC6 mask to %d (requested %d, valid %d)\n",
				      enable_rc6 & mask, enable_rc6, mask);

		return enable_rc6 & mask;
	}

	/* Disable RC6 on Ironlake */
	if (INTEL_INFO(dev)->gen == 5)
		return 0;

	if (IS_IVYBRIDGE(dev))
		return (INTEL_RC6_ENABLE | INTEL_RC6p_ENABLE);

	return INTEL_RC6_ENABLE;
}

int intel_enable_rc6(const struct drm_device *dev)
{
	return i915.enable_rc6;
}

static void gen6_init_rps_frequencies(struct drm_device *dev)
{
	struct drm_i915_private *dev_priv = dev->dev_private;
	uint32_t rp_state_cap;
	u32 ddcc_status = 0;
	int ret;

	rp_state_cap = I915_READ(GEN6_RP_STATE_CAP);
	/* All of these values are in units of 50MHz */
	dev_priv->rps.cur_freq		= 0;
	/* static values from HW: RP0 > RP1 > RPn (min_freq) */
	dev_priv->rps.rp0_freq		= (rp_state_cap >>  0) & 0xff;
	dev_priv->rps.rp1_freq		= (rp_state_cap >>  8) & 0xff;
	dev_priv->rps.min_freq		= (rp_state_cap >> 16) & 0xff;
	/* hw_max = RP0 until we check for overclocking */
	dev_priv->rps.max_freq		= dev_priv->rps.rp0_freq;

	dev_priv->rps.efficient_freq = dev_priv->rps.rp1_freq;
	if (IS_HASWELL(dev) || IS_BROADWELL(dev)) {
		ret = sandybridge_pcode_read(dev_priv,
					HSW_PCODE_DYNAMIC_DUTY_CYCLE_CONTROL,
					&ddcc_status);
		if (0 == ret)
			dev_priv->rps.efficient_freq =
				(ddcc_status >> 8) & 0xff;
	}

	/* Preserve min/max settings in case of re-init */
	if (dev_priv->rps.max_freq_softlimit == 0)
		dev_priv->rps.max_freq_softlimit = dev_priv->rps.max_freq;

	if (dev_priv->rps.min_freq_softlimit == 0) {
		if (IS_HASWELL(dev) || IS_BROADWELL(dev))
			dev_priv->rps.min_freq_softlimit =
				/* max(RPe, 450 MHz) */
				max(dev_priv->rps.efficient_freq, (u8) 9);
		else
			dev_priv->rps.min_freq_softlimit =
				dev_priv->rps.min_freq;
	}
}

static void gen9_enable_rps(struct drm_device *dev)
{
	struct drm_i915_private *dev_priv = dev->dev_private;
	struct intel_engine_cs *ring;
	uint32_t rc6_mask = 0;
	int unused;

	/* 1a: Software RC state - RC0 */
	I915_WRITE(GEN6_RC_STATE, 0);

	/* 1b: Get forcewake during program sequence. Although the driver
	 * hasn't enabled a state yet where we need forcewake, BIOS may have.*/
	gen6_gt_force_wake_get(dev_priv, FORCEWAKE_ALL);

	/* 2a: Disable RC states. */
	I915_WRITE(GEN6_RC_CONTROL, 0);

	/* 2b: Program RC6 thresholds.*/
	I915_WRITE(GEN6_RC6_WAKE_RATE_LIMIT, 54 << 16);
	I915_WRITE(GEN6_RC_EVALUATION_INTERVAL, 125000); /* 12500 * 1280ns */
	I915_WRITE(GEN6_RC_IDLE_HYSTERSIS, 25); /* 25 * 1280ns */
	for_each_ring(ring, dev_priv, unused)
		I915_WRITE(RING_MAX_IDLE(ring->mmio_base), 10);
	I915_WRITE(GEN6_RC_SLEEP, 0);
	I915_WRITE(GEN6_RC6_THRESHOLD, 37500); /* 37.5/125ms per EI */

	/* 3a: Enable RC6 */
	if (intel_enable_rc6(dev) & INTEL_RC6_ENABLE)
		rc6_mask = GEN6_RC_CTL_RC6_ENABLE;
	DRM_INFO("RC6 %s\n", (rc6_mask & GEN6_RC_CTL_RC6_ENABLE) ?
			"on" : "off");
	I915_WRITE(GEN6_RC_CONTROL, GEN6_RC_CTL_HW_ENABLE |
				   GEN6_RC_CTL_EI_MODE(1) |
				   rc6_mask);

	gen6_gt_force_wake_put(dev_priv, FORCEWAKE_ALL);

}

static void gen8_enable_rps(struct drm_device *dev)
{
	struct drm_i915_private *dev_priv = dev->dev_private;
	struct intel_engine_cs *ring;
	uint32_t rc6_mask = 0;
	int unused;

	/* 1a: Software RC state - RC0 */
	I915_WRITE(GEN6_RC_STATE, 0);

	/* 1c & 1d: Get forcewake during program sequence. Although the driver
	 * hasn't enabled a state yet where we need forcewake, BIOS may have.*/
	gen6_gt_force_wake_get(dev_priv, FORCEWAKE_ALL);

	/* 2a: Disable RC states. */
	I915_WRITE(GEN6_RC_CONTROL, 0);

	/* Initialize rps frequencies */
	gen6_init_rps_frequencies(dev);

	/* 2b: Program RC6 thresholds.*/
	I915_WRITE(GEN6_RC6_WAKE_RATE_LIMIT, 40 << 16);
	I915_WRITE(GEN6_RC_EVALUATION_INTERVAL, 125000); /* 12500 * 1280ns */
	I915_WRITE(GEN6_RC_IDLE_HYSTERSIS, 25); /* 25 * 1280ns */
	for_each_ring(ring, dev_priv, unused)
		I915_WRITE(RING_MAX_IDLE(ring->mmio_base), 10);
	I915_WRITE(GEN6_RC_SLEEP, 0);
	if (IS_BROADWELL(dev))
		I915_WRITE(GEN6_RC6_THRESHOLD, 625); /* 800us/1.28 for TO */
	else
		I915_WRITE(GEN6_RC6_THRESHOLD, 50000); /* 50/125ms per EI */

	/* 3: Enable RC6 */
	if (intel_enable_rc6(dev) & INTEL_RC6_ENABLE)
		rc6_mask = GEN6_RC_CTL_RC6_ENABLE;
	intel_print_rc6_info(dev, rc6_mask);
	if (IS_BROADWELL(dev))
		I915_WRITE(GEN6_RC_CONTROL, GEN6_RC_CTL_HW_ENABLE |
				GEN7_RC_CTL_TO_MODE |
				rc6_mask);
	else
		I915_WRITE(GEN6_RC_CONTROL, GEN6_RC_CTL_HW_ENABLE |
				GEN6_RC_CTL_EI_MODE(1) |
				rc6_mask);

	/* 4 Program defaults and thresholds for RPS*/
	I915_WRITE(GEN6_RPNSWREQ,
		   HSW_FREQUENCY(dev_priv->rps.rp1_freq));
	I915_WRITE(GEN6_RC_VIDEO_FREQ,
		   HSW_FREQUENCY(dev_priv->rps.rp1_freq));
	/* NB: Docs say 1s, and 1000000 - which aren't equivalent */
	I915_WRITE(GEN6_RP_DOWN_TIMEOUT, 100000000 / 128); /* 1 second timeout */

	/* Docs recommend 900MHz, and 300 MHz respectively */
	I915_WRITE(GEN6_RP_INTERRUPT_LIMITS,
		   dev_priv->rps.max_freq_softlimit << 24 |
		   dev_priv->rps.min_freq_softlimit << 16);

	I915_WRITE(GEN6_RP_UP_THRESHOLD, 7600000 / 128); /* 76ms busyness per EI, 90% */
	I915_WRITE(GEN6_RP_DOWN_THRESHOLD, 31300000 / 128); /* 313ms busyness per EI, 70%*/
	I915_WRITE(GEN6_RP_UP_EI, 66000); /* 84.48ms, XXX: random? */
	I915_WRITE(GEN6_RP_DOWN_EI, 350000); /* 448ms, XXX: random? */

	I915_WRITE(GEN6_RP_IDLE_HYSTERSIS, 10);

	/* 5: Enable RPS */
	I915_WRITE(GEN6_RP_CONTROL,
		   GEN6_RP_MEDIA_TURBO |
		   GEN6_RP_MEDIA_HW_NORMAL_MODE |
		   GEN6_RP_MEDIA_IS_GFX |
		   GEN6_RP_ENABLE |
		   GEN6_RP_UP_BUSY_AVG |
		   GEN6_RP_DOWN_IDLE_AVG);

	/* 6: Ring frequency + overclocking (our driver does this later */

	dev_priv->rps.power = HIGH_POWER; /* force a reset */
	gen6_set_rps(dev_priv->dev, dev_priv->rps.min_freq_softlimit);
>>>>>>> 064ca1d2

	if (dev_priv->rps.min_freq_softlimit == 0)
		dev_priv->rps.min_freq_softlimit = dev_priv->rps.min_freq;
}

<<<<<<< HEAD
static void gen9_enable_rps(struct drm_device *dev)
{
	struct drm_i915_private *dev_priv = dev->dev_private;
	struct intel_engine_cs *ring;
	uint32_t rc6_mask = 0;
	int unused;

	/* 1a: Software RC state - RC0 */
	I915_WRITE(GEN6_RC_STATE, 0);

	/* 1b: Get forcewake during program sequence. Although the driver
	 * hasn't enabled a state yet where we need forcewake, BIOS may have.*/
	gen6_gt_force_wake_get(dev_priv, FORCEWAKE_ALL);

	/* 2a: Disable RC states. */
	I915_WRITE(GEN6_RC_CONTROL, 0);

	/* 2b: Program RC6 thresholds.*/
	I915_WRITE(GEN6_RC6_WAKE_RATE_LIMIT, 54 << 16);
	I915_WRITE(GEN6_RC_EVALUATION_INTERVAL, 125000); /* 12500 * 1280ns */
	I915_WRITE(GEN6_RC_IDLE_HYSTERSIS, 25); /* 25 * 1280ns */
	for_each_ring(ring, dev_priv, unused)
		I915_WRITE(RING_MAX_IDLE(ring->mmio_base), 10);
	I915_WRITE(GEN6_RC_SLEEP, 0);
	I915_WRITE(GEN6_RC6_THRESHOLD, 37500); /* 37.5/125ms per EI */

	/* 3a: Enable RC6 */
	if (intel_enable_rc6(dev) & INTEL_RC6_ENABLE)
		rc6_mask = GEN6_RC_CTL_RC6_ENABLE;
	DRM_INFO("RC6 %s\n", (rc6_mask & GEN6_RC_CTL_RC6_ENABLE) ?
			"on" : "off");
	I915_WRITE(GEN6_RC_CONTROL, GEN6_RC_CTL_HW_ENABLE |
				   GEN6_RC_CTL_EI_MODE(1) |
				   rc6_mask);

	gen6_gt_force_wake_put(dev_priv, FORCEWAKE_ALL);

}

static void gen8_enable_rps(struct drm_device *dev)
{
	struct drm_i915_private *dev_priv = dev->dev_private;
	struct intel_engine_cs *ring;
	uint32_t rc6_mask = 0, rp_state_cap;
	int unused;

	/* 1a: Software RC state - RC0 */
	I915_WRITE(GEN6_RC_STATE, 0);

	/* 1c & 1d: Get forcewake during program sequence. Although the driver
	 * hasn't enabled a state yet where we need forcewake, BIOS may have.*/
	gen6_gt_force_wake_get(dev_priv, FORCEWAKE_ALL);

	/* 2a: Disable RC states. */
	I915_WRITE(GEN6_RC_CONTROL, 0);

	rp_state_cap = I915_READ(GEN6_RP_STATE_CAP);
	parse_rp_state_cap(dev_priv, rp_state_cap);

	/* 2b: Program RC6 thresholds.*/
	I915_WRITE(GEN6_RC6_WAKE_RATE_LIMIT, 40 << 16);
	I915_WRITE(GEN6_RC_EVALUATION_INTERVAL, 125000); /* 12500 * 1280ns */
	I915_WRITE(GEN6_RC_IDLE_HYSTERSIS, 25); /* 25 * 1280ns */
	for_each_ring(ring, dev_priv, unused)
		I915_WRITE(RING_MAX_IDLE(ring->mmio_base), 10);
	I915_WRITE(GEN6_RC_SLEEP, 0);
	if (IS_BROADWELL(dev))
		I915_WRITE(GEN6_RC6_THRESHOLD, 625); /* 800us/1.28 for TO */
	else
		I915_WRITE(GEN6_RC6_THRESHOLD, 50000); /* 50/125ms per EI */

	/* 3: Enable RC6 */
	if (intel_enable_rc6(dev) & INTEL_RC6_ENABLE)
		rc6_mask = GEN6_RC_CTL_RC6_ENABLE;
	intel_print_rc6_info(dev, rc6_mask);
	if (IS_BROADWELL(dev))
		I915_WRITE(GEN6_RC_CONTROL, GEN6_RC_CTL_HW_ENABLE |
				GEN7_RC_CTL_TO_MODE |
				rc6_mask);
	else
		I915_WRITE(GEN6_RC_CONTROL, GEN6_RC_CTL_HW_ENABLE |
				GEN6_RC_CTL_EI_MODE(1) |
				rc6_mask);

	/* 4 Program defaults and thresholds for RPS*/
	I915_WRITE(GEN6_RPNSWREQ,
		   HSW_FREQUENCY(dev_priv->rps.rp1_freq));
	I915_WRITE(GEN6_RC_VIDEO_FREQ,
		   HSW_FREQUENCY(dev_priv->rps.rp1_freq));
	/* NB: Docs say 1s, and 1000000 - which aren't equivalent */
	I915_WRITE(GEN6_RP_DOWN_TIMEOUT, 100000000 / 128); /* 1 second timeout */

	/* Docs recommend 900MHz, and 300 MHz respectively */
	I915_WRITE(GEN6_RP_INTERRUPT_LIMITS,
		   dev_priv->rps.max_freq_softlimit << 24 |
		   dev_priv->rps.min_freq_softlimit << 16);

	I915_WRITE(GEN6_RP_UP_THRESHOLD, 7600000 / 128); /* 76ms busyness per EI, 90% */
	I915_WRITE(GEN6_RP_DOWN_THRESHOLD, 31300000 / 128); /* 313ms busyness per EI, 70%*/
	I915_WRITE(GEN6_RP_UP_EI, 66000); /* 84.48ms, XXX: random? */
	I915_WRITE(GEN6_RP_DOWN_EI, 350000); /* 448ms, XXX: random? */

	I915_WRITE(GEN6_RP_IDLE_HYSTERSIS, 10);

	/* 5: Enable RPS */
	I915_WRITE(GEN6_RP_CONTROL,
		   GEN6_RP_MEDIA_TURBO |
		   GEN6_RP_MEDIA_HW_NORMAL_MODE |
		   GEN6_RP_MEDIA_IS_GFX |
		   GEN6_RP_ENABLE |
		   GEN6_RP_UP_BUSY_AVG |
		   GEN6_RP_DOWN_IDLE_AVG);

	/* 6: Ring frequency + overclocking (our driver does this later */
=======
static void gen6_enable_rps(struct drm_device *dev)
{
	struct drm_i915_private *dev_priv = dev->dev_private;
	struct intel_engine_cs *ring;
	u32 rc6vids, pcu_mbox = 0, rc6_mask = 0;
	u32 gtfifodbg;
	int rc6_mode;
	int i, ret;

	WARN_ON(!mutex_is_locked(&dev_priv->rps.hw_lock));

	/* Here begins a magic sequence of register writes to enable
	 * auto-downclocking.
	 *
	 * Perhaps there might be some value in exposing these to
	 * userspace...
	 */
	I915_WRITE(GEN6_RC_STATE, 0);

	/* Clear the DBG now so we don't confuse earlier errors */
	if ((gtfifodbg = I915_READ(GTFIFODBG))) {
		DRM_ERROR("GT fifo had a previous error %x\n", gtfifodbg);
		I915_WRITE(GTFIFODBG, gtfifodbg);
	}

	gen6_gt_force_wake_get(dev_priv, FORCEWAKE_ALL);

	/* Initialize rps frequencies */
	gen6_init_rps_frequencies(dev);

	/* disable the counters and set deterministic thresholds */
	I915_WRITE(GEN6_RC_CONTROL, 0);

	I915_WRITE(GEN6_RC1_WAKE_RATE_LIMIT, 1000 << 16);
	I915_WRITE(GEN6_RC6_WAKE_RATE_LIMIT, 40 << 16 | 30);
	I915_WRITE(GEN6_RC6pp_WAKE_RATE_LIMIT, 30);
	I915_WRITE(GEN6_RC_EVALUATION_INTERVAL, 125000);
	I915_WRITE(GEN6_RC_IDLE_HYSTERSIS, 25);
>>>>>>> 064ca1d2

	gen6_set_rps(dev, (I915_READ(GEN6_GT_PERF_STATUS) & 0xff00) >> 8);

<<<<<<< HEAD
	gen8_enable_rps_interrupts(dev);

	gen6_gt_force_wake_put(dev_priv, FORCEWAKE_ALL);
}

static void gen6_enable_rps(struct drm_device *dev)
{
	struct drm_i915_private *dev_priv = dev->dev_private;
	struct intel_engine_cs *ring;
	u32 rp_state_cap;
	u32 rc6vids, pcu_mbox = 0, rc6_mask = 0;
	u32 gtfifodbg;
	int rc6_mode;
	int i, ret;

	WARN_ON(!mutex_is_locked(&dev_priv->rps.hw_lock));

	/* Here begins a magic sequence of register writes to enable
	 * auto-downclocking.
	 *
	 * Perhaps there might be some value in exposing these to
	 * userspace...
	 */
	I915_WRITE(GEN6_RC_STATE, 0);

	/* Clear the DBG now so we don't confuse earlier errors */
	if ((gtfifodbg = I915_READ(GTFIFODBG))) {
		DRM_ERROR("GT fifo had a previous error %x\n", gtfifodbg);
		I915_WRITE(GTFIFODBG, gtfifodbg);
	}

	gen6_gt_force_wake_get(dev_priv, FORCEWAKE_ALL);

	rp_state_cap = I915_READ(GEN6_RP_STATE_CAP);

	parse_rp_state_cap(dev_priv, rp_state_cap);

	/* disable the counters and set deterministic thresholds */
	I915_WRITE(GEN6_RC_CONTROL, 0);

	I915_WRITE(GEN6_RC1_WAKE_RATE_LIMIT, 1000 << 16);
	I915_WRITE(GEN6_RC6_WAKE_RATE_LIMIT, 40 << 16 | 30);
	I915_WRITE(GEN6_RC6pp_WAKE_RATE_LIMIT, 30);
	I915_WRITE(GEN6_RC_EVALUATION_INTERVAL, 125000);
	I915_WRITE(GEN6_RC_IDLE_HYSTERSIS, 25);
=======
	I915_WRITE(GEN6_RC_SLEEP, 0);
	I915_WRITE(GEN6_RC1e_THRESHOLD, 1000);
	if (IS_IVYBRIDGE(dev))
		I915_WRITE(GEN6_RC6_THRESHOLD, 125000);
	else
		I915_WRITE(GEN6_RC6_THRESHOLD, 50000);
	I915_WRITE(GEN6_RC6p_THRESHOLD, 150000);
	I915_WRITE(GEN6_RC6pp_THRESHOLD, 64000); /* unused */

	/* Check if we are enabling RC6 */
	rc6_mode = intel_enable_rc6(dev_priv->dev);
	if (rc6_mode & INTEL_RC6_ENABLE)
		rc6_mask |= GEN6_RC_CTL_RC6_ENABLE;

	/* We don't use those on Haswell */
	if (!IS_HASWELL(dev)) {
		if (rc6_mode & INTEL_RC6p_ENABLE)
			rc6_mask |= GEN6_RC_CTL_RC6p_ENABLE;

		if (rc6_mode & INTEL_RC6pp_ENABLE)
			rc6_mask |= GEN6_RC_CTL_RC6pp_ENABLE;
	}

	intel_print_rc6_info(dev, rc6_mask);

	I915_WRITE(GEN6_RC_CONTROL,
		   rc6_mask |
		   GEN6_RC_CTL_EI_MODE(1) |
		   GEN6_RC_CTL_HW_ENABLE);

	/* Power down if completely idle for over 50ms */
	I915_WRITE(GEN6_RP_DOWN_TIMEOUT, 50000);
	I915_WRITE(GEN6_RP_IDLE_HYSTERSIS, 10);

	ret = sandybridge_pcode_write(dev_priv, GEN6_PCODE_WRITE_MIN_FREQ_TABLE, 0);
	if (ret)
		DRM_DEBUG_DRIVER("Failed to set the min frequency\n");

	ret = sandybridge_pcode_read(dev_priv, GEN6_READ_OC_PARAMS, &pcu_mbox);
	if (!ret && (pcu_mbox & (1<<31))) { /* OC supported */
		DRM_DEBUG_DRIVER("Overclocking supported. Max: %dMHz, Overclock max: %dMHz\n",
				 (dev_priv->rps.max_freq_softlimit & 0xff) * 50,
				 (pcu_mbox & 0xff) * 50);
		dev_priv->rps.max_freq = pcu_mbox & 0xff;
	}

	dev_priv->rps.power = HIGH_POWER; /* force a reset */
	gen6_set_rps(dev_priv->dev, dev_priv->rps.min_freq_softlimit);

	rc6vids = 0;
	ret = sandybridge_pcode_read(dev_priv, GEN6_PCODE_READ_RC6VIDS, &rc6vids);
	if (IS_GEN6(dev) && ret) {
		DRM_DEBUG_DRIVER("Couldn't check for BIOS workaround\n");
	} else if (IS_GEN6(dev) && (GEN6_DECODE_RC6_VID(rc6vids & 0xff) < 450)) {
		DRM_DEBUG_DRIVER("You should update your BIOS. Correcting minimum rc6 voltage (%dmV->%dmV)\n",
			  GEN6_DECODE_RC6_VID(rc6vids & 0xff), 450);
		rc6vids &= 0xffff00;
		rc6vids |= GEN6_ENCODE_RC6_VID(450);
		ret = sandybridge_pcode_write(dev_priv, GEN6_PCODE_WRITE_RC6VIDS, rc6vids);
		if (ret)
			DRM_ERROR("Couldn't fix incorrect rc6 voltage\n");
	}
>>>>>>> 064ca1d2

	for_each_ring(ring, dev_priv, i)
		I915_WRITE(RING_MAX_IDLE(ring->mmio_base), 10);

<<<<<<< HEAD
	I915_WRITE(GEN6_RC_SLEEP, 0);
	I915_WRITE(GEN6_RC1e_THRESHOLD, 1000);
	if (IS_IVYBRIDGE(dev))
		I915_WRITE(GEN6_RC6_THRESHOLD, 125000);
	else
		I915_WRITE(GEN6_RC6_THRESHOLD, 50000);
	I915_WRITE(GEN6_RC6p_THRESHOLD, 150000);
	I915_WRITE(GEN6_RC6pp_THRESHOLD, 64000); /* unused */

	/* Check if we are enabling RC6 */
	rc6_mode = intel_enable_rc6(dev_priv->dev);
	if (rc6_mode & INTEL_RC6_ENABLE)
		rc6_mask |= GEN6_RC_CTL_RC6_ENABLE;

	/* We don't use those on Haswell */
	if (!IS_HASWELL(dev)) {
		if (rc6_mode & INTEL_RC6p_ENABLE)
			rc6_mask |= GEN6_RC_CTL_RC6p_ENABLE;

		if (rc6_mode & INTEL_RC6pp_ENABLE)
			rc6_mask |= GEN6_RC_CTL_RC6pp_ENABLE;
	}

	intel_print_rc6_info(dev, rc6_mask);

	I915_WRITE(GEN6_RC_CONTROL,
		   rc6_mask |
		   GEN6_RC_CTL_EI_MODE(1) |
		   GEN6_RC_CTL_HW_ENABLE);

	/* Power down if completely idle for over 50ms */
	I915_WRITE(GEN6_RP_DOWN_TIMEOUT, 50000);
	I915_WRITE(GEN6_RP_IDLE_HYSTERSIS, 10);

	ret = sandybridge_pcode_write(dev_priv, GEN6_PCODE_WRITE_MIN_FREQ_TABLE, 0);
	if (ret)
		DRM_DEBUG_DRIVER("Failed to set the min frequency\n");

	ret = sandybridge_pcode_read(dev_priv, GEN6_READ_OC_PARAMS, &pcu_mbox);
	if (!ret && (pcu_mbox & (1<<31))) { /* OC supported */
		DRM_DEBUG_DRIVER("Overclocking supported. Max: %dMHz, Overclock max: %dMHz\n",
				 (dev_priv->rps.max_freq_softlimit & 0xff) * 50,
				 (pcu_mbox & 0xff) * 50);
		dev_priv->rps.max_freq = pcu_mbox & 0xff;
=======
static void __gen6_update_ring_freq(struct drm_device *dev)
{
	struct drm_i915_private *dev_priv = dev->dev_private;
	int min_freq = 15;
	unsigned int gpu_freq;
	unsigned int max_ia_freq, min_ring_freq;
	int scaling_factor = 180;
	struct cpufreq_policy *policy;

	WARN_ON(!mutex_is_locked(&dev_priv->rps.hw_lock));

	policy = cpufreq_cpu_get(0);
	if (policy) {
		max_ia_freq = policy->cpuinfo.max_freq;
		cpufreq_cpu_put(policy);
	} else {
		/*
		 * Default to measured freq if none found, PCU will ensure we
		 * don't go over
		 */
		max_ia_freq = tsc_khz;
	}

	/* Convert from kHz to MHz */
	max_ia_freq /= 1000;

	min_ring_freq = I915_READ(DCLK) & 0xf;
	/* convert DDR frequency from units of 266.6MHz to bandwidth */
	min_ring_freq = mult_frac(min_ring_freq, 8, 3);

	/*
	 * For each potential GPU frequency, load a ring frequency we'd like
	 * to use for memory access.  We do this by specifying the IA frequency
	 * the PCU should use as a reference to determine the ring frequency.
	 */
	for (gpu_freq = dev_priv->rps.max_freq; gpu_freq >= dev_priv->rps.min_freq;
	     gpu_freq--) {
		int diff = dev_priv->rps.max_freq - gpu_freq;
		unsigned int ia_freq = 0, ring_freq = 0;

		if (INTEL_INFO(dev)->gen >= 8) {
			/* max(2 * GT, DDR). NB: GT is 50MHz units */
			ring_freq = max(min_ring_freq, gpu_freq);
		} else if (IS_HASWELL(dev)) {
			ring_freq = mult_frac(gpu_freq, 5, 4);
			ring_freq = max(min_ring_freq, ring_freq);
			/* leave ia_freq as the default, chosen by cpufreq */
		} else {
			/* On older processors, there is no separate ring
			 * clock domain, so in order to boost the bandwidth
			 * of the ring, we need to upclock the CPU (ia_freq).
			 *
			 * For GPU frequencies less than 750MHz,
			 * just use the lowest ring freq.
			 */
			if (gpu_freq < min_freq)
				ia_freq = 800;
			else
				ia_freq = max_ia_freq - ((diff * scaling_factor) / 2);
			ia_freq = DIV_ROUND_CLOSEST(ia_freq, 100);
		}

		sandybridge_pcode_write(dev_priv,
					GEN6_PCODE_WRITE_MIN_FREQ_TABLE,
					ia_freq << GEN6_PCODE_FREQ_IA_RATIO_SHIFT |
					ring_freq << GEN6_PCODE_FREQ_RING_RATIO_SHIFT |
					gpu_freq);
>>>>>>> 064ca1d2
	}

<<<<<<< HEAD
	dev_priv->rps.power = HIGH_POWER; /* force a reset */
	gen6_set_rps(dev_priv->dev, dev_priv->rps.min_freq_softlimit);

	gen6_enable_rps_interrupts(dev);

	rc6vids = 0;
	ret = sandybridge_pcode_read(dev_priv, GEN6_PCODE_READ_RC6VIDS, &rc6vids);
	if (IS_GEN6(dev) && ret) {
		DRM_DEBUG_DRIVER("Couldn't check for BIOS workaround\n");
	} else if (IS_GEN6(dev) && (GEN6_DECODE_RC6_VID(rc6vids & 0xff) < 450)) {
		DRM_DEBUG_DRIVER("You should update your BIOS. Correcting minimum rc6 voltage (%dmV->%dmV)\n",
			  GEN6_DECODE_RC6_VID(rc6vids & 0xff), 450);
		rc6vids &= 0xffff00;
		rc6vids |= GEN6_ENCODE_RC6_VID(450);
		ret = sandybridge_pcode_write(dev_priv, GEN6_PCODE_WRITE_RC6VIDS, rc6vids);
		if (ret)
			DRM_ERROR("Couldn't fix incorrect rc6 voltage\n");
	}

	gen6_gt_force_wake_put(dev_priv, FORCEWAKE_ALL);
}

static void __gen6_update_ring_freq(struct drm_device *dev)
{
	struct drm_i915_private *dev_priv = dev->dev_private;
	int min_freq = 15;
	unsigned int gpu_freq;
	unsigned int max_ia_freq, min_ring_freq;
	int scaling_factor = 180;
	struct cpufreq_policy *policy;

	WARN_ON(!mutex_is_locked(&dev_priv->rps.hw_lock));

	policy = cpufreq_cpu_get(0);
	if (policy) {
		max_ia_freq = policy->cpuinfo.max_freq;
		cpufreq_cpu_put(policy);
	} else {
		/*
		 * Default to measured freq if none found, PCU will ensure we
		 * don't go over
		 */
		max_ia_freq = tsc_khz;
	}

	/* Convert from kHz to MHz */
	max_ia_freq /= 1000;

	min_ring_freq = I915_READ(DCLK) & 0xf;
	/* convert DDR frequency from units of 266.6MHz to bandwidth */
	min_ring_freq = mult_frac(min_ring_freq, 8, 3);

	/*
	 * For each potential GPU frequency, load a ring frequency we'd like
	 * to use for memory access.  We do this by specifying the IA frequency
	 * the PCU should use as a reference to determine the ring frequency.
	 */
	for (gpu_freq = dev_priv->rps.max_freq_softlimit; gpu_freq >= dev_priv->rps.min_freq_softlimit;
	     gpu_freq--) {
		int diff = dev_priv->rps.max_freq_softlimit - gpu_freq;
		unsigned int ia_freq = 0, ring_freq = 0;

		if (INTEL_INFO(dev)->gen >= 8) {
			/* max(2 * GT, DDR). NB: GT is 50MHz units */
			ring_freq = max(min_ring_freq, gpu_freq);
		} else if (IS_HASWELL(dev)) {
			ring_freq = mult_frac(gpu_freq, 5, 4);
			ring_freq = max(min_ring_freq, ring_freq);
			/* leave ia_freq as the default, chosen by cpufreq */
		} else {
			/* On older processors, there is no separate ring
			 * clock domain, so in order to boost the bandwidth
			 * of the ring, we need to upclock the CPU (ia_freq).
			 *
			 * For GPU frequencies less than 750MHz,
			 * just use the lowest ring freq.
			 */
			if (gpu_freq < min_freq)
				ia_freq = 800;
			else
				ia_freq = max_ia_freq - ((diff * scaling_factor) / 2);
			ia_freq = DIV_ROUND_CLOSEST(ia_freq, 100);
		}

		sandybridge_pcode_write(dev_priv,
					GEN6_PCODE_WRITE_MIN_FREQ_TABLE,
					ia_freq << GEN6_PCODE_FREQ_IA_RATIO_SHIFT |
					ring_freq << GEN6_PCODE_FREQ_RING_RATIO_SHIFT |
					gpu_freq);
	}
}

void gen6_update_ring_freq(struct drm_device *dev)
{
	struct drm_i915_private *dev_priv = dev->dev_private;

	if (INTEL_INFO(dev)->gen < 6 || IS_VALLEYVIEW(dev))
		return;

	mutex_lock(&dev_priv->rps.hw_lock);
	__gen6_update_ring_freq(dev);
	mutex_unlock(&dev_priv->rps.hw_lock);
}

static int cherryview_rps_max_freq(struct drm_i915_private *dev_priv)
{
	u32 val, rp0;

	val = vlv_punit_read(dev_priv, PUNIT_GPU_STATUS_REG);
	rp0 = (val >> PUNIT_GPU_STATUS_MAX_FREQ_SHIFT) & PUNIT_GPU_STATUS_MAX_FREQ_MASK;

	return rp0;
}

static int cherryview_rps_rpe_freq(struct drm_i915_private *dev_priv)
{
	u32 val, rpe;

	val = vlv_punit_read(dev_priv, PUNIT_GPU_DUTYCYCLE_REG);
	rpe = (val >> PUNIT_GPU_DUTYCYCLE_RPE_FREQ_SHIFT) & PUNIT_GPU_DUTYCYCLE_RPE_FREQ_MASK;
=======
void gen6_update_ring_freq(struct drm_device *dev)
{
	struct drm_i915_private *dev_priv = dev->dev_private;

	if (INTEL_INFO(dev)->gen < 6 || IS_VALLEYVIEW(dev))
		return;

	mutex_lock(&dev_priv->rps.hw_lock);
	__gen6_update_ring_freq(dev);
	mutex_unlock(&dev_priv->rps.hw_lock);
}

static int cherryview_rps_max_freq(struct drm_i915_private *dev_priv)
{
	u32 val, rp0;

	val = vlv_punit_read(dev_priv, PUNIT_GPU_STATUS_REG);
	rp0 = (val >> PUNIT_GPU_STATUS_MAX_FREQ_SHIFT) & PUNIT_GPU_STATUS_MAX_FREQ_MASK;

	return rp0;
}

static int cherryview_rps_rpe_freq(struct drm_i915_private *dev_priv)
{
	u32 val, rpe;

	val = vlv_punit_read(dev_priv, PUNIT_GPU_DUTYCYCLE_REG);
	rpe = (val >> PUNIT_GPU_DUTYCYCLE_RPE_FREQ_SHIFT) & PUNIT_GPU_DUTYCYCLE_RPE_FREQ_MASK;

	return rpe;
}

static int cherryview_rps_guar_freq(struct drm_i915_private *dev_priv)
{
	u32 val, rp1;

	val = vlv_punit_read(dev_priv, PUNIT_REG_GPU_FREQ_STS);
	rp1 = (val >> PUNIT_GPU_STATUS_MAX_FREQ_SHIFT) & PUNIT_GPU_STATUS_MAX_FREQ_MASK;

	return rp1;
}

static int cherryview_rps_min_freq(struct drm_i915_private *dev_priv)
{
	u32 val, rpn;

	val = vlv_punit_read(dev_priv, PUNIT_GPU_STATUS_REG);
	rpn = (val >> PUNIT_GPU_STATIS_GFX_MIN_FREQ_SHIFT) & PUNIT_GPU_STATUS_GFX_MIN_FREQ_MASK;
	return rpn;
}

static int valleyview_rps_guar_freq(struct drm_i915_private *dev_priv)
{
	u32 val, rp1;

	val = vlv_nc_read(dev_priv, IOSF_NC_FB_GFX_FREQ_FUSE);

	rp1 = (val & FB_GFX_FGUARANTEED_FREQ_FUSE_MASK) >> FB_GFX_FGUARANTEED_FREQ_FUSE_SHIFT;

	return rp1;
}

static int valleyview_rps_max_freq(struct drm_i915_private *dev_priv)
{
	u32 val, rp0;

	val = vlv_nc_read(dev_priv, IOSF_NC_FB_GFX_FREQ_FUSE);

	rp0 = (val & FB_GFX_MAX_FREQ_FUSE_MASK) >> FB_GFX_MAX_FREQ_FUSE_SHIFT;
	/* Clamp to max */
	rp0 = min_t(u32, rp0, 0xea);

	return rp0;
}

static int valleyview_rps_rpe_freq(struct drm_i915_private *dev_priv)
{
	u32 val, rpe;

	val = vlv_nc_read(dev_priv, IOSF_NC_FB_GFX_FMAX_FUSE_LO);
	rpe = (val & FB_FMAX_VMIN_FREQ_LO_MASK) >> FB_FMAX_VMIN_FREQ_LO_SHIFT;
	val = vlv_nc_read(dev_priv, IOSF_NC_FB_GFX_FMAX_FUSE_HI);
	rpe |= (val & FB_FMAX_VMIN_FREQ_HI_MASK) << 5;
>>>>>>> 064ca1d2

	return rpe;
}

<<<<<<< HEAD
static int cherryview_rps_guar_freq(struct drm_i915_private *dev_priv)
{
	u32 val, rp1;

	val = vlv_punit_read(dev_priv, PUNIT_REG_GPU_FREQ_STS);
	rp1 = (val >> PUNIT_GPU_STATUS_MAX_FREQ_SHIFT) & PUNIT_GPU_STATUS_MAX_FREQ_MASK;

	return rp1;
}

static int cherryview_rps_min_freq(struct drm_i915_private *dev_priv)
{
	u32 val, rpn;

	val = vlv_punit_read(dev_priv, PUNIT_GPU_STATUS_REG);
	rpn = (val >> PUNIT_GPU_STATIS_GFX_MIN_FREQ_SHIFT) & PUNIT_GPU_STATUS_GFX_MIN_FREQ_MASK;
	return rpn;
}

static int valleyview_rps_guar_freq(struct drm_i915_private *dev_priv)
{
	u32 val, rp1;

	val = vlv_nc_read(dev_priv, IOSF_NC_FB_GFX_FREQ_FUSE);

	rp1 = (val & FB_GFX_FGUARANTEED_FREQ_FUSE_MASK) >> FB_GFX_FGUARANTEED_FREQ_FUSE_SHIFT;

	return rp1;
}

static int valleyview_rps_max_freq(struct drm_i915_private *dev_priv)
{
	u32 val, rp0;

	val = vlv_nc_read(dev_priv, IOSF_NC_FB_GFX_FREQ_FUSE);

	rp0 = (val & FB_GFX_MAX_FREQ_FUSE_MASK) >> FB_GFX_MAX_FREQ_FUSE_SHIFT;
	/* Clamp to max */
	rp0 = min_t(u32, rp0, 0xea);

	return rp0;
}

static int valleyview_rps_rpe_freq(struct drm_i915_private *dev_priv)
{
	u32 val, rpe;

	val = vlv_nc_read(dev_priv, IOSF_NC_FB_GFX_FMAX_FUSE_LO);
	rpe = (val & FB_FMAX_VMIN_FREQ_LO_MASK) >> FB_FMAX_VMIN_FREQ_LO_SHIFT;
	val = vlv_nc_read(dev_priv, IOSF_NC_FB_GFX_FMAX_FUSE_HI);
	rpe |= (val & FB_FMAX_VMIN_FREQ_HI_MASK) << 5;

	return rpe;
}

static int valleyview_rps_min_freq(struct drm_i915_private *dev_priv)
{
	return vlv_punit_read(dev_priv, PUNIT_REG_GPU_LFM) & 0xff;
}

/* Check that the pctx buffer wasn't move under us. */
static void valleyview_check_pctx(struct drm_i915_private *dev_priv)
{
	unsigned long pctx_addr = I915_READ(VLV_PCBR) & ~4095;

	WARN_ON(pctx_addr != dev_priv->mm.stolen_base +
			     dev_priv->vlv_pctx->stolen->start);
}


/* Check that the pcbr address is not empty. */
static void cherryview_check_pctx(struct drm_i915_private *dev_priv)
{
	unsigned long pctx_addr = I915_READ(VLV_PCBR) & ~4095;

	WARN_ON((pctx_addr >> VLV_PCBR_ADDR_SHIFT) == 0);
}

static void cherryview_setup_pctx(struct drm_device *dev)
{
	struct drm_i915_private *dev_priv = dev->dev_private;
	unsigned long pctx_paddr, paddr;
	struct i915_gtt *gtt = &dev_priv->gtt;
	u32 pcbr;
	int pctx_size = 32*1024;

	WARN_ON(!mutex_is_locked(&dev->struct_mutex));

	pcbr = I915_READ(VLV_PCBR);
	if ((pcbr >> VLV_PCBR_ADDR_SHIFT) == 0) {
		paddr = (dev_priv->mm.stolen_base +
			 (gtt->stolen_size - pctx_size));

		pctx_paddr = (paddr & (~4095));
		I915_WRITE(VLV_PCBR, pctx_paddr);
	}
}

static void valleyview_setup_pctx(struct drm_device *dev)
{
	struct drm_i915_private *dev_priv = dev->dev_private;
	struct drm_i915_gem_object *pctx;
	unsigned long pctx_paddr;
	u32 pcbr;
	int pctx_size = 24*1024;

	WARN_ON(!mutex_is_locked(&dev->struct_mutex));

	pcbr = I915_READ(VLV_PCBR);
	if (pcbr) {
		/* BIOS set it up already, grab the pre-alloc'd space */
		int pcbr_offset;

		pcbr_offset = (pcbr & (~4095)) - dev_priv->mm.stolen_base;
		pctx = i915_gem_object_create_stolen_for_preallocated(dev_priv->dev,
								      pcbr_offset,
								      I915_GTT_OFFSET_NONE,
								      pctx_size);
		goto out;
	}

	/*
	 * From the Gunit register HAS:
	 * The Gfx driver is expected to program this register and ensure
	 * proper allocation within Gfx stolen memory.  For example, this
	 * register should be programmed such than the PCBR range does not
	 * overlap with other ranges, such as the frame buffer, protected
	 * memory, or any other relevant ranges.
	 */
	pctx = i915_gem_object_create_stolen(dev, pctx_size);
	if (!pctx) {
		DRM_DEBUG("not enough stolen space for PCTX, disabling\n");
		return;
	}

	pctx_paddr = dev_priv->mm.stolen_base + pctx->stolen->start;
	I915_WRITE(VLV_PCBR, pctx_paddr);

out:
	dev_priv->vlv_pctx = pctx;
}

static void valleyview_cleanup_pctx(struct drm_device *dev)
{
	struct drm_i915_private *dev_priv = dev->dev_private;

	if (WARN_ON(!dev_priv->vlv_pctx))
		return;

	drm_gem_object_unreference(&dev_priv->vlv_pctx->base);
	dev_priv->vlv_pctx = NULL;
}

static void valleyview_init_gt_powersave(struct drm_device *dev)
{
	struct drm_i915_private *dev_priv = dev->dev_private;
	u32 val;

	valleyview_setup_pctx(dev);

	mutex_lock(&dev_priv->rps.hw_lock);

	val = vlv_punit_read(dev_priv, PUNIT_REG_GPU_FREQ_STS);
	switch ((val >> 6) & 3) {
	case 0:
	case 1:
		dev_priv->mem_freq = 800;
		break;
	case 2:
		dev_priv->mem_freq = 1066;
		break;
	case 3:
		dev_priv->mem_freq = 1333;
		break;
	}
	DRM_DEBUG_DRIVER("DDR speed: %d MHz", dev_priv->mem_freq);

	dev_priv->rps.max_freq = valleyview_rps_max_freq(dev_priv);
	dev_priv->rps.rp0_freq = dev_priv->rps.max_freq;
	DRM_DEBUG_DRIVER("max GPU freq: %d MHz (%u)\n",
			 vlv_gpu_freq(dev_priv, dev_priv->rps.max_freq),
			 dev_priv->rps.max_freq);

	dev_priv->rps.efficient_freq = valleyview_rps_rpe_freq(dev_priv);
	DRM_DEBUG_DRIVER("RPe GPU freq: %d MHz (%u)\n",
			 vlv_gpu_freq(dev_priv, dev_priv->rps.efficient_freq),
			 dev_priv->rps.efficient_freq);

	dev_priv->rps.rp1_freq = valleyview_rps_guar_freq(dev_priv);
	DRM_DEBUG_DRIVER("RP1(Guar Freq) GPU freq: %d MHz (%u)\n",
			 vlv_gpu_freq(dev_priv, dev_priv->rps.rp1_freq),
			 dev_priv->rps.rp1_freq);

	dev_priv->rps.min_freq = valleyview_rps_min_freq(dev_priv);
	DRM_DEBUG_DRIVER("min GPU freq: %d MHz (%u)\n",
			 vlv_gpu_freq(dev_priv, dev_priv->rps.min_freq),
			 dev_priv->rps.min_freq);

	/* Preserve min/max settings in case of re-init */
	if (dev_priv->rps.max_freq_softlimit == 0)
		dev_priv->rps.max_freq_softlimit = dev_priv->rps.max_freq;

	if (dev_priv->rps.min_freq_softlimit == 0)
		dev_priv->rps.min_freq_softlimit = dev_priv->rps.min_freq;

	mutex_unlock(&dev_priv->rps.hw_lock);
}

static void cherryview_init_gt_powersave(struct drm_device *dev)
{
	struct drm_i915_private *dev_priv = dev->dev_private;
	u32 val;

	cherryview_setup_pctx(dev);

	mutex_lock(&dev_priv->rps.hw_lock);

	val = vlv_punit_read(dev_priv, CCK_FUSE_REG);
	switch ((val >> 2) & 0x7) {
	case 0:
	case 1:
		dev_priv->rps.cz_freq = 200;
		dev_priv->mem_freq = 1600;
		break;
	case 2:
		dev_priv->rps.cz_freq = 267;
		dev_priv->mem_freq = 1600;
		break;
	case 3:
		dev_priv->rps.cz_freq = 333;
		dev_priv->mem_freq = 2000;
		break;
	case 4:
		dev_priv->rps.cz_freq = 320;
		dev_priv->mem_freq = 1600;
		break;
	case 5:
		dev_priv->rps.cz_freq = 400;
		dev_priv->mem_freq = 1600;
		break;
	}
	DRM_DEBUG_DRIVER("DDR speed: %d MHz", dev_priv->mem_freq);

	dev_priv->rps.max_freq = cherryview_rps_max_freq(dev_priv);
	dev_priv->rps.rp0_freq = dev_priv->rps.max_freq;
	DRM_DEBUG_DRIVER("max GPU freq: %d MHz (%u)\n",
			 vlv_gpu_freq(dev_priv, dev_priv->rps.max_freq),
			 dev_priv->rps.max_freq);

	dev_priv->rps.efficient_freq = cherryview_rps_rpe_freq(dev_priv);
	DRM_DEBUG_DRIVER("RPe GPU freq: %d MHz (%u)\n",
			 vlv_gpu_freq(dev_priv, dev_priv->rps.efficient_freq),
			 dev_priv->rps.efficient_freq);

	dev_priv->rps.rp1_freq = cherryview_rps_guar_freq(dev_priv);
	DRM_DEBUG_DRIVER("RP1(Guar) GPU freq: %d MHz (%u)\n",
			 vlv_gpu_freq(dev_priv, dev_priv->rps.rp1_freq),
			 dev_priv->rps.rp1_freq);

	dev_priv->rps.min_freq = cherryview_rps_min_freq(dev_priv);
	DRM_DEBUG_DRIVER("min GPU freq: %d MHz (%u)\n",
			 vlv_gpu_freq(dev_priv, dev_priv->rps.min_freq),
			 dev_priv->rps.min_freq);

	WARN_ONCE((dev_priv->rps.max_freq |
		   dev_priv->rps.efficient_freq |
		   dev_priv->rps.rp1_freq |
		   dev_priv->rps.min_freq) & 1,
		  "Odd GPU freq values\n");

	/* Preserve min/max settings in case of re-init */
	if (dev_priv->rps.max_freq_softlimit == 0)
		dev_priv->rps.max_freq_softlimit = dev_priv->rps.max_freq;

	if (dev_priv->rps.min_freq_softlimit == 0)
		dev_priv->rps.min_freq_softlimit = dev_priv->rps.min_freq;

	mutex_unlock(&dev_priv->rps.hw_lock);
}

static void valleyview_cleanup_gt_powersave(struct drm_device *dev)
{
	valleyview_cleanup_pctx(dev);
}

static void cherryview_enable_rps(struct drm_device *dev)
{
	struct drm_i915_private *dev_priv = dev->dev_private;
	struct intel_engine_cs *ring;
	u32 gtfifodbg, val, rc6_mode = 0, pcbr;
	int i;

	WARN_ON(!mutex_is_locked(&dev_priv->rps.hw_lock));

	gtfifodbg = I915_READ(GTFIFODBG);
	if (gtfifodbg) {
		DRM_DEBUG_DRIVER("GT fifo had a previous error %x\n",
				 gtfifodbg);
		I915_WRITE(GTFIFODBG, gtfifodbg);
	}

	cherryview_check_pctx(dev_priv);

	/* 1a & 1b: Get forcewake during program sequence. Although the driver
	 * hasn't enabled a state yet where we need forcewake, BIOS may have.*/
	gen6_gt_force_wake_get(dev_priv, FORCEWAKE_ALL);

	/* 2a: Program RC6 thresholds.*/
	I915_WRITE(GEN6_RC6_WAKE_RATE_LIMIT, 40 << 16);
	I915_WRITE(GEN6_RC_EVALUATION_INTERVAL, 125000); /* 12500 * 1280ns */
	I915_WRITE(GEN6_RC_IDLE_HYSTERSIS, 25); /* 25 * 1280ns */

	for_each_ring(ring, dev_priv, i)
		I915_WRITE(RING_MAX_IDLE(ring->mmio_base), 10);
	I915_WRITE(GEN6_RC_SLEEP, 0);

	I915_WRITE(GEN6_RC6_THRESHOLD, 50000); /* 50/125ms per EI */

	/* allows RC6 residency counter to work */
	I915_WRITE(VLV_COUNTER_CONTROL,
		   _MASKED_BIT_ENABLE(VLV_COUNT_RANGE_HIGH |
				      VLV_MEDIA_RC6_COUNT_EN |
				      VLV_RENDER_RC6_COUNT_EN));

	/* For now we assume BIOS is allocating and populating the PCBR  */
	pcbr = I915_READ(VLV_PCBR);

	DRM_DEBUG_DRIVER("PCBR offset : 0x%x\n", pcbr);

	/* 3: Enable RC6 */
	if ((intel_enable_rc6(dev) & INTEL_RC6_ENABLE) &&
						(pcbr >> VLV_PCBR_ADDR_SHIFT))
		rc6_mode = GEN6_RC_CTL_EI_MODE(1);

	I915_WRITE(GEN6_RC_CONTROL, rc6_mode);

	/* 4 Program defaults and thresholds for RPS*/
	I915_WRITE(GEN6_RP_UP_THRESHOLD, 59400);
	I915_WRITE(GEN6_RP_DOWN_THRESHOLD, 245000);
	I915_WRITE(GEN6_RP_UP_EI, 66000);
	I915_WRITE(GEN6_RP_DOWN_EI, 350000);

	I915_WRITE(GEN6_RP_IDLE_HYSTERSIS, 10);

	/* WaDisablePwrmtrEvent:chv (pre-production hw) */
	I915_WRITE(0xA80C, I915_READ(0xA80C) & 0x00ffffff);
	I915_WRITE(0xA810, I915_READ(0xA810) & 0xffffff00);

	/* 5: Enable RPS */
	I915_WRITE(GEN6_RP_CONTROL,
		   GEN6_RP_MEDIA_HW_NORMAL_MODE |
		   GEN6_RP_MEDIA_IS_GFX | /* WaSetMaskForGfxBusyness:chv (pre-production hw ?) */
		   GEN6_RP_ENABLE |
		   GEN6_RP_UP_BUSY_AVG |
		   GEN6_RP_DOWN_IDLE_AVG);

	val = vlv_punit_read(dev_priv, PUNIT_REG_GPU_FREQ_STS);

	DRM_DEBUG_DRIVER("GPLL enabled? %s\n", val & 0x10 ? "yes" : "no");
	DRM_DEBUG_DRIVER("GPU status: 0x%08x\n", val);

	dev_priv->rps.cur_freq = (val >> 8) & 0xff;
	DRM_DEBUG_DRIVER("current GPU freq: %d MHz (%u)\n",
			 vlv_gpu_freq(dev_priv, dev_priv->rps.cur_freq),
			 dev_priv->rps.cur_freq);

	DRM_DEBUG_DRIVER("setting GPU freq to %d MHz (%u)\n",
			 vlv_gpu_freq(dev_priv, dev_priv->rps.efficient_freq),
			 dev_priv->rps.efficient_freq);

	valleyview_set_rps(dev_priv->dev, dev_priv->rps.efficient_freq);

	gen8_enable_rps_interrupts(dev);

	gen6_gt_force_wake_put(dev_priv, FORCEWAKE_ALL);
}

static void valleyview_enable_rps(struct drm_device *dev)
{
	struct drm_i915_private *dev_priv = dev->dev_private;
	struct intel_engine_cs *ring;
	u32 gtfifodbg, val, rc6_mode = 0;
	int i;

	WARN_ON(!mutex_is_locked(&dev_priv->rps.hw_lock));

	valleyview_check_pctx(dev_priv);

	if ((gtfifodbg = I915_READ(GTFIFODBG))) {
		DRM_DEBUG_DRIVER("GT fifo had a previous error %x\n",
				 gtfifodbg);
		I915_WRITE(GTFIFODBG, gtfifodbg);
	}

	/* If VLV, Forcewake all wells, else re-direct to regular path */
	gen6_gt_force_wake_get(dev_priv, FORCEWAKE_ALL);

	I915_WRITE(GEN6_RP_UP_THRESHOLD, 59400);
	I915_WRITE(GEN6_RP_DOWN_THRESHOLD, 245000);
	I915_WRITE(GEN6_RP_UP_EI, 66000);
	I915_WRITE(GEN6_RP_DOWN_EI, 350000);

	I915_WRITE(GEN6_RP_IDLE_HYSTERSIS, 10);
	I915_WRITE(GEN6_RP_DOWN_TIMEOUT, 0xf4240);

	I915_WRITE(GEN6_RP_CONTROL,
		   GEN6_RP_MEDIA_TURBO |
		   GEN6_RP_MEDIA_HW_NORMAL_MODE |
		   GEN6_RP_MEDIA_IS_GFX |
		   GEN6_RP_ENABLE |
		   GEN6_RP_UP_BUSY_AVG |
		   GEN6_RP_DOWN_IDLE_CONT);

	I915_WRITE(GEN6_RC6_WAKE_RATE_LIMIT, 0x00280000);
	I915_WRITE(GEN6_RC_EVALUATION_INTERVAL, 125000);
	I915_WRITE(GEN6_RC_IDLE_HYSTERSIS, 25);

	for_each_ring(ring, dev_priv, i)
		I915_WRITE(RING_MAX_IDLE(ring->mmio_base), 10);

	I915_WRITE(GEN6_RC6_THRESHOLD, 0x557);

	/* allows RC6 residency counter to work */
	I915_WRITE(VLV_COUNTER_CONTROL,
		   _MASKED_BIT_ENABLE(VLV_MEDIA_RC0_COUNT_EN |
				      VLV_RENDER_RC0_COUNT_EN |
				      VLV_MEDIA_RC6_COUNT_EN |
				      VLV_RENDER_RC6_COUNT_EN));

	if (intel_enable_rc6(dev) & INTEL_RC6_ENABLE)
		rc6_mode = GEN7_RC_CTL_TO_MODE | VLV_RC_CTL_CTX_RST_PARALLEL;

	intel_print_rc6_info(dev, rc6_mode);

	I915_WRITE(GEN6_RC_CONTROL, rc6_mode);

	val = vlv_punit_read(dev_priv, PUNIT_REG_GPU_FREQ_STS);

	DRM_DEBUG_DRIVER("GPLL enabled? %s\n", val & 0x10 ? "yes" : "no");
	DRM_DEBUG_DRIVER("GPU status: 0x%08x\n", val);

	dev_priv->rps.cur_freq = (val >> 8) & 0xff;
	DRM_DEBUG_DRIVER("current GPU freq: %d MHz (%u)\n",
			 vlv_gpu_freq(dev_priv, dev_priv->rps.cur_freq),
			 dev_priv->rps.cur_freq);

	DRM_DEBUG_DRIVER("setting GPU freq to %d MHz (%u)\n",
			 vlv_gpu_freq(dev_priv, dev_priv->rps.efficient_freq),
			 dev_priv->rps.efficient_freq);

	valleyview_set_rps(dev_priv->dev, dev_priv->rps.efficient_freq);

	gen6_enable_rps_interrupts(dev);

	gen6_gt_force_wake_put(dev_priv, FORCEWAKE_ALL);
}

void ironlake_teardown_rc6(struct drm_device *dev)
{
	struct drm_i915_private *dev_priv = dev->dev_private;

	if (dev_priv->ips.renderctx) {
		i915_gem_object_ggtt_unpin(dev_priv->ips.renderctx);
		drm_gem_object_unreference(&dev_priv->ips.renderctx->base);
		dev_priv->ips.renderctx = NULL;
	}

	if (dev_priv->ips.pwrctx) {
		i915_gem_object_ggtt_unpin(dev_priv->ips.pwrctx);
		drm_gem_object_unreference(&dev_priv->ips.pwrctx->base);
		dev_priv->ips.pwrctx = NULL;
	}
}

static void ironlake_disable_rc6(struct drm_device *dev)
{
	struct drm_i915_private *dev_priv = dev->dev_private;

	if (I915_READ(PWRCTXA)) {
		/* Wake the GPU, prevent RC6, then restore RSTDBYCTL */
		I915_WRITE(RSTDBYCTL, I915_READ(RSTDBYCTL) | RCX_SW_EXIT);
		wait_for(((I915_READ(RSTDBYCTL) & RSX_STATUS_MASK) == RSX_STATUS_ON),
			 50);

		I915_WRITE(PWRCTXA, 0);
		POSTING_READ(PWRCTXA);

		I915_WRITE(RSTDBYCTL, I915_READ(RSTDBYCTL) & ~RCX_SW_EXIT);
		POSTING_READ(RSTDBYCTL);
	}
}

static int ironlake_setup_rc6(struct drm_device *dev)
{
	struct drm_i915_private *dev_priv = dev->dev_private;

	if (dev_priv->ips.renderctx == NULL)
		dev_priv->ips.renderctx = intel_alloc_context_page(dev);
	if (!dev_priv->ips.renderctx)
		return -ENOMEM;

	if (dev_priv->ips.pwrctx == NULL)
		dev_priv->ips.pwrctx = intel_alloc_context_page(dev);
	if (!dev_priv->ips.pwrctx) {
		ironlake_teardown_rc6(dev);
		return -ENOMEM;
	}

	return 0;
}

static void ironlake_enable_rc6(struct drm_device *dev)
{
	struct drm_i915_private *dev_priv = dev->dev_private;
	struct intel_engine_cs *ring = &dev_priv->ring[RCS];
	bool was_interruptible;
	int ret;

	/* rc6 disabled by default due to repeated reports of hanging during
	 * boot and resume.
	 */
	if (!intel_enable_rc6(dev))
		return;

	WARN_ON(!mutex_is_locked(&dev->struct_mutex));

	ret = ironlake_setup_rc6(dev);
	if (ret)
		return;

	was_interruptible = dev_priv->mm.interruptible;
	dev_priv->mm.interruptible = false;

	/*
	 * GPU can automatically power down the render unit if given a page
	 * to save state.
	 */
	ret = intel_ring_begin(ring, 6);
	if (ret) {
		ironlake_teardown_rc6(dev);
		dev_priv->mm.interruptible = was_interruptible;
		return;
	}

	intel_ring_emit(ring, MI_SUSPEND_FLUSH | MI_SUSPEND_FLUSH_EN);
	intel_ring_emit(ring, MI_SET_CONTEXT);
	intel_ring_emit(ring, i915_gem_obj_ggtt_offset(dev_priv->ips.renderctx) |
			MI_MM_SPACE_GTT |
			MI_SAVE_EXT_STATE_EN |
			MI_RESTORE_EXT_STATE_EN |
			MI_RESTORE_INHIBIT);
	intel_ring_emit(ring, MI_SUSPEND_FLUSH);
	intel_ring_emit(ring, MI_NOOP);
	intel_ring_emit(ring, MI_FLUSH);
	intel_ring_advance(ring);

	/*
	 * Wait for the command parser to advance past MI_SET_CONTEXT. The HW
	 * does an implicit flush, combined with MI_FLUSH above, it should be
	 * safe to assume that renderctx is valid
	 */
	ret = intel_ring_idle(ring);
	dev_priv->mm.interruptible = was_interruptible;
	if (ret) {
		DRM_ERROR("failed to enable ironlake power savings\n");
		ironlake_teardown_rc6(dev);
		return;
	}

	I915_WRITE(PWRCTXA, i915_gem_obj_ggtt_offset(dev_priv->ips.pwrctx) | PWRCTX_EN);
	I915_WRITE(RSTDBYCTL, I915_READ(RSTDBYCTL) & ~RCX_SW_EXIT);

	intel_print_rc6_info(dev, GEN6_RC_CTL_RC6_ENABLE);
}

static unsigned long intel_pxfreq(u32 vidfreq)
{
	unsigned long freq;
	int div = (vidfreq & 0x3f0000) >> 16;
	int post = (vidfreq & 0x3000) >> 12;
	int pre = (vidfreq & 0x7);

	if (!pre)
		return 0;

	freq = ((div * 133333) / ((1<<post) * pre));

	return freq;
}

static const struct cparams {
	u16 i;
	u16 t;
	u16 m;
	u16 c;
} cparams[] = {
	{ 1, 1333, 301, 28664 },
	{ 1, 1066, 294, 24460 },
	{ 1, 800, 294, 25192 },
	{ 0, 1333, 276, 27605 },
	{ 0, 1066, 276, 27605 },
	{ 0, 800, 231, 23784 },
};

static unsigned long __i915_chipset_val(struct drm_i915_private *dev_priv)
{
	u64 total_count, diff, ret;
	u32 count1, count2, count3, m = 0, c = 0;
	unsigned long now = jiffies_to_msecs(jiffies), diff1;
	int i;

	assert_spin_locked(&mchdev_lock);

	diff1 = now - dev_priv->ips.last_time1;

	/* Prevent division-by-zero if we are asking too fast.
	 * Also, we don't get interesting results if we are polling
	 * faster than once in 10ms, so just return the saved value
	 * in such cases.
	 */
	if (diff1 <= 10)
		return dev_priv->ips.chipset_power;

	count1 = I915_READ(DMIEC);
	count2 = I915_READ(DDREC);
	count3 = I915_READ(CSIEC);

	total_count = count1 + count2 + count3;

	/* FIXME: handle per-counter overflow */
	if (total_count < dev_priv->ips.last_count1) {
		diff = ~0UL - dev_priv->ips.last_count1;
		diff += total_count;
	} else {
		diff = total_count - dev_priv->ips.last_count1;
	}

	for (i = 0; i < ARRAY_SIZE(cparams); i++) {
		if (cparams[i].i == dev_priv->ips.c_m &&
		    cparams[i].t == dev_priv->ips.r_t) {
			m = cparams[i].m;
			c = cparams[i].c;
			break;
		}
	}

	diff = div_u64(diff, diff1);
	ret = ((m * diff) + c);
	ret = div_u64(ret, 10);

	dev_priv->ips.last_count1 = total_count;
	dev_priv->ips.last_time1 = now;

	dev_priv->ips.chipset_power = ret;

	return ret;
}

unsigned long i915_chipset_val(struct drm_i915_private *dev_priv)
{
	struct drm_device *dev = dev_priv->dev;
	unsigned long val;

	if (INTEL_INFO(dev)->gen != 5)
		return 0;

	spin_lock_irq(&mchdev_lock);

	val = __i915_chipset_val(dev_priv);

	spin_unlock_irq(&mchdev_lock);

	return val;
}

unsigned long i915_mch_val(struct drm_i915_private *dev_priv)
{
	unsigned long m, x, b;
	u32 tsfs;

	tsfs = I915_READ(TSFS);

	m = ((tsfs & TSFS_SLOPE_MASK) >> TSFS_SLOPE_SHIFT);
	x = I915_READ8(TR1);

	b = tsfs & TSFS_INTR_MASK;

	return ((m * x) / 127) - b;
}

static u16 pvid_to_extvid(struct drm_i915_private *dev_priv, u8 pxvid)
{
	struct drm_device *dev = dev_priv->dev;
	static const struct v_table {
		u16 vd; /* in .1 mil */
		u16 vm; /* in .1 mil */
	} v_table[] = {
		{ 0, 0, },
		{ 375, 0, },
		{ 500, 0, },
		{ 625, 0, },
		{ 750, 0, },
		{ 875, 0, },
		{ 1000, 0, },
		{ 1125, 0, },
		{ 4125, 3000, },
		{ 4125, 3000, },
		{ 4125, 3000, },
		{ 4125, 3000, },
		{ 4125, 3000, },
		{ 4125, 3000, },
		{ 4125, 3000, },
		{ 4125, 3000, },
		{ 4125, 3000, },
		{ 4125, 3000, },
		{ 4125, 3000, },
		{ 4125, 3000, },
		{ 4125, 3000, },
		{ 4125, 3000, },
		{ 4125, 3000, },
		{ 4125, 3000, },
		{ 4125, 3000, },
		{ 4125, 3000, },
		{ 4125, 3000, },
		{ 4125, 3000, },
		{ 4125, 3000, },
		{ 4125, 3000, },
		{ 4125, 3000, },
		{ 4125, 3000, },
		{ 4250, 3125, },
		{ 4375, 3250, },
		{ 4500, 3375, },
		{ 4625, 3500, },
		{ 4750, 3625, },
		{ 4875, 3750, },
		{ 5000, 3875, },
		{ 5125, 4000, },
		{ 5250, 4125, },
		{ 5375, 4250, },
		{ 5500, 4375, },
		{ 5625, 4500, },
		{ 5750, 4625, },
		{ 5875, 4750, },
		{ 6000, 4875, },
		{ 6125, 5000, },
		{ 6250, 5125, },
		{ 6375, 5250, },
		{ 6500, 5375, },
		{ 6625, 5500, },
		{ 6750, 5625, },
		{ 6875, 5750, },
		{ 7000, 5875, },
		{ 7125, 6000, },
		{ 7250, 6125, },
		{ 7375, 6250, },
		{ 7500, 6375, },
		{ 7625, 6500, },
		{ 7750, 6625, },
		{ 7875, 6750, },
		{ 8000, 6875, },
		{ 8125, 7000, },
		{ 8250, 7125, },
		{ 8375, 7250, },
		{ 8500, 7375, },
		{ 8625, 7500, },
		{ 8750, 7625, },
		{ 8875, 7750, },
		{ 9000, 7875, },
		{ 9125, 8000, },
		{ 9250, 8125, },
		{ 9375, 8250, },
		{ 9500, 8375, },
		{ 9625, 8500, },
		{ 9750, 8625, },
		{ 9875, 8750, },
		{ 10000, 8875, },
		{ 10125, 9000, },
		{ 10250, 9125, },
		{ 10375, 9250, },
		{ 10500, 9375, },
		{ 10625, 9500, },
		{ 10750, 9625, },
		{ 10875, 9750, },
		{ 11000, 9875, },
		{ 11125, 10000, },
		{ 11250, 10125, },
		{ 11375, 10250, },
		{ 11500, 10375, },
		{ 11625, 10500, },
		{ 11750, 10625, },
		{ 11875, 10750, },
		{ 12000, 10875, },
		{ 12125, 11000, },
		{ 12250, 11125, },
		{ 12375, 11250, },
		{ 12500, 11375, },
		{ 12625, 11500, },
		{ 12750, 11625, },
		{ 12875, 11750, },
		{ 13000, 11875, },
		{ 13125, 12000, },
		{ 13250, 12125, },
		{ 13375, 12250, },
		{ 13500, 12375, },
		{ 13625, 12500, },
		{ 13750, 12625, },
		{ 13875, 12750, },
		{ 14000, 12875, },
		{ 14125, 13000, },
		{ 14250, 13125, },
		{ 14375, 13250, },
		{ 14500, 13375, },
		{ 14625, 13500, },
		{ 14750, 13625, },
		{ 14875, 13750, },
		{ 15000, 13875, },
		{ 15125, 14000, },
		{ 15250, 14125, },
		{ 15375, 14250, },
		{ 15500, 14375, },
		{ 15625, 14500, },
		{ 15750, 14625, },
		{ 15875, 14750, },
		{ 16000, 14875, },
		{ 16125, 15000, },
	};
	if (INTEL_INFO(dev)->is_mobile)
		return v_table[pxvid].vm;
	else
		return v_table[pxvid].vd;
}

static void __i915_update_gfx_val(struct drm_i915_private *dev_priv)
{
	u64 now, diff, diffms;
	u32 count;

	assert_spin_locked(&mchdev_lock);

	now = ktime_get_raw_ns();
	diffms = now - dev_priv->ips.last_time2;
	do_div(diffms, NSEC_PER_MSEC);

	/* Don't divide by 0 */
	if (!diffms)
		return;

	count = I915_READ(GFXEC);

	if (count < dev_priv->ips.last_count2) {
		diff = ~0UL - dev_priv->ips.last_count2;
		diff += count;
	} else {
		diff = count - dev_priv->ips.last_count2;
	}

	dev_priv->ips.last_count2 = count;
	dev_priv->ips.last_time2 = now;

	/* More magic constants... */
	diff = diff * 1181;
	diff = div_u64(diff, diffms * 10);
	dev_priv->ips.gfx_power = diff;
}

void i915_update_gfx_val(struct drm_i915_private *dev_priv)
{
	struct drm_device *dev = dev_priv->dev;

	if (INTEL_INFO(dev)->gen != 5)
		return;

	spin_lock_irq(&mchdev_lock);

	__i915_update_gfx_val(dev_priv);

	spin_unlock_irq(&mchdev_lock);
}

static unsigned long __i915_gfx_val(struct drm_i915_private *dev_priv)
{
	unsigned long t, corr, state1, corr2, state2;
	u32 pxvid, ext_v;

	assert_spin_locked(&mchdev_lock);

	pxvid = I915_READ(PXVFREQ_BASE + (dev_priv->rps.cur_freq * 4));
	pxvid = (pxvid >> 24) & 0x7f;
	ext_v = pvid_to_extvid(dev_priv, pxvid);

	state1 = ext_v;

	t = i915_mch_val(dev_priv);

	/* Revel in the empirically derived constants */

	/* Correction factor in 1/100000 units */
	if (t > 80)
		corr = ((t * 2349) + 135940);
	else if (t >= 50)
		corr = ((t * 964) + 29317);
	else /* < 50 */
		corr = ((t * 301) + 1004);

	corr = corr * ((150142 * state1) / 10000 - 78642);
	corr /= 100000;
	corr2 = (corr * dev_priv->ips.corr);

	state2 = (corr2 * state1) / 10000;
	state2 /= 100; /* convert to mW */

	__i915_update_gfx_val(dev_priv);

	return dev_priv->ips.gfx_power + state2;
}

unsigned long i915_gfx_val(struct drm_i915_private *dev_priv)
{
	struct drm_device *dev = dev_priv->dev;
	unsigned long val;

	if (INTEL_INFO(dev)->gen != 5)
		return 0;

	spin_lock_irq(&mchdev_lock);

	val = __i915_gfx_val(dev_priv);

	spin_unlock_irq(&mchdev_lock);

	return val;
}

/**
 * i915_read_mch_val - return value for IPS use
 *
 * Calculate and return a value for the IPS driver to use when deciding whether
 * we have thermal and power headroom to increase CPU or GPU power budget.
 */
unsigned long i915_read_mch_val(void)
{
	struct drm_i915_private *dev_priv;
	unsigned long chipset_val, graphics_val, ret = 0;

	spin_lock_irq(&mchdev_lock);
	if (!i915_mch_dev)
		goto out_unlock;
	dev_priv = i915_mch_dev;

	chipset_val = __i915_chipset_val(dev_priv);
	graphics_val = __i915_gfx_val(dev_priv);

	ret = chipset_val + graphics_val;

out_unlock:
	spin_unlock_irq(&mchdev_lock);

	return ret;
}
EXPORT_SYMBOL_GPL(i915_read_mch_val);

/**
 * i915_gpu_raise - raise GPU frequency limit
 *
 * Raise the limit; IPS indicates we have thermal headroom.
 */
bool i915_gpu_raise(void)
{
	struct drm_i915_private *dev_priv;
	bool ret = true;

	spin_lock_irq(&mchdev_lock);
	if (!i915_mch_dev) {
		ret = false;
		goto out_unlock;
	}
	dev_priv = i915_mch_dev;

	if (dev_priv->ips.max_delay > dev_priv->ips.fmax)
		dev_priv->ips.max_delay--;

out_unlock:
	spin_unlock_irq(&mchdev_lock);

	return ret;
}
EXPORT_SYMBOL_GPL(i915_gpu_raise);

/**
 * i915_gpu_lower - lower GPU frequency limit
 *
 * IPS indicates we're close to a thermal limit, so throttle back the GPU
 * frequency maximum.
 */
bool i915_gpu_lower(void)
{
	struct drm_i915_private *dev_priv;
	bool ret = true;

	spin_lock_irq(&mchdev_lock);
	if (!i915_mch_dev) {
		ret = false;
		goto out_unlock;
	}
	dev_priv = i915_mch_dev;

	if (dev_priv->ips.max_delay < dev_priv->ips.min_delay)
		dev_priv->ips.max_delay++;

out_unlock:
	spin_unlock_irq(&mchdev_lock);

	return ret;
=======
static int valleyview_rps_min_freq(struct drm_i915_private *dev_priv)
{
	return vlv_punit_read(dev_priv, PUNIT_REG_GPU_LFM) & 0xff;
}

/* Check that the pctx buffer wasn't move under us. */
static void valleyview_check_pctx(struct drm_i915_private *dev_priv)
{
	unsigned long pctx_addr = I915_READ(VLV_PCBR) & ~4095;

	WARN_ON(pctx_addr != dev_priv->mm.stolen_base +
			     dev_priv->vlv_pctx->stolen->start);
}


/* Check that the pcbr address is not empty. */
static void cherryview_check_pctx(struct drm_i915_private *dev_priv)
{
	unsigned long pctx_addr = I915_READ(VLV_PCBR) & ~4095;

	WARN_ON((pctx_addr >> VLV_PCBR_ADDR_SHIFT) == 0);
}

static void cherryview_setup_pctx(struct drm_device *dev)
{
	struct drm_i915_private *dev_priv = dev->dev_private;
	unsigned long pctx_paddr, paddr;
	struct i915_gtt *gtt = &dev_priv->gtt;
	u32 pcbr;
	int pctx_size = 32*1024;

	WARN_ON(!mutex_is_locked(&dev->struct_mutex));

	pcbr = I915_READ(VLV_PCBR);
	if ((pcbr >> VLV_PCBR_ADDR_SHIFT) == 0) {
		DRM_DEBUG_DRIVER("BIOS didn't set up PCBR, fixing up\n");
		paddr = (dev_priv->mm.stolen_base +
			 (gtt->stolen_size - pctx_size));

		pctx_paddr = (paddr & (~4095));
		I915_WRITE(VLV_PCBR, pctx_paddr);
	}

	DRM_DEBUG_DRIVER("PCBR: 0x%08x\n", I915_READ(VLV_PCBR));
}

static void valleyview_setup_pctx(struct drm_device *dev)
{
	struct drm_i915_private *dev_priv = dev->dev_private;
	struct drm_i915_gem_object *pctx;
	unsigned long pctx_paddr;
	u32 pcbr;
	int pctx_size = 24*1024;

	WARN_ON(!mutex_is_locked(&dev->struct_mutex));

	pcbr = I915_READ(VLV_PCBR);
	if (pcbr) {
		/* BIOS set it up already, grab the pre-alloc'd space */
		int pcbr_offset;

		pcbr_offset = (pcbr & (~4095)) - dev_priv->mm.stolen_base;
		pctx = i915_gem_object_create_stolen_for_preallocated(dev_priv->dev,
								      pcbr_offset,
								      I915_GTT_OFFSET_NONE,
								      pctx_size);
		goto out;
	}

	DRM_DEBUG_DRIVER("BIOS didn't set up PCBR, fixing up\n");

	/*
	 * From the Gunit register HAS:
	 * The Gfx driver is expected to program this register and ensure
	 * proper allocation within Gfx stolen memory.  For example, this
	 * register should be programmed such than the PCBR range does not
	 * overlap with other ranges, such as the frame buffer, protected
	 * memory, or any other relevant ranges.
	 */
	pctx = i915_gem_object_create_stolen(dev, pctx_size);
	if (!pctx) {
		DRM_DEBUG("not enough stolen space for PCTX, disabling\n");
		return;
	}

	pctx_paddr = dev_priv->mm.stolen_base + pctx->stolen->start;
	I915_WRITE(VLV_PCBR, pctx_paddr);

out:
	DRM_DEBUG_DRIVER("PCBR: 0x%08x\n", I915_READ(VLV_PCBR));
	dev_priv->vlv_pctx = pctx;
}

static void valleyview_cleanup_pctx(struct drm_device *dev)
{
	struct drm_i915_private *dev_priv = dev->dev_private;

	if (WARN_ON(!dev_priv->vlv_pctx))
		return;

	drm_gem_object_unreference(&dev_priv->vlv_pctx->base);
	dev_priv->vlv_pctx = NULL;
}

static void valleyview_init_gt_powersave(struct drm_device *dev)
{
	struct drm_i915_private *dev_priv = dev->dev_private;
	u32 val;

	valleyview_setup_pctx(dev);

	mutex_lock(&dev_priv->rps.hw_lock);

	val = vlv_punit_read(dev_priv, PUNIT_REG_GPU_FREQ_STS);
	switch ((val >> 6) & 3) {
	case 0:
	case 1:
		dev_priv->mem_freq = 800;
		break;
	case 2:
		dev_priv->mem_freq = 1066;
		break;
	case 3:
		dev_priv->mem_freq = 1333;
		break;
	}
	DRM_DEBUG_DRIVER("DDR speed: %d MHz\n", dev_priv->mem_freq);

	dev_priv->rps.max_freq = valleyview_rps_max_freq(dev_priv);
	dev_priv->rps.rp0_freq = dev_priv->rps.max_freq;
	DRM_DEBUG_DRIVER("max GPU freq: %d MHz (%u)\n",
			 vlv_gpu_freq(dev_priv, dev_priv->rps.max_freq),
			 dev_priv->rps.max_freq);

	dev_priv->rps.efficient_freq = valleyview_rps_rpe_freq(dev_priv);
	DRM_DEBUG_DRIVER("RPe GPU freq: %d MHz (%u)\n",
			 vlv_gpu_freq(dev_priv, dev_priv->rps.efficient_freq),
			 dev_priv->rps.efficient_freq);

	dev_priv->rps.rp1_freq = valleyview_rps_guar_freq(dev_priv);
	DRM_DEBUG_DRIVER("RP1(Guar Freq) GPU freq: %d MHz (%u)\n",
			 vlv_gpu_freq(dev_priv, dev_priv->rps.rp1_freq),
			 dev_priv->rps.rp1_freq);

	dev_priv->rps.min_freq = valleyview_rps_min_freq(dev_priv);
	DRM_DEBUG_DRIVER("min GPU freq: %d MHz (%u)\n",
			 vlv_gpu_freq(dev_priv, dev_priv->rps.min_freq),
			 dev_priv->rps.min_freq);

	/* Preserve min/max settings in case of re-init */
	if (dev_priv->rps.max_freq_softlimit == 0)
		dev_priv->rps.max_freq_softlimit = dev_priv->rps.max_freq;

	if (dev_priv->rps.min_freq_softlimit == 0)
		dev_priv->rps.min_freq_softlimit = dev_priv->rps.min_freq;

	mutex_unlock(&dev_priv->rps.hw_lock);
}

static void cherryview_init_gt_powersave(struct drm_device *dev)
{
	struct drm_i915_private *dev_priv = dev->dev_private;
	u32 val;

	cherryview_setup_pctx(dev);

	mutex_lock(&dev_priv->rps.hw_lock);

	mutex_lock(&dev_priv->dpio_lock);
	val = vlv_cck_read(dev_priv, CCK_FUSE_REG);
	mutex_unlock(&dev_priv->dpio_lock);

	switch ((val >> 2) & 0x7) {
	case 0:
	case 1:
		dev_priv->rps.cz_freq = 200;
		dev_priv->mem_freq = 1600;
		break;
	case 2:
		dev_priv->rps.cz_freq = 267;
		dev_priv->mem_freq = 1600;
		break;
	case 3:
		dev_priv->rps.cz_freq = 333;
		dev_priv->mem_freq = 2000;
		break;
	case 4:
		dev_priv->rps.cz_freq = 320;
		dev_priv->mem_freq = 1600;
		break;
	case 5:
		dev_priv->rps.cz_freq = 400;
		dev_priv->mem_freq = 1600;
		break;
	}
	DRM_DEBUG_DRIVER("DDR speed: %d MHz\n", dev_priv->mem_freq);

	dev_priv->rps.max_freq = cherryview_rps_max_freq(dev_priv);
	dev_priv->rps.rp0_freq = dev_priv->rps.max_freq;
	DRM_DEBUG_DRIVER("max GPU freq: %d MHz (%u)\n",
			 vlv_gpu_freq(dev_priv, dev_priv->rps.max_freq),
			 dev_priv->rps.max_freq);

	dev_priv->rps.efficient_freq = cherryview_rps_rpe_freq(dev_priv);
	DRM_DEBUG_DRIVER("RPe GPU freq: %d MHz (%u)\n",
			 vlv_gpu_freq(dev_priv, dev_priv->rps.efficient_freq),
			 dev_priv->rps.efficient_freq);

	dev_priv->rps.rp1_freq = cherryview_rps_guar_freq(dev_priv);
	DRM_DEBUG_DRIVER("RP1(Guar) GPU freq: %d MHz (%u)\n",
			 vlv_gpu_freq(dev_priv, dev_priv->rps.rp1_freq),
			 dev_priv->rps.rp1_freq);

	dev_priv->rps.min_freq = cherryview_rps_min_freq(dev_priv);
	DRM_DEBUG_DRIVER("min GPU freq: %d MHz (%u)\n",
			 vlv_gpu_freq(dev_priv, dev_priv->rps.min_freq),
			 dev_priv->rps.min_freq);

	WARN_ONCE((dev_priv->rps.max_freq |
		   dev_priv->rps.efficient_freq |
		   dev_priv->rps.rp1_freq |
		   dev_priv->rps.min_freq) & 1,
		  "Odd GPU freq values\n");

	/* Preserve min/max settings in case of re-init */
	if (dev_priv->rps.max_freq_softlimit == 0)
		dev_priv->rps.max_freq_softlimit = dev_priv->rps.max_freq;

	if (dev_priv->rps.min_freq_softlimit == 0)
		dev_priv->rps.min_freq_softlimit = dev_priv->rps.min_freq;

	mutex_unlock(&dev_priv->rps.hw_lock);
}

static void valleyview_cleanup_gt_powersave(struct drm_device *dev)
{
	valleyview_cleanup_pctx(dev);
}

static void cherryview_enable_rps(struct drm_device *dev)
{
	struct drm_i915_private *dev_priv = dev->dev_private;
	struct intel_engine_cs *ring;
	u32 gtfifodbg, val, rc6_mode = 0, pcbr;
	int i;

	WARN_ON(!mutex_is_locked(&dev_priv->rps.hw_lock));

	gtfifodbg = I915_READ(GTFIFODBG);
	if (gtfifodbg) {
		DRM_DEBUG_DRIVER("GT fifo had a previous error %x\n",
				 gtfifodbg);
		I915_WRITE(GTFIFODBG, gtfifodbg);
	}

	cherryview_check_pctx(dev_priv);

	/* 1a & 1b: Get forcewake during program sequence. Although the driver
	 * hasn't enabled a state yet where we need forcewake, BIOS may have.*/
	gen6_gt_force_wake_get(dev_priv, FORCEWAKE_ALL);

	/* 2a: Program RC6 thresholds.*/
	I915_WRITE(GEN6_RC6_WAKE_RATE_LIMIT, 40 << 16);
	I915_WRITE(GEN6_RC_EVALUATION_INTERVAL, 125000); /* 12500 * 1280ns */
	I915_WRITE(GEN6_RC_IDLE_HYSTERSIS, 25); /* 25 * 1280ns */

	for_each_ring(ring, dev_priv, i)
		I915_WRITE(RING_MAX_IDLE(ring->mmio_base), 10);
	I915_WRITE(GEN6_RC_SLEEP, 0);

	I915_WRITE(GEN6_RC6_THRESHOLD, 50000); /* 50/125ms per EI */

	/* allows RC6 residency counter to work */
	I915_WRITE(VLV_COUNTER_CONTROL,
		   _MASKED_BIT_ENABLE(VLV_COUNT_RANGE_HIGH |
				      VLV_MEDIA_RC6_COUNT_EN |
				      VLV_RENDER_RC6_COUNT_EN));

	/* For now we assume BIOS is allocating and populating the PCBR  */
	pcbr = I915_READ(VLV_PCBR);

	/* 3: Enable RC6 */
	if ((intel_enable_rc6(dev) & INTEL_RC6_ENABLE) &&
						(pcbr >> VLV_PCBR_ADDR_SHIFT))
		rc6_mode = GEN6_RC_CTL_EI_MODE(1);

	I915_WRITE(GEN6_RC_CONTROL, rc6_mode);

	/* 4 Program defaults and thresholds for RPS*/
	I915_WRITE(GEN6_RP_UP_THRESHOLD, 59400);
	I915_WRITE(GEN6_RP_DOWN_THRESHOLD, 245000);
	I915_WRITE(GEN6_RP_UP_EI, 66000);
	I915_WRITE(GEN6_RP_DOWN_EI, 350000);

	I915_WRITE(GEN6_RP_IDLE_HYSTERSIS, 10);

	/* WaDisablePwrmtrEvent:chv (pre-production hw) */
	I915_WRITE(0xA80C, I915_READ(0xA80C) & 0x00ffffff);
	I915_WRITE(0xA810, I915_READ(0xA810) & 0xffffff00);

	/* 5: Enable RPS */
	I915_WRITE(GEN6_RP_CONTROL,
		   GEN6_RP_MEDIA_HW_NORMAL_MODE |
		   GEN6_RP_MEDIA_IS_GFX | /* WaSetMaskForGfxBusyness:chv (pre-production hw ?) */
		   GEN6_RP_ENABLE |
		   GEN6_RP_UP_BUSY_AVG |
		   GEN6_RP_DOWN_IDLE_AVG);

	val = vlv_punit_read(dev_priv, PUNIT_REG_GPU_FREQ_STS);

	/* RPS code assumes GPLL is used */
	WARN_ONCE((val & GPLLENABLE) == 0, "GPLL not enabled\n");

	DRM_DEBUG_DRIVER("GPLL enabled? %s\n", val & GPLLENABLE ? "yes" : "no");
	DRM_DEBUG_DRIVER("GPU status: 0x%08x\n", val);

	dev_priv->rps.cur_freq = (val >> 8) & 0xff;
	DRM_DEBUG_DRIVER("current GPU freq: %d MHz (%u)\n",
			 vlv_gpu_freq(dev_priv, dev_priv->rps.cur_freq),
			 dev_priv->rps.cur_freq);

	DRM_DEBUG_DRIVER("setting GPU freq to %d MHz (%u)\n",
			 vlv_gpu_freq(dev_priv, dev_priv->rps.efficient_freq),
			 dev_priv->rps.efficient_freq);

	valleyview_set_rps(dev_priv->dev, dev_priv->rps.efficient_freq);

	gen6_gt_force_wake_put(dev_priv, FORCEWAKE_ALL);
}

static void valleyview_enable_rps(struct drm_device *dev)
{
	struct drm_i915_private *dev_priv = dev->dev_private;
	struct intel_engine_cs *ring;
	u32 gtfifodbg, val, rc6_mode = 0;
	int i;

	WARN_ON(!mutex_is_locked(&dev_priv->rps.hw_lock));

	valleyview_check_pctx(dev_priv);

	if ((gtfifodbg = I915_READ(GTFIFODBG))) {
		DRM_DEBUG_DRIVER("GT fifo had a previous error %x\n",
				 gtfifodbg);
		I915_WRITE(GTFIFODBG, gtfifodbg);
	}

	/* If VLV, Forcewake all wells, else re-direct to regular path */
	gen6_gt_force_wake_get(dev_priv, FORCEWAKE_ALL);

	I915_WRITE(GEN6_RP_UP_THRESHOLD, 59400);
	I915_WRITE(GEN6_RP_DOWN_THRESHOLD, 245000);
	I915_WRITE(GEN6_RP_UP_EI, 66000);
	I915_WRITE(GEN6_RP_DOWN_EI, 350000);

	I915_WRITE(GEN6_RP_IDLE_HYSTERSIS, 10);
	I915_WRITE(GEN6_RP_DOWN_TIMEOUT, 0xf4240);

	I915_WRITE(GEN6_RP_CONTROL,
		   GEN6_RP_MEDIA_TURBO |
		   GEN6_RP_MEDIA_HW_NORMAL_MODE |
		   GEN6_RP_MEDIA_IS_GFX |
		   GEN6_RP_ENABLE |
		   GEN6_RP_UP_BUSY_AVG |
		   GEN6_RP_DOWN_IDLE_CONT);

	I915_WRITE(GEN6_RC6_WAKE_RATE_LIMIT, 0x00280000);
	I915_WRITE(GEN6_RC_EVALUATION_INTERVAL, 125000);
	I915_WRITE(GEN6_RC_IDLE_HYSTERSIS, 25);

	for_each_ring(ring, dev_priv, i)
		I915_WRITE(RING_MAX_IDLE(ring->mmio_base), 10);

	I915_WRITE(GEN6_RC6_THRESHOLD, 0x557);

	/* allows RC6 residency counter to work */
	I915_WRITE(VLV_COUNTER_CONTROL,
		   _MASKED_BIT_ENABLE(VLV_MEDIA_RC0_COUNT_EN |
				      VLV_RENDER_RC0_COUNT_EN |
				      VLV_MEDIA_RC6_COUNT_EN |
				      VLV_RENDER_RC6_COUNT_EN));

	if (intel_enable_rc6(dev) & INTEL_RC6_ENABLE)
		rc6_mode = GEN7_RC_CTL_TO_MODE | VLV_RC_CTL_CTX_RST_PARALLEL;

	intel_print_rc6_info(dev, rc6_mode);

	I915_WRITE(GEN6_RC_CONTROL, rc6_mode);

	val = vlv_punit_read(dev_priv, PUNIT_REG_GPU_FREQ_STS);

	/* RPS code assumes GPLL is used */
	WARN_ONCE((val & GPLLENABLE) == 0, "GPLL not enabled\n");

	DRM_DEBUG_DRIVER("GPLL enabled? %s\n", val & GPLLENABLE ? "yes" : "no");
	DRM_DEBUG_DRIVER("GPU status: 0x%08x\n", val);

	dev_priv->rps.cur_freq = (val >> 8) & 0xff;
	DRM_DEBUG_DRIVER("current GPU freq: %d MHz (%u)\n",
			 vlv_gpu_freq(dev_priv, dev_priv->rps.cur_freq),
			 dev_priv->rps.cur_freq);

	DRM_DEBUG_DRIVER("setting GPU freq to %d MHz (%u)\n",
			 vlv_gpu_freq(dev_priv, dev_priv->rps.efficient_freq),
			 dev_priv->rps.efficient_freq);

	valleyview_set_rps(dev_priv->dev, dev_priv->rps.efficient_freq);

	gen6_gt_force_wake_put(dev_priv, FORCEWAKE_ALL);
}

void ironlake_teardown_rc6(struct drm_device *dev)
{
	struct drm_i915_private *dev_priv = dev->dev_private;

	if (dev_priv->ips.renderctx) {
		i915_gem_object_ggtt_unpin(dev_priv->ips.renderctx);
		drm_gem_object_unreference(&dev_priv->ips.renderctx->base);
		dev_priv->ips.renderctx = NULL;
	}

	if (dev_priv->ips.pwrctx) {
		i915_gem_object_ggtt_unpin(dev_priv->ips.pwrctx);
		drm_gem_object_unreference(&dev_priv->ips.pwrctx->base);
		dev_priv->ips.pwrctx = NULL;
	}
}

static void ironlake_disable_rc6(struct drm_device *dev)
{
	struct drm_i915_private *dev_priv = dev->dev_private;

	if (I915_READ(PWRCTXA)) {
		/* Wake the GPU, prevent RC6, then restore RSTDBYCTL */
		I915_WRITE(RSTDBYCTL, I915_READ(RSTDBYCTL) | RCX_SW_EXIT);
		wait_for(((I915_READ(RSTDBYCTL) & RSX_STATUS_MASK) == RSX_STATUS_ON),
			 50);

		I915_WRITE(PWRCTXA, 0);
		POSTING_READ(PWRCTXA);

		I915_WRITE(RSTDBYCTL, I915_READ(RSTDBYCTL) & ~RCX_SW_EXIT);
		POSTING_READ(RSTDBYCTL);
	}
}

static int ironlake_setup_rc6(struct drm_device *dev)
{
	struct drm_i915_private *dev_priv = dev->dev_private;

	if (dev_priv->ips.renderctx == NULL)
		dev_priv->ips.renderctx = intel_alloc_context_page(dev);
	if (!dev_priv->ips.renderctx)
		return -ENOMEM;

	if (dev_priv->ips.pwrctx == NULL)
		dev_priv->ips.pwrctx = intel_alloc_context_page(dev);
	if (!dev_priv->ips.pwrctx) {
		ironlake_teardown_rc6(dev);
		return -ENOMEM;
	}

	return 0;
}

static void ironlake_enable_rc6(struct drm_device *dev)
{
	struct drm_i915_private *dev_priv = dev->dev_private;
	struct intel_engine_cs *ring = &dev_priv->ring[RCS];
	bool was_interruptible;
	int ret;

	/* rc6 disabled by default due to repeated reports of hanging during
	 * boot and resume.
	 */
	if (!intel_enable_rc6(dev))
		return;

	WARN_ON(!mutex_is_locked(&dev->struct_mutex));

	ret = ironlake_setup_rc6(dev);
	if (ret)
		return;

	was_interruptible = dev_priv->mm.interruptible;
	dev_priv->mm.interruptible = false;

	/*
	 * GPU can automatically power down the render unit if given a page
	 * to save state.
	 */
	ret = intel_ring_begin(ring, 6);
	if (ret) {
		ironlake_teardown_rc6(dev);
		dev_priv->mm.interruptible = was_interruptible;
		return;
	}

	intel_ring_emit(ring, MI_SUSPEND_FLUSH | MI_SUSPEND_FLUSH_EN);
	intel_ring_emit(ring, MI_SET_CONTEXT);
	intel_ring_emit(ring, i915_gem_obj_ggtt_offset(dev_priv->ips.renderctx) |
			MI_MM_SPACE_GTT |
			MI_SAVE_EXT_STATE_EN |
			MI_RESTORE_EXT_STATE_EN |
			MI_RESTORE_INHIBIT);
	intel_ring_emit(ring, MI_SUSPEND_FLUSH);
	intel_ring_emit(ring, MI_NOOP);
	intel_ring_emit(ring, MI_FLUSH);
	intel_ring_advance(ring);

	/*
	 * Wait for the command parser to advance past MI_SET_CONTEXT. The HW
	 * does an implicit flush, combined with MI_FLUSH above, it should be
	 * safe to assume that renderctx is valid
	 */
	ret = intel_ring_idle(ring);
	dev_priv->mm.interruptible = was_interruptible;
	if (ret) {
		DRM_ERROR("failed to enable ironlake power savings\n");
		ironlake_teardown_rc6(dev);
		return;
	}

	I915_WRITE(PWRCTXA, i915_gem_obj_ggtt_offset(dev_priv->ips.pwrctx) | PWRCTX_EN);
	I915_WRITE(RSTDBYCTL, I915_READ(RSTDBYCTL) & ~RCX_SW_EXIT);

	intel_print_rc6_info(dev, GEN6_RC_CTL_RC6_ENABLE);
}

static unsigned long intel_pxfreq(u32 vidfreq)
{
	unsigned long freq;
	int div = (vidfreq & 0x3f0000) >> 16;
	int post = (vidfreq & 0x3000) >> 12;
	int pre = (vidfreq & 0x7);

	if (!pre)
		return 0;

	freq = ((div * 133333) / ((1<<post) * pre));

	return freq;
}

static const struct cparams {
	u16 i;
	u16 t;
	u16 m;
	u16 c;
} cparams[] = {
	{ 1, 1333, 301, 28664 },
	{ 1, 1066, 294, 24460 },
	{ 1, 800, 294, 25192 },
	{ 0, 1333, 276, 27605 },
	{ 0, 1066, 276, 27605 },
	{ 0, 800, 231, 23784 },
};

static unsigned long __i915_chipset_val(struct drm_i915_private *dev_priv)
{
	u64 total_count, diff, ret;
	u32 count1, count2, count3, m = 0, c = 0;
	unsigned long now = jiffies_to_msecs(jiffies), diff1;
	int i;

	assert_spin_locked(&mchdev_lock);

	diff1 = now - dev_priv->ips.last_time1;

	/* Prevent division-by-zero if we are asking too fast.
	 * Also, we don't get interesting results if we are polling
	 * faster than once in 10ms, so just return the saved value
	 * in such cases.
	 */
	if (diff1 <= 10)
		return dev_priv->ips.chipset_power;

	count1 = I915_READ(DMIEC);
	count2 = I915_READ(DDREC);
	count3 = I915_READ(CSIEC);

	total_count = count1 + count2 + count3;

	/* FIXME: handle per-counter overflow */
	if (total_count < dev_priv->ips.last_count1) {
		diff = ~0UL - dev_priv->ips.last_count1;
		diff += total_count;
	} else {
		diff = total_count - dev_priv->ips.last_count1;
	}

	for (i = 0; i < ARRAY_SIZE(cparams); i++) {
		if (cparams[i].i == dev_priv->ips.c_m &&
		    cparams[i].t == dev_priv->ips.r_t) {
			m = cparams[i].m;
			c = cparams[i].c;
			break;
		}
	}

	diff = div_u64(diff, diff1);
	ret = ((m * diff) + c);
	ret = div_u64(ret, 10);

	dev_priv->ips.last_count1 = total_count;
	dev_priv->ips.last_time1 = now;

	dev_priv->ips.chipset_power = ret;

	return ret;
}

unsigned long i915_chipset_val(struct drm_i915_private *dev_priv)
{
	struct drm_device *dev = dev_priv->dev;
	unsigned long val;

	if (INTEL_INFO(dev)->gen != 5)
		return 0;

	spin_lock_irq(&mchdev_lock);

	val = __i915_chipset_val(dev_priv);

	spin_unlock_irq(&mchdev_lock);

	return val;
}

unsigned long i915_mch_val(struct drm_i915_private *dev_priv)
{
	unsigned long m, x, b;
	u32 tsfs;

	tsfs = I915_READ(TSFS);

	m = ((tsfs & TSFS_SLOPE_MASK) >> TSFS_SLOPE_SHIFT);
	x = I915_READ8(TR1);

	b = tsfs & TSFS_INTR_MASK;

	return ((m * x) / 127) - b;
}

static u16 pvid_to_extvid(struct drm_i915_private *dev_priv, u8 pxvid)
{
	struct drm_device *dev = dev_priv->dev;
	static const struct v_table {
		u16 vd; /* in .1 mil */
		u16 vm; /* in .1 mil */
	} v_table[] = {
		{ 0, 0, },
		{ 375, 0, },
		{ 500, 0, },
		{ 625, 0, },
		{ 750, 0, },
		{ 875, 0, },
		{ 1000, 0, },
		{ 1125, 0, },
		{ 4125, 3000, },
		{ 4125, 3000, },
		{ 4125, 3000, },
		{ 4125, 3000, },
		{ 4125, 3000, },
		{ 4125, 3000, },
		{ 4125, 3000, },
		{ 4125, 3000, },
		{ 4125, 3000, },
		{ 4125, 3000, },
		{ 4125, 3000, },
		{ 4125, 3000, },
		{ 4125, 3000, },
		{ 4125, 3000, },
		{ 4125, 3000, },
		{ 4125, 3000, },
		{ 4125, 3000, },
		{ 4125, 3000, },
		{ 4125, 3000, },
		{ 4125, 3000, },
		{ 4125, 3000, },
		{ 4125, 3000, },
		{ 4125, 3000, },
		{ 4125, 3000, },
		{ 4250, 3125, },
		{ 4375, 3250, },
		{ 4500, 3375, },
		{ 4625, 3500, },
		{ 4750, 3625, },
		{ 4875, 3750, },
		{ 5000, 3875, },
		{ 5125, 4000, },
		{ 5250, 4125, },
		{ 5375, 4250, },
		{ 5500, 4375, },
		{ 5625, 4500, },
		{ 5750, 4625, },
		{ 5875, 4750, },
		{ 6000, 4875, },
		{ 6125, 5000, },
		{ 6250, 5125, },
		{ 6375, 5250, },
		{ 6500, 5375, },
		{ 6625, 5500, },
		{ 6750, 5625, },
		{ 6875, 5750, },
		{ 7000, 5875, },
		{ 7125, 6000, },
		{ 7250, 6125, },
		{ 7375, 6250, },
		{ 7500, 6375, },
		{ 7625, 6500, },
		{ 7750, 6625, },
		{ 7875, 6750, },
		{ 8000, 6875, },
		{ 8125, 7000, },
		{ 8250, 7125, },
		{ 8375, 7250, },
		{ 8500, 7375, },
		{ 8625, 7500, },
		{ 8750, 7625, },
		{ 8875, 7750, },
		{ 9000, 7875, },
		{ 9125, 8000, },
		{ 9250, 8125, },
		{ 9375, 8250, },
		{ 9500, 8375, },
		{ 9625, 8500, },
		{ 9750, 8625, },
		{ 9875, 8750, },
		{ 10000, 8875, },
		{ 10125, 9000, },
		{ 10250, 9125, },
		{ 10375, 9250, },
		{ 10500, 9375, },
		{ 10625, 9500, },
		{ 10750, 9625, },
		{ 10875, 9750, },
		{ 11000, 9875, },
		{ 11125, 10000, },
		{ 11250, 10125, },
		{ 11375, 10250, },
		{ 11500, 10375, },
		{ 11625, 10500, },
		{ 11750, 10625, },
		{ 11875, 10750, },
		{ 12000, 10875, },
		{ 12125, 11000, },
		{ 12250, 11125, },
		{ 12375, 11250, },
		{ 12500, 11375, },
		{ 12625, 11500, },
		{ 12750, 11625, },
		{ 12875, 11750, },
		{ 13000, 11875, },
		{ 13125, 12000, },
		{ 13250, 12125, },
		{ 13375, 12250, },
		{ 13500, 12375, },
		{ 13625, 12500, },
		{ 13750, 12625, },
		{ 13875, 12750, },
		{ 14000, 12875, },
		{ 14125, 13000, },
		{ 14250, 13125, },
		{ 14375, 13250, },
		{ 14500, 13375, },
		{ 14625, 13500, },
		{ 14750, 13625, },
		{ 14875, 13750, },
		{ 15000, 13875, },
		{ 15125, 14000, },
		{ 15250, 14125, },
		{ 15375, 14250, },
		{ 15500, 14375, },
		{ 15625, 14500, },
		{ 15750, 14625, },
		{ 15875, 14750, },
		{ 16000, 14875, },
		{ 16125, 15000, },
	};
	if (INTEL_INFO(dev)->is_mobile)
		return v_table[pxvid].vm;
	else
		return v_table[pxvid].vd;
}

static void __i915_update_gfx_val(struct drm_i915_private *dev_priv)
{
	u64 now, diff, diffms;
	u32 count;

	assert_spin_locked(&mchdev_lock);

	now = ktime_get_raw_ns();
	diffms = now - dev_priv->ips.last_time2;
	do_div(diffms, NSEC_PER_MSEC);

	/* Don't divide by 0 */
	if (!diffms)
		return;

	count = I915_READ(GFXEC);

	if (count < dev_priv->ips.last_count2) {
		diff = ~0UL - dev_priv->ips.last_count2;
		diff += count;
	} else {
		diff = count - dev_priv->ips.last_count2;
	}

	dev_priv->ips.last_count2 = count;
	dev_priv->ips.last_time2 = now;

	/* More magic constants... */
	diff = diff * 1181;
	diff = div_u64(diff, diffms * 10);
	dev_priv->ips.gfx_power = diff;
}

void i915_update_gfx_val(struct drm_i915_private *dev_priv)
{
	struct drm_device *dev = dev_priv->dev;

	if (INTEL_INFO(dev)->gen != 5)
		return;

	spin_lock_irq(&mchdev_lock);

	__i915_update_gfx_val(dev_priv);

	spin_unlock_irq(&mchdev_lock);
}

static unsigned long __i915_gfx_val(struct drm_i915_private *dev_priv)
{
	unsigned long t, corr, state1, corr2, state2;
	u32 pxvid, ext_v;

	assert_spin_locked(&mchdev_lock);

	pxvid = I915_READ(PXVFREQ_BASE + (dev_priv->rps.cur_freq * 4));
	pxvid = (pxvid >> 24) & 0x7f;
	ext_v = pvid_to_extvid(dev_priv, pxvid);

	state1 = ext_v;

	t = i915_mch_val(dev_priv);

	/* Revel in the empirically derived constants */

	/* Correction factor in 1/100000 units */
	if (t > 80)
		corr = ((t * 2349) + 135940);
	else if (t >= 50)
		corr = ((t * 964) + 29317);
	else /* < 50 */
		corr = ((t * 301) + 1004);

	corr = corr * ((150142 * state1) / 10000 - 78642);
	corr /= 100000;
	corr2 = (corr * dev_priv->ips.corr);

	state2 = (corr2 * state1) / 10000;
	state2 /= 100; /* convert to mW */

	__i915_update_gfx_val(dev_priv);

	return dev_priv->ips.gfx_power + state2;
>>>>>>> 064ca1d2
}
EXPORT_SYMBOL_GPL(i915_gpu_lower);

<<<<<<< HEAD
/**
 * i915_gpu_busy - indicate GPU business to IPS
 *
 * Tell the IPS driver whether or not the GPU is busy.
 */
bool i915_gpu_busy(void)
{
	struct drm_i915_private *dev_priv;
	struct intel_engine_cs *ring;
	bool ret = false;
	int i;

	spin_lock_irq(&mchdev_lock);
	if (!i915_mch_dev)
		goto out_unlock;
	dev_priv = i915_mch_dev;

	for_each_ring(ring, dev_priv, i)
		ret |= !list_empty(&ring->request_list);

out_unlock:
	spin_unlock_irq(&mchdev_lock);

	return ret;
}
EXPORT_SYMBOL_GPL(i915_gpu_busy);

/**
 * i915_gpu_turbo_disable - disable graphics turbo
 *
 * Disable graphics turbo by resetting the max frequency and setting the
 * current frequency to the default.
 */
bool i915_gpu_turbo_disable(void)
{
	struct drm_i915_private *dev_priv;
	bool ret = true;

	spin_lock_irq(&mchdev_lock);
	if (!i915_mch_dev) {
		ret = false;
		goto out_unlock;
	}
	dev_priv = i915_mch_dev;

	dev_priv->ips.max_delay = dev_priv->ips.fstart;

	if (!ironlake_set_drps(dev_priv->dev, dev_priv->ips.fstart))
		ret = false;

out_unlock:
	spin_unlock_irq(&mchdev_lock);

	return ret;
}
EXPORT_SYMBOL_GPL(i915_gpu_turbo_disable);

/**
 * Tells the intel_ips driver that the i915 driver is now loaded, if
 * IPS got loaded first.
 *
 * This awkward dance is so that neither module has to depend on the
 * other in order for IPS to do the appropriate communication of
 * GPU turbo limits to i915.
 */
static void
ips_ping_for_i915_load(void)
{
	void (*link)(void);

	link = symbol_get(ips_link_to_i915_driver);
	if (link) {
		link();
		symbol_put(ips_link_to_i915_driver);
	}
}

void intel_gpu_ips_init(struct drm_i915_private *dev_priv)
{
	/* We only register the i915 ips part with intel-ips once everything is
	 * set up, to avoid intel-ips sneaking in and reading bogus values. */
	spin_lock_irq(&mchdev_lock);
	i915_mch_dev = dev_priv;
	spin_unlock_irq(&mchdev_lock);

	ips_ping_for_i915_load();
}

void intel_gpu_ips_teardown(void)
{
	spin_lock_irq(&mchdev_lock);
	i915_mch_dev = NULL;
	spin_unlock_irq(&mchdev_lock);
=======
unsigned long i915_gfx_val(struct drm_i915_private *dev_priv)
{
	struct drm_device *dev = dev_priv->dev;
	unsigned long val;

	if (INTEL_INFO(dev)->gen != 5)
		return 0;

	spin_lock_irq(&mchdev_lock);

	val = __i915_gfx_val(dev_priv);

	spin_unlock_irq(&mchdev_lock);

	return val;
}

/**
 * i915_read_mch_val - return value for IPS use
 *
 * Calculate and return a value for the IPS driver to use when deciding whether
 * we have thermal and power headroom to increase CPU or GPU power budget.
 */
unsigned long i915_read_mch_val(void)
{
	struct drm_i915_private *dev_priv;
	unsigned long chipset_val, graphics_val, ret = 0;

	spin_lock_irq(&mchdev_lock);
	if (!i915_mch_dev)
		goto out_unlock;
	dev_priv = i915_mch_dev;

	chipset_val = __i915_chipset_val(dev_priv);
	graphics_val = __i915_gfx_val(dev_priv);

	ret = chipset_val + graphics_val;

out_unlock:
	spin_unlock_irq(&mchdev_lock);

	return ret;
}
EXPORT_SYMBOL_GPL(i915_read_mch_val);

/**
 * i915_gpu_raise - raise GPU frequency limit
 *
 * Raise the limit; IPS indicates we have thermal headroom.
 */
bool i915_gpu_raise(void)
{
	struct drm_i915_private *dev_priv;
	bool ret = true;

	spin_lock_irq(&mchdev_lock);
	if (!i915_mch_dev) {
		ret = false;
		goto out_unlock;
	}
	dev_priv = i915_mch_dev;

	if (dev_priv->ips.max_delay > dev_priv->ips.fmax)
		dev_priv->ips.max_delay--;

out_unlock:
	spin_unlock_irq(&mchdev_lock);

	return ret;
>>>>>>> 064ca1d2
}
EXPORT_SYMBOL_GPL(i915_gpu_raise);

<<<<<<< HEAD
static void intel_init_emon(struct drm_device *dev)
{
	struct drm_i915_private *dev_priv = dev->dev_private;
	u32 lcfuse;
	u8 pxw[16];
	int i;

	/* Disable to program */
	I915_WRITE(ECR, 0);
	POSTING_READ(ECR);

	/* Program energy weights for various events */
	I915_WRITE(SDEW, 0x15040d00);
	I915_WRITE(CSIEW0, 0x007f0000);
	I915_WRITE(CSIEW1, 0x1e220004);
	I915_WRITE(CSIEW2, 0x04000004);

	for (i = 0; i < 5; i++)
		I915_WRITE(PEW + (i * 4), 0);
	for (i = 0; i < 3; i++)
		I915_WRITE(DEW + (i * 4), 0);

	/* Program P-state weights to account for frequency power adjustment */
	for (i = 0; i < 16; i++) {
		u32 pxvidfreq = I915_READ(PXVFREQ_BASE + (i * 4));
		unsigned long freq = intel_pxfreq(pxvidfreq);
		unsigned long vid = (pxvidfreq & PXVFREQ_PX_MASK) >>
			PXVFREQ_PX_SHIFT;
		unsigned long val;

		val = vid * vid;
		val *= (freq / 1000);
		val *= 255;
		val /= (127*127*900);
		if (val > 0xff)
			DRM_ERROR("bad pxval: %ld\n", val);
		pxw[i] = val;
	}
	/* Render standby states get 0 weight */
	pxw[14] = 0;
	pxw[15] = 0;

	for (i = 0; i < 4; i++) {
		u32 val = (pxw[i*4] << 24) | (pxw[(i*4)+1] << 16) |
			(pxw[(i*4)+2] << 8) | (pxw[(i*4)+3]);
		I915_WRITE(PXW + (i * 4), val);
	}

	/* Adjust magic regs to magic values (more experimental results) */
	I915_WRITE(OGW0, 0);
	I915_WRITE(OGW1, 0);
	I915_WRITE(EG0, 0x00007f00);
	I915_WRITE(EG1, 0x0000000e);
	I915_WRITE(EG2, 0x000e0000);
	I915_WRITE(EG3, 0x68000300);
	I915_WRITE(EG4, 0x42000000);
	I915_WRITE(EG5, 0x00140031);
	I915_WRITE(EG6, 0);
	I915_WRITE(EG7, 0);

	for (i = 0; i < 8; i++)
		I915_WRITE(PXWL + (i * 4), 0);

	/* Enable PMON + select events */
	I915_WRITE(ECR, 0x80000019);

	lcfuse = I915_READ(LCFUSE02);

	dev_priv->ips.corr = (lcfuse & LCFUSE_HIV_MASK);
=======
/**
 * i915_gpu_lower - lower GPU frequency limit
 *
 * IPS indicates we're close to a thermal limit, so throttle back the GPU
 * frequency maximum.
 */
bool i915_gpu_lower(void)
{
	struct drm_i915_private *dev_priv;
	bool ret = true;

	spin_lock_irq(&mchdev_lock);
	if (!i915_mch_dev) {
		ret = false;
		goto out_unlock;
	}
	dev_priv = i915_mch_dev;

	if (dev_priv->ips.max_delay < dev_priv->ips.min_delay)
		dev_priv->ips.max_delay++;

out_unlock:
	spin_unlock_irq(&mchdev_lock);

	return ret;
}
EXPORT_SYMBOL_GPL(i915_gpu_lower);

/**
 * i915_gpu_busy - indicate GPU business to IPS
 *
 * Tell the IPS driver whether or not the GPU is busy.
 */
bool i915_gpu_busy(void)
{
	struct drm_i915_private *dev_priv;
	struct intel_engine_cs *ring;
	bool ret = false;
	int i;

	spin_lock_irq(&mchdev_lock);
	if (!i915_mch_dev)
		goto out_unlock;
	dev_priv = i915_mch_dev;

	for_each_ring(ring, dev_priv, i)
		ret |= !list_empty(&ring->request_list);

out_unlock:
	spin_unlock_irq(&mchdev_lock);

	return ret;
}
EXPORT_SYMBOL_GPL(i915_gpu_busy);

/**
 * i915_gpu_turbo_disable - disable graphics turbo
 *
 * Disable graphics turbo by resetting the max frequency and setting the
 * current frequency to the default.
 */
bool i915_gpu_turbo_disable(void)
{
	struct drm_i915_private *dev_priv;
	bool ret = true;

	spin_lock_irq(&mchdev_lock);
	if (!i915_mch_dev) {
		ret = false;
		goto out_unlock;
	}
	dev_priv = i915_mch_dev;

	dev_priv->ips.max_delay = dev_priv->ips.fstart;

	if (!ironlake_set_drps(dev_priv->dev, dev_priv->ips.fstart))
		ret = false;

out_unlock:
	spin_unlock_irq(&mchdev_lock);

	return ret;
>>>>>>> 064ca1d2
}
EXPORT_SYMBOL_GPL(i915_gpu_turbo_disable);

<<<<<<< HEAD
void intel_init_gt_powersave(struct drm_device *dev)
{
	i915.enable_rc6 = sanitize_rc6_option(dev, i915.enable_rc6);

	if (IS_CHERRYVIEW(dev))
		cherryview_init_gt_powersave(dev);
	else if (IS_VALLEYVIEW(dev))
		valleyview_init_gt_powersave(dev);
}

void intel_cleanup_gt_powersave(struct drm_device *dev)
{
	if (IS_CHERRYVIEW(dev))
		return;
	else if (IS_VALLEYVIEW(dev))
		valleyview_cleanup_gt_powersave(dev);
}

/**
 * intel_suspend_gt_powersave - suspend PM work and helper threads
 * @dev: drm device
 *
 * We don't want to disable RC6 or other features here, we just want
 * to make sure any work we've queued has finished and won't bother
 * us while we're suspended.
 */
void intel_suspend_gt_powersave(struct drm_device *dev)
=======
/**
 * Tells the intel_ips driver that the i915 driver is now loaded, if
 * IPS got loaded first.
 *
 * This awkward dance is so that neither module has to depend on the
 * other in order for IPS to do the appropriate communication of
 * GPU turbo limits to i915.
 */
static void
ips_ping_for_i915_load(void)
{
	void (*link)(void);

	link = symbol_get(ips_link_to_i915_driver);
	if (link) {
		link();
		symbol_put(ips_link_to_i915_driver);
	}
}

void intel_gpu_ips_init(struct drm_i915_private *dev_priv)
>>>>>>> 064ca1d2
{
	/* We only register the i915 ips part with intel-ips once everything is
	 * set up, to avoid intel-ips sneaking in and reading bogus values. */
	spin_lock_irq(&mchdev_lock);
	i915_mch_dev = dev_priv;
	spin_unlock_irq(&mchdev_lock);

<<<<<<< HEAD
	/* Interrupts should be disabled already to avoid re-arming. */
	WARN_ON(intel_irqs_enabled(dev_priv));

	flush_delayed_work(&dev_priv->rps.delayed_resume_work);

	cancel_work_sync(&dev_priv->rps.work);

	/* Force GPU to min freq during suspend */
	gen6_rps_idle(dev_priv);
}

void intel_disable_gt_powersave(struct drm_device *dev)
{
	struct drm_i915_private *dev_priv = dev->dev_private;

	/* Interrupts should be disabled already to avoid re-arming. */
	WARN_ON(intel_irqs_enabled(dev_priv));

	if (IS_IRONLAKE_M(dev)) {
		ironlake_disable_drps(dev);
		ironlake_disable_rc6(dev);
	} else if (INTEL_INFO(dev)->gen >= 6) {
		intel_suspend_gt_powersave(dev);

		mutex_lock(&dev_priv->rps.hw_lock);
		if (INTEL_INFO(dev)->gen >= 9)
			gen9_disable_rps(dev);
		else if (IS_CHERRYVIEW(dev))
			cherryview_disable_rps(dev);
		else if (IS_VALLEYVIEW(dev))
			valleyview_disable_rps(dev);
		else
			gen6_disable_rps(dev);
		dev_priv->rps.enabled = false;
		mutex_unlock(&dev_priv->rps.hw_lock);
	}
}

static void intel_gen6_powersave_work(struct work_struct *work)
{
	struct drm_i915_private *dev_priv =
		container_of(work, struct drm_i915_private,
			     rps.delayed_resume_work.work);
	struct drm_device *dev = dev_priv->dev;

	mutex_lock(&dev_priv->rps.hw_lock);

	if (IS_CHERRYVIEW(dev)) {
		cherryview_enable_rps(dev);
	} else if (IS_VALLEYVIEW(dev)) {
		valleyview_enable_rps(dev);
	} else if (INTEL_INFO(dev)->gen >= 9) {
		gen9_enable_rps(dev);
	} else if (IS_BROADWELL(dev)) {
		gen8_enable_rps(dev);
		__gen6_update_ring_freq(dev);
	} else {
		gen6_enable_rps(dev);
		__gen6_update_ring_freq(dev);
	}
	dev_priv->rps.enabled = true;
	mutex_unlock(&dev_priv->rps.hw_lock);

	intel_runtime_pm_put(dev_priv);
}

void intel_enable_gt_powersave(struct drm_device *dev)
{
	struct drm_i915_private *dev_priv = dev->dev_private;

	if (IS_IRONLAKE_M(dev)) {
		mutex_lock(&dev->struct_mutex);
		ironlake_enable_drps(dev);
		ironlake_enable_rc6(dev);
		intel_init_emon(dev);
		mutex_unlock(&dev->struct_mutex);
	} else if (INTEL_INFO(dev)->gen >= 6) {
		/*
		 * PCU communication is slow and this doesn't need to be
		 * done at any specific time, so do this out of our fast path
		 * to make resume and init faster.
		 *
		 * We depend on the HW RC6 power context save/restore
		 * mechanism when entering D3 through runtime PM suspend. So
		 * disable RPM until RPS/RC6 is properly setup. We can only
		 * get here via the driver load/system resume/runtime resume
		 * paths, so the _noresume version is enough (and in case of
		 * runtime resume it's necessary).
		 */
		if (schedule_delayed_work(&dev_priv->rps.delayed_resume_work,
					   round_jiffies_up_relative(HZ)))
			intel_runtime_pm_get_noresume(dev_priv);
	}
}

void intel_reset_gt_powersave(struct drm_device *dev)
=======
	ips_ping_for_i915_load();
}

void intel_gpu_ips_teardown(void)
{
	spin_lock_irq(&mchdev_lock);
	i915_mch_dev = NULL;
	spin_unlock_irq(&mchdev_lock);
}

static void intel_init_emon(struct drm_device *dev)
{
	struct drm_i915_private *dev_priv = dev->dev_private;
	u32 lcfuse;
	u8 pxw[16];
	int i;

	/* Disable to program */
	I915_WRITE(ECR, 0);
	POSTING_READ(ECR);

	/* Program energy weights for various events */
	I915_WRITE(SDEW, 0x15040d00);
	I915_WRITE(CSIEW0, 0x007f0000);
	I915_WRITE(CSIEW1, 0x1e220004);
	I915_WRITE(CSIEW2, 0x04000004);

	for (i = 0; i < 5; i++)
		I915_WRITE(PEW + (i * 4), 0);
	for (i = 0; i < 3; i++)
		I915_WRITE(DEW + (i * 4), 0);

	/* Program P-state weights to account for frequency power adjustment */
	for (i = 0; i < 16; i++) {
		u32 pxvidfreq = I915_READ(PXVFREQ_BASE + (i * 4));
		unsigned long freq = intel_pxfreq(pxvidfreq);
		unsigned long vid = (pxvidfreq & PXVFREQ_PX_MASK) >>
			PXVFREQ_PX_SHIFT;
		unsigned long val;

		val = vid * vid;
		val *= (freq / 1000);
		val *= 255;
		val /= (127*127*900);
		if (val > 0xff)
			DRM_ERROR("bad pxval: %ld\n", val);
		pxw[i] = val;
	}
	/* Render standby states get 0 weight */
	pxw[14] = 0;
	pxw[15] = 0;

	for (i = 0; i < 4; i++) {
		u32 val = (pxw[i*4] << 24) | (pxw[(i*4)+1] << 16) |
			(pxw[(i*4)+2] << 8) | (pxw[(i*4)+3]);
		I915_WRITE(PXW + (i * 4), val);
	}

	/* Adjust magic regs to magic values (more experimental results) */
	I915_WRITE(OGW0, 0);
	I915_WRITE(OGW1, 0);
	I915_WRITE(EG0, 0x00007f00);
	I915_WRITE(EG1, 0x0000000e);
	I915_WRITE(EG2, 0x000e0000);
	I915_WRITE(EG3, 0x68000300);
	I915_WRITE(EG4, 0x42000000);
	I915_WRITE(EG5, 0x00140031);
	I915_WRITE(EG6, 0);
	I915_WRITE(EG7, 0);

	for (i = 0; i < 8; i++)
		I915_WRITE(PXWL + (i * 4), 0);

	/* Enable PMON + select events */
	I915_WRITE(ECR, 0x80000019);

	lcfuse = I915_READ(LCFUSE02);

	dev_priv->ips.corr = (lcfuse & LCFUSE_HIV_MASK);
}

void intel_init_gt_powersave(struct drm_device *dev)
>>>>>>> 064ca1d2
{
	i915.enable_rc6 = sanitize_rc6_option(dev, i915.enable_rc6);

<<<<<<< HEAD
	dev_priv->rps.enabled = false;
	intel_enable_gt_powersave(dev);
}

static void ibx_init_clock_gating(struct drm_device *dev)
{
	struct drm_i915_private *dev_priv = dev->dev_private;

	/*
	 * On Ibex Peak and Cougar Point, we need to disable clock
	 * gating for the panel power sequencer or it will fail to
	 * start up when no ports are active.
	 */
	I915_WRITE(SOUTH_DSPCLK_GATE_D, PCH_DPLSUNIT_CLOCK_GATE_DISABLE);
}

static void g4x_disable_trickle_feed(struct drm_device *dev)
{
	struct drm_i915_private *dev_priv = dev->dev_private;
	int pipe;

	for_each_pipe(dev_priv, pipe) {
		I915_WRITE(DSPCNTR(pipe),
			   I915_READ(DSPCNTR(pipe)) |
			   DISPPLANE_TRICKLE_FEED_DISABLE);
		intel_flush_primary_plane(dev_priv, pipe);
	}
}

static void ilk_init_lp_watermarks(struct drm_device *dev)
{
	struct drm_i915_private *dev_priv = dev->dev_private;

	I915_WRITE(WM3_LP_ILK, I915_READ(WM3_LP_ILK) & ~WM1_LP_SR_EN);
	I915_WRITE(WM2_LP_ILK, I915_READ(WM2_LP_ILK) & ~WM1_LP_SR_EN);
	I915_WRITE(WM1_LP_ILK, I915_READ(WM1_LP_ILK) & ~WM1_LP_SR_EN);

	/*
	 * Don't touch WM1S_LP_EN here.
	 * Doing so could cause underruns.
	 */
}

static void ironlake_init_clock_gating(struct drm_device *dev)
{
	struct drm_i915_private *dev_priv = dev->dev_private;
	uint32_t dspclk_gate = ILK_VRHUNIT_CLOCK_GATE_DISABLE;

	/*
	 * Required for FBC
	 * WaFbcDisableDpfcClockGating:ilk
	 */
	dspclk_gate |= ILK_DPFCRUNIT_CLOCK_GATE_DISABLE |
		   ILK_DPFCUNIT_CLOCK_GATE_DISABLE |
		   ILK_DPFDUNIT_CLOCK_GATE_ENABLE;

	I915_WRITE(PCH_3DCGDIS0,
		   MARIUNIT_CLOCK_GATE_DISABLE |
		   SVSMUNIT_CLOCK_GATE_DISABLE);
	I915_WRITE(PCH_3DCGDIS1,
		   VFMUNIT_CLOCK_GATE_DISABLE);

	/*
	 * According to the spec the following bits should be set in
	 * order to enable memory self-refresh
	 * The bit 22/21 of 0x42004
	 * The bit 5 of 0x42020
	 * The bit 15 of 0x45000
	 */
	I915_WRITE(ILK_DISPLAY_CHICKEN2,
		   (I915_READ(ILK_DISPLAY_CHICKEN2) |
		    ILK_DPARB_GATE | ILK_VSDPFD_FULL));
	dspclk_gate |= ILK_DPARBUNIT_CLOCK_GATE_ENABLE;
	I915_WRITE(DISP_ARB_CTL,
		   (I915_READ(DISP_ARB_CTL) |
		    DISP_FBC_WM_DIS));

	ilk_init_lp_watermarks(dev);

	/*
	 * Based on the document from hardware guys the following bits
	 * should be set unconditionally in order to enable FBC.
	 * The bit 22 of 0x42000
	 * The bit 22 of 0x42004
	 * The bit 7,8,9 of 0x42020.
	 */
	if (IS_IRONLAKE_M(dev)) {
		/* WaFbcAsynchFlipDisableFbcQueue:ilk */
		I915_WRITE(ILK_DISPLAY_CHICKEN1,
			   I915_READ(ILK_DISPLAY_CHICKEN1) |
			   ILK_FBCQ_DIS);
		I915_WRITE(ILK_DISPLAY_CHICKEN2,
			   I915_READ(ILK_DISPLAY_CHICKEN2) |
			   ILK_DPARB_GATE);
	}

	I915_WRITE(ILK_DSPCLK_GATE_D, dspclk_gate);

	I915_WRITE(ILK_DISPLAY_CHICKEN2,
		   I915_READ(ILK_DISPLAY_CHICKEN2) |
		   ILK_ELPIN_409_SELECT);
	I915_WRITE(_3D_CHICKEN2,
		   _3D_CHICKEN2_WM_READ_PIPELINED << 16 |
		   _3D_CHICKEN2_WM_READ_PIPELINED);

	/* WaDisableRenderCachePipelinedFlush:ilk */
	I915_WRITE(CACHE_MODE_0,
		   _MASKED_BIT_ENABLE(CM0_PIPELINED_RENDER_FLUSH_DISABLE));

	/* WaDisable_RenderCache_OperationalFlush:ilk */
	I915_WRITE(CACHE_MODE_0, _MASKED_BIT_DISABLE(RC_OP_FLUSH_ENABLE));

	g4x_disable_trickle_feed(dev);

	ibx_init_clock_gating(dev);
}

static void cpt_init_clock_gating(struct drm_device *dev)
{
	struct drm_i915_private *dev_priv = dev->dev_private;
	int pipe;
	uint32_t val;

	/*
	 * On Ibex Peak and Cougar Point, we need to disable clock
	 * gating for the panel power sequencer or it will fail to
	 * start up when no ports are active.
	 */
	I915_WRITE(SOUTH_DSPCLK_GATE_D, PCH_DPLSUNIT_CLOCK_GATE_DISABLE |
		   PCH_DPLUNIT_CLOCK_GATE_DISABLE |
		   PCH_CPUNIT_CLOCK_GATE_DISABLE);
	I915_WRITE(SOUTH_CHICKEN2, I915_READ(SOUTH_CHICKEN2) |
		   DPLS_EDP_PPS_FIX_DIS);
	/* The below fixes the weird display corruption, a few pixels shifted
	 * downward, on (only) LVDS of some HP laptops with IVY.
	 */
	for_each_pipe(dev_priv, pipe) {
		val = I915_READ(TRANS_CHICKEN2(pipe));
		val |= TRANS_CHICKEN2_TIMING_OVERRIDE;
		val &= ~TRANS_CHICKEN2_FDI_POLARITY_REVERSED;
		if (dev_priv->vbt.fdi_rx_polarity_inverted)
			val |= TRANS_CHICKEN2_FDI_POLARITY_REVERSED;
		val &= ~TRANS_CHICKEN2_FRAME_START_DELAY_MASK;
		val &= ~TRANS_CHICKEN2_DISABLE_DEEP_COLOR_COUNTER;
		val &= ~TRANS_CHICKEN2_DISABLE_DEEP_COLOR_MODESWITCH;
		I915_WRITE(TRANS_CHICKEN2(pipe), val);
	}
	/* WADP0ClockGatingDisable */
	for_each_pipe(dev_priv, pipe) {
		I915_WRITE(TRANS_CHICKEN1(pipe),
			   TRANS_CHICKEN1_DP0UNIT_GC_DISABLE);
	}
}

static void gen6_check_mch_setup(struct drm_device *dev)
{
	struct drm_i915_private *dev_priv = dev->dev_private;
	uint32_t tmp;

	tmp = I915_READ(MCH_SSKPD);
	if ((tmp & MCH_SSKPD_WM0_MASK) != MCH_SSKPD_WM0_VAL)
		DRM_DEBUG_KMS("Wrong MCH_SSKPD value: 0x%08x This can cause underruns.\n",
			      tmp);
}

static void gen6_init_clock_gating(struct drm_device *dev)
{
	struct drm_i915_private *dev_priv = dev->dev_private;
	uint32_t dspclk_gate = ILK_VRHUNIT_CLOCK_GATE_DISABLE;

	I915_WRITE(ILK_DSPCLK_GATE_D, dspclk_gate);

	I915_WRITE(ILK_DISPLAY_CHICKEN2,
		   I915_READ(ILK_DISPLAY_CHICKEN2) |
		   ILK_ELPIN_409_SELECT);

	/* WaDisableHiZPlanesWhenMSAAEnabled:snb */
	I915_WRITE(_3D_CHICKEN,
		   _MASKED_BIT_ENABLE(_3D_CHICKEN_HIZ_PLANE_DISABLE_MSAA_4X_SNB));

	/* WaDisable_RenderCache_OperationalFlush:snb */
	I915_WRITE(CACHE_MODE_0, _MASKED_BIT_DISABLE(RC_OP_FLUSH_ENABLE));

	/*
	 * BSpec recoomends 8x4 when MSAA is used,
	 * however in practice 16x4 seems fastest.
	 *
	 * Note that PS/WM thread counts depend on the WIZ hashing
	 * disable bit, which we don't touch here, but it's good
	 * to keep in mind (see 3DSTATE_PS and 3DSTATE_WM).
	 */
	I915_WRITE(GEN6_GT_MODE,
		   GEN6_WIZ_HASHING_MASK | GEN6_WIZ_HASHING_16x4);

	ilk_init_lp_watermarks(dev);

	I915_WRITE(CACHE_MODE_0,
		   _MASKED_BIT_DISABLE(CM0_STC_EVICT_DISABLE_LRA_SNB));

	I915_WRITE(GEN6_UCGCTL1,
		   I915_READ(GEN6_UCGCTL1) |
		   GEN6_BLBUNIT_CLOCK_GATE_DISABLE |
		   GEN6_CSUNIT_CLOCK_GATE_DISABLE);

	/* According to the BSpec vol1g, bit 12 (RCPBUNIT) clock
	 * gating disable must be set.  Failure to set it results in
	 * flickering pixels due to Z write ordering failures after
	 * some amount of runtime in the Mesa "fire" demo, and Unigine
	 * Sanctuary and Tropics, and apparently anything else with
	 * alpha test or pixel discard.
	 *
	 * According to the spec, bit 11 (RCCUNIT) must also be set,
	 * but we didn't debug actual testcases to find it out.
	 *
	 * WaDisableRCCUnitClockGating:snb
	 * WaDisableRCPBUnitClockGating:snb
	 */
	I915_WRITE(GEN6_UCGCTL2,
		   GEN6_RCPBUNIT_CLOCK_GATE_DISABLE |
		   GEN6_RCCUNIT_CLOCK_GATE_DISABLE);

	/* WaStripsFansDisableFastClipPerformanceFix:snb */
	I915_WRITE(_3D_CHICKEN3,
		   _MASKED_BIT_ENABLE(_3D_CHICKEN3_SF_DISABLE_FASTCLIP_CULL));

	/*
	 * Bspec says:
	 * "This bit must be set if 3DSTATE_CLIP clip mode is set to normal and
	 * 3DSTATE_SF number of SF output attributes is more than 16."
	 */
	I915_WRITE(_3D_CHICKEN3,
		   _MASKED_BIT_ENABLE(_3D_CHICKEN3_SF_DISABLE_PIPELINED_ATTR_FETCH));

	/*
	 * According to the spec the following bits should be
	 * set in order to enable memory self-refresh and fbc:
	 * The bit21 and bit22 of 0x42000
	 * The bit21 and bit22 of 0x42004
	 * The bit5 and bit7 of 0x42020
	 * The bit14 of 0x70180
	 * The bit14 of 0x71180
	 *
	 * WaFbcAsynchFlipDisableFbcQueue:snb
	 */
	I915_WRITE(ILK_DISPLAY_CHICKEN1,
		   I915_READ(ILK_DISPLAY_CHICKEN1) |
		   ILK_FBCQ_DIS | ILK_PABSTRETCH_DIS);
	I915_WRITE(ILK_DISPLAY_CHICKEN2,
		   I915_READ(ILK_DISPLAY_CHICKEN2) |
		   ILK_DPARB_GATE | ILK_VSDPFD_FULL);
	I915_WRITE(ILK_DSPCLK_GATE_D,
		   I915_READ(ILK_DSPCLK_GATE_D) |
		   ILK_DPARBUNIT_CLOCK_GATE_ENABLE  |
		   ILK_DPFDUNIT_CLOCK_GATE_ENABLE);

	g4x_disable_trickle_feed(dev);

	cpt_init_clock_gating(dev);

	gen6_check_mch_setup(dev);
}

static void gen7_setup_fixed_func_scheduler(struct drm_i915_private *dev_priv)
{
	uint32_t reg = I915_READ(GEN7_FF_THREAD_MODE);

	/*
	 * WaVSThreadDispatchOverride:ivb,vlv
	 *
	 * This actually overrides the dispatch
	 * mode for all thread types.
	 */
	reg &= ~GEN7_FF_SCHED_MASK;
	reg |= GEN7_FF_TS_SCHED_HW;
	reg |= GEN7_FF_VS_SCHED_HW;
	reg |= GEN7_FF_DS_SCHED_HW;

	I915_WRITE(GEN7_FF_THREAD_MODE, reg);
}

static void lpt_init_clock_gating(struct drm_device *dev)
{
	struct drm_i915_private *dev_priv = dev->dev_private;

	/*
	 * TODO: this bit should only be enabled when really needed, then
	 * disabled when not needed anymore in order to save power.
	 */
	if (dev_priv->pch_id == INTEL_PCH_LPT_LP_DEVICE_ID_TYPE)
		I915_WRITE(SOUTH_DSPCLK_GATE_D,
			   I915_READ(SOUTH_DSPCLK_GATE_D) |
			   PCH_LP_PARTITION_LEVEL_DISABLE);

	/* WADPOClockGatingDisable:hsw */
	I915_WRITE(_TRANSA_CHICKEN1,
		   I915_READ(_TRANSA_CHICKEN1) |
		   TRANS_CHICKEN1_DP0UNIT_GC_DISABLE);
}

static void lpt_suspend_hw(struct drm_device *dev)
{
	struct drm_i915_private *dev_priv = dev->dev_private;

	if (dev_priv->pch_id == INTEL_PCH_LPT_LP_DEVICE_ID_TYPE) {
		uint32_t val = I915_READ(SOUTH_DSPCLK_GATE_D);

		val &= ~PCH_LP_PARTITION_LEVEL_DISABLE;
		I915_WRITE(SOUTH_DSPCLK_GATE_D, val);
	}
}

static void broadwell_init_clock_gating(struct drm_device *dev)
{
	struct drm_i915_private *dev_priv = dev->dev_private;
	enum pipe pipe;

	I915_WRITE(WM3_LP_ILK, 0);
	I915_WRITE(WM2_LP_ILK, 0);
	I915_WRITE(WM1_LP_ILK, 0);

	/* WaSwitchSolVfFArbitrationPriority:bdw */
	I915_WRITE(GAM_ECOCHK, I915_READ(GAM_ECOCHK) | HSW_ECOCHK_ARB_PRIO_SOL);

	/* WaPsrDPAMaskVBlankInSRD:bdw */
	I915_WRITE(CHICKEN_PAR1_1,
		   I915_READ(CHICKEN_PAR1_1) | DPA_MASK_VBLANK_SRD);

	/* WaPsrDPRSUnmaskVBlankInSRD:bdw */
	for_each_pipe(dev_priv, pipe) {
		I915_WRITE(CHICKEN_PIPESL_1(pipe),
			   I915_READ(CHICKEN_PIPESL_1(pipe)) |
			   BDW_DPRS_MASK_VBLANK_SRD);
	}

	/* WaVSRefCountFullforceMissDisable:bdw */
	/* WaDSRefCountFullforceMissDisable:bdw */
	I915_WRITE(GEN7_FF_THREAD_MODE,
		   I915_READ(GEN7_FF_THREAD_MODE) &
		   ~(GEN8_FF_DS_REF_CNT_FFME | GEN7_FF_VS_REF_CNT_FFME));

	I915_WRITE(GEN6_RC_SLEEP_PSMI_CONTROL,
		   _MASKED_BIT_ENABLE(GEN8_RC_SEMA_IDLE_MSG_DISABLE));

	/* WaDisableSDEUnitClockGating:bdw */
	I915_WRITE(GEN8_UCGCTL6, I915_READ(GEN8_UCGCTL6) |
		   GEN8_SDEUNIT_CLOCK_GATE_DISABLE);

	lpt_init_clock_gating(dev);
}

static void haswell_init_clock_gating(struct drm_device *dev)
{
	struct drm_i915_private *dev_priv = dev->dev_private;

	ilk_init_lp_watermarks(dev);

	/* L3 caching of data atomics doesn't work -- disable it. */
	I915_WRITE(HSW_SCRATCH1, HSW_SCRATCH1_L3_DATA_ATOMICS_DISABLE);
	I915_WRITE(HSW_ROW_CHICKEN3,
		   _MASKED_BIT_ENABLE(HSW_ROW_CHICKEN3_L3_GLOBAL_ATOMICS_DISABLE));

	/* This is required by WaCatErrorRejectionIssue:hsw */
	I915_WRITE(GEN7_SQ_CHICKEN_MBCUNIT_CONFIG,
			I915_READ(GEN7_SQ_CHICKEN_MBCUNIT_CONFIG) |
			GEN7_SQ_CHICKEN_MBCUNIT_SQINTMOB);

	/* WaVSRefCountFullforceMissDisable:hsw */
	I915_WRITE(GEN7_FF_THREAD_MODE,
		   I915_READ(GEN7_FF_THREAD_MODE) & ~GEN7_FF_VS_REF_CNT_FFME);

	/* WaDisable_RenderCache_OperationalFlush:hsw */
	I915_WRITE(CACHE_MODE_0_GEN7, _MASKED_BIT_DISABLE(RC_OP_FLUSH_ENABLE));

	/* enable HiZ Raw Stall Optimization */
	I915_WRITE(CACHE_MODE_0_GEN7,
		   _MASKED_BIT_DISABLE(HIZ_RAW_STALL_OPT_DISABLE));

	/* WaDisable4x2SubspanOptimization:hsw */
	I915_WRITE(CACHE_MODE_1,
		   _MASKED_BIT_ENABLE(PIXEL_SUBSPAN_COLLECT_OPT_DISABLE));

	/*
	 * BSpec recommends 8x4 when MSAA is used,
	 * however in practice 16x4 seems fastest.
	 *
	 * Note that PS/WM thread counts depend on the WIZ hashing
	 * disable bit, which we don't touch here, but it's good
	 * to keep in mind (see 3DSTATE_PS and 3DSTATE_WM).
	 */
	I915_WRITE(GEN7_GT_MODE,
		   GEN6_WIZ_HASHING_MASK | GEN6_WIZ_HASHING_16x4);

	/* WaSwitchSolVfFArbitrationPriority:hsw */
	I915_WRITE(GAM_ECOCHK, I915_READ(GAM_ECOCHK) | HSW_ECOCHK_ARB_PRIO_SOL);

	/* WaRsPkgCStateDisplayPMReq:hsw */
	I915_WRITE(CHICKEN_PAR1_1,
		   I915_READ(CHICKEN_PAR1_1) | FORCE_ARB_IDLE_PLANES);
=======
	if (IS_CHERRYVIEW(dev))
		cherryview_init_gt_powersave(dev);
	else if (IS_VALLEYVIEW(dev))
		valleyview_init_gt_powersave(dev);
}

void intel_cleanup_gt_powersave(struct drm_device *dev)
{
	if (IS_CHERRYVIEW(dev))
		return;
	else if (IS_VALLEYVIEW(dev))
		valleyview_cleanup_gt_powersave(dev);
}

/**
 * intel_suspend_gt_powersave - suspend PM work and helper threads
 * @dev: drm device
 *
 * We don't want to disable RC6 or other features here, we just want
 * to make sure any work we've queued has finished and won't bother
 * us while we're suspended.
 */
void intel_suspend_gt_powersave(struct drm_device *dev)
{
	struct drm_i915_private *dev_priv = dev->dev_private;

	if (INTEL_INFO(dev)->gen < 6)
		return;

	flush_delayed_work(&dev_priv->rps.delayed_resume_work);

	/*
	 * TODO: disable RPS interrupts on GEN9+ too once RPS support
	 * is added for it.
	 */
	if (INTEL_INFO(dev)->gen < 9)
		gen6_disable_rps_interrupts(dev);

	/* Force GPU to min freq during suspend */
	gen6_rps_idle(dev_priv);
}

void intel_disable_gt_powersave(struct drm_device *dev)
{
	struct drm_i915_private *dev_priv = dev->dev_private;

	if (IS_IRONLAKE_M(dev)) {
		ironlake_disable_drps(dev);
		ironlake_disable_rc6(dev);
	} else if (INTEL_INFO(dev)->gen >= 6) {
		intel_suspend_gt_powersave(dev);

		mutex_lock(&dev_priv->rps.hw_lock);
		if (INTEL_INFO(dev)->gen >= 9)
			gen9_disable_rps(dev);
		else if (IS_CHERRYVIEW(dev))
			cherryview_disable_rps(dev);
		else if (IS_VALLEYVIEW(dev))
			valleyview_disable_rps(dev);
		else
			gen6_disable_rps(dev);

		dev_priv->rps.enabled = false;
		mutex_unlock(&dev_priv->rps.hw_lock);
	}
}

static void intel_gen6_powersave_work(struct work_struct *work)
{
	struct drm_i915_private *dev_priv =
		container_of(work, struct drm_i915_private,
			     rps.delayed_resume_work.work);
	struct drm_device *dev = dev_priv->dev;

	mutex_lock(&dev_priv->rps.hw_lock);

	/*
	 * TODO: reset/enable RPS interrupts on GEN9+ too, once RPS support is
	 * added for it.
	 */
	if (INTEL_INFO(dev)->gen < 9)
		gen6_reset_rps_interrupts(dev);

	if (IS_CHERRYVIEW(dev)) {
		cherryview_enable_rps(dev);
	} else if (IS_VALLEYVIEW(dev)) {
		valleyview_enable_rps(dev);
	} else if (INTEL_INFO(dev)->gen >= 9) {
		gen9_enable_rps(dev);
	} else if (IS_BROADWELL(dev)) {
		gen8_enable_rps(dev);
		__gen6_update_ring_freq(dev);
	} else {
		gen6_enable_rps(dev);
		__gen6_update_ring_freq(dev);
	}
	dev_priv->rps.enabled = true;

	if (INTEL_INFO(dev)->gen < 9)
		gen6_enable_rps_interrupts(dev);

	mutex_unlock(&dev_priv->rps.hw_lock);

	intel_runtime_pm_put(dev_priv);
}

void intel_enable_gt_powersave(struct drm_device *dev)
{
	struct drm_i915_private *dev_priv = dev->dev_private;

	if (IS_IRONLAKE_M(dev)) {
		mutex_lock(&dev->struct_mutex);
		ironlake_enable_drps(dev);
		ironlake_enable_rc6(dev);
		intel_init_emon(dev);
		mutex_unlock(&dev->struct_mutex);
	} else if (INTEL_INFO(dev)->gen >= 6) {
		/*
		 * PCU communication is slow and this doesn't need to be
		 * done at any specific time, so do this out of our fast path
		 * to make resume and init faster.
		 *
		 * We depend on the HW RC6 power context save/restore
		 * mechanism when entering D3 through runtime PM suspend. So
		 * disable RPM until RPS/RC6 is properly setup. We can only
		 * get here via the driver load/system resume/runtime resume
		 * paths, so the _noresume version is enough (and in case of
		 * runtime resume it's necessary).
		 */
		if (schedule_delayed_work(&dev_priv->rps.delayed_resume_work,
					   round_jiffies_up_relative(HZ)))
			intel_runtime_pm_get_noresume(dev_priv);
	}
}

void intel_reset_gt_powersave(struct drm_device *dev)
{
	struct drm_i915_private *dev_priv = dev->dev_private;

	dev_priv->rps.enabled = false;
	intel_enable_gt_powersave(dev);
}

static void ibx_init_clock_gating(struct drm_device *dev)
{
	struct drm_i915_private *dev_priv = dev->dev_private;

	/*
	 * On Ibex Peak and Cougar Point, we need to disable clock
	 * gating for the panel power sequencer or it will fail to
	 * start up when no ports are active.
	 */
	I915_WRITE(SOUTH_DSPCLK_GATE_D, PCH_DPLSUNIT_CLOCK_GATE_DISABLE);
}

static void g4x_disable_trickle_feed(struct drm_device *dev)
{
	struct drm_i915_private *dev_priv = dev->dev_private;
	int pipe;

	for_each_pipe(dev_priv, pipe) {
		I915_WRITE(DSPCNTR(pipe),
			   I915_READ(DSPCNTR(pipe)) |
			   DISPPLANE_TRICKLE_FEED_DISABLE);
		intel_flush_primary_plane(dev_priv, pipe);
	}
}

static void ilk_init_lp_watermarks(struct drm_device *dev)
{
	struct drm_i915_private *dev_priv = dev->dev_private;

	I915_WRITE(WM3_LP_ILK, I915_READ(WM3_LP_ILK) & ~WM1_LP_SR_EN);
	I915_WRITE(WM2_LP_ILK, I915_READ(WM2_LP_ILK) & ~WM1_LP_SR_EN);
	I915_WRITE(WM1_LP_ILK, I915_READ(WM1_LP_ILK) & ~WM1_LP_SR_EN);

	/*
	 * Don't touch WM1S_LP_EN here.
	 * Doing so could cause underruns.
	 */
}

static void ironlake_init_clock_gating(struct drm_device *dev)
{
	struct drm_i915_private *dev_priv = dev->dev_private;
	uint32_t dspclk_gate = ILK_VRHUNIT_CLOCK_GATE_DISABLE;

	/*
	 * Required for FBC
	 * WaFbcDisableDpfcClockGating:ilk
	 */
	dspclk_gate |= ILK_DPFCRUNIT_CLOCK_GATE_DISABLE |
		   ILK_DPFCUNIT_CLOCK_GATE_DISABLE |
		   ILK_DPFDUNIT_CLOCK_GATE_ENABLE;

	I915_WRITE(PCH_3DCGDIS0,
		   MARIUNIT_CLOCK_GATE_DISABLE |
		   SVSMUNIT_CLOCK_GATE_DISABLE);
	I915_WRITE(PCH_3DCGDIS1,
		   VFMUNIT_CLOCK_GATE_DISABLE);

	/*
	 * According to the spec the following bits should be set in
	 * order to enable memory self-refresh
	 * The bit 22/21 of 0x42004
	 * The bit 5 of 0x42020
	 * The bit 15 of 0x45000
	 */
	I915_WRITE(ILK_DISPLAY_CHICKEN2,
		   (I915_READ(ILK_DISPLAY_CHICKEN2) |
		    ILK_DPARB_GATE | ILK_VSDPFD_FULL));
	dspclk_gate |= ILK_DPARBUNIT_CLOCK_GATE_ENABLE;
	I915_WRITE(DISP_ARB_CTL,
		   (I915_READ(DISP_ARB_CTL) |
		    DISP_FBC_WM_DIS));

	ilk_init_lp_watermarks(dev);

	/*
	 * Based on the document from hardware guys the following bits
	 * should be set unconditionally in order to enable FBC.
	 * The bit 22 of 0x42000
	 * The bit 22 of 0x42004
	 * The bit 7,8,9 of 0x42020.
	 */
	if (IS_IRONLAKE_M(dev)) {
		/* WaFbcAsynchFlipDisableFbcQueue:ilk */
		I915_WRITE(ILK_DISPLAY_CHICKEN1,
			   I915_READ(ILK_DISPLAY_CHICKEN1) |
			   ILK_FBCQ_DIS);
		I915_WRITE(ILK_DISPLAY_CHICKEN2,
			   I915_READ(ILK_DISPLAY_CHICKEN2) |
			   ILK_DPARB_GATE);
	}

	I915_WRITE(ILK_DSPCLK_GATE_D, dspclk_gate);

	I915_WRITE(ILK_DISPLAY_CHICKEN2,
		   I915_READ(ILK_DISPLAY_CHICKEN2) |
		   ILK_ELPIN_409_SELECT);
	I915_WRITE(_3D_CHICKEN2,
		   _3D_CHICKEN2_WM_READ_PIPELINED << 16 |
		   _3D_CHICKEN2_WM_READ_PIPELINED);

	/* WaDisableRenderCachePipelinedFlush:ilk */
	I915_WRITE(CACHE_MODE_0,
		   _MASKED_BIT_ENABLE(CM0_PIPELINED_RENDER_FLUSH_DISABLE));

	/* WaDisable_RenderCache_OperationalFlush:ilk */
	I915_WRITE(CACHE_MODE_0, _MASKED_BIT_DISABLE(RC_OP_FLUSH_ENABLE));

	g4x_disable_trickle_feed(dev);

	ibx_init_clock_gating(dev);
}

static void cpt_init_clock_gating(struct drm_device *dev)
{
	struct drm_i915_private *dev_priv = dev->dev_private;
	int pipe;
	uint32_t val;

	/*
	 * On Ibex Peak and Cougar Point, we need to disable clock
	 * gating for the panel power sequencer or it will fail to
	 * start up when no ports are active.
	 */
	I915_WRITE(SOUTH_DSPCLK_GATE_D, PCH_DPLSUNIT_CLOCK_GATE_DISABLE |
		   PCH_DPLUNIT_CLOCK_GATE_DISABLE |
		   PCH_CPUNIT_CLOCK_GATE_DISABLE);
	I915_WRITE(SOUTH_CHICKEN2, I915_READ(SOUTH_CHICKEN2) |
		   DPLS_EDP_PPS_FIX_DIS);
	/* The below fixes the weird display corruption, a few pixels shifted
	 * downward, on (only) LVDS of some HP laptops with IVY.
	 */
	for_each_pipe(dev_priv, pipe) {
		val = I915_READ(TRANS_CHICKEN2(pipe));
		val |= TRANS_CHICKEN2_TIMING_OVERRIDE;
		val &= ~TRANS_CHICKEN2_FDI_POLARITY_REVERSED;
		if (dev_priv->vbt.fdi_rx_polarity_inverted)
			val |= TRANS_CHICKEN2_FDI_POLARITY_REVERSED;
		val &= ~TRANS_CHICKEN2_FRAME_START_DELAY_MASK;
		val &= ~TRANS_CHICKEN2_DISABLE_DEEP_COLOR_COUNTER;
		val &= ~TRANS_CHICKEN2_DISABLE_DEEP_COLOR_MODESWITCH;
		I915_WRITE(TRANS_CHICKEN2(pipe), val);
	}
	/* WADP0ClockGatingDisable */
	for_each_pipe(dev_priv, pipe) {
		I915_WRITE(TRANS_CHICKEN1(pipe),
			   TRANS_CHICKEN1_DP0UNIT_GC_DISABLE);
	}
}

static void gen6_check_mch_setup(struct drm_device *dev)
{
	struct drm_i915_private *dev_priv = dev->dev_private;
	uint32_t tmp;

	tmp = I915_READ(MCH_SSKPD);
	if ((tmp & MCH_SSKPD_WM0_MASK) != MCH_SSKPD_WM0_VAL)
		DRM_DEBUG_KMS("Wrong MCH_SSKPD value: 0x%08x This can cause underruns.\n",
			      tmp);
}

static void gen6_init_clock_gating(struct drm_device *dev)
{
	struct drm_i915_private *dev_priv = dev->dev_private;
	uint32_t dspclk_gate = ILK_VRHUNIT_CLOCK_GATE_DISABLE;

	I915_WRITE(ILK_DSPCLK_GATE_D, dspclk_gate);

	I915_WRITE(ILK_DISPLAY_CHICKEN2,
		   I915_READ(ILK_DISPLAY_CHICKEN2) |
		   ILK_ELPIN_409_SELECT);

	/* WaDisableHiZPlanesWhenMSAAEnabled:snb */
	I915_WRITE(_3D_CHICKEN,
		   _MASKED_BIT_ENABLE(_3D_CHICKEN_HIZ_PLANE_DISABLE_MSAA_4X_SNB));

	/* WaDisable_RenderCache_OperationalFlush:snb */
	I915_WRITE(CACHE_MODE_0, _MASKED_BIT_DISABLE(RC_OP_FLUSH_ENABLE));

	/*
	 * BSpec recoomends 8x4 when MSAA is used,
	 * however in practice 16x4 seems fastest.
	 *
	 * Note that PS/WM thread counts depend on the WIZ hashing
	 * disable bit, which we don't touch here, but it's good
	 * to keep in mind (see 3DSTATE_PS and 3DSTATE_WM).
	 */
	I915_WRITE(GEN6_GT_MODE,
		   GEN6_WIZ_HASHING_MASK | GEN6_WIZ_HASHING_16x4);

	ilk_init_lp_watermarks(dev);

	I915_WRITE(CACHE_MODE_0,
		   _MASKED_BIT_DISABLE(CM0_STC_EVICT_DISABLE_LRA_SNB));

	I915_WRITE(GEN6_UCGCTL1,
		   I915_READ(GEN6_UCGCTL1) |
		   GEN6_BLBUNIT_CLOCK_GATE_DISABLE |
		   GEN6_CSUNIT_CLOCK_GATE_DISABLE);

	/* According to the BSpec vol1g, bit 12 (RCPBUNIT) clock
	 * gating disable must be set.  Failure to set it results in
	 * flickering pixels due to Z write ordering failures after
	 * some amount of runtime in the Mesa "fire" demo, and Unigine
	 * Sanctuary and Tropics, and apparently anything else with
	 * alpha test or pixel discard.
	 *
	 * According to the spec, bit 11 (RCCUNIT) must also be set,
	 * but we didn't debug actual testcases to find it out.
	 *
	 * WaDisableRCCUnitClockGating:snb
	 * WaDisableRCPBUnitClockGating:snb
	 */
	I915_WRITE(GEN6_UCGCTL2,
		   GEN6_RCPBUNIT_CLOCK_GATE_DISABLE |
		   GEN6_RCCUNIT_CLOCK_GATE_DISABLE);

	/* WaStripsFansDisableFastClipPerformanceFix:snb */
	I915_WRITE(_3D_CHICKEN3,
		   _MASKED_BIT_ENABLE(_3D_CHICKEN3_SF_DISABLE_FASTCLIP_CULL));

	/*
	 * Bspec says:
	 * "This bit must be set if 3DSTATE_CLIP clip mode is set to normal and
	 * 3DSTATE_SF number of SF output attributes is more than 16."
	 */
	I915_WRITE(_3D_CHICKEN3,
		   _MASKED_BIT_ENABLE(_3D_CHICKEN3_SF_DISABLE_PIPELINED_ATTR_FETCH));

	/*
	 * According to the spec the following bits should be
	 * set in order to enable memory self-refresh and fbc:
	 * The bit21 and bit22 of 0x42000
	 * The bit21 and bit22 of 0x42004
	 * The bit5 and bit7 of 0x42020
	 * The bit14 of 0x70180
	 * The bit14 of 0x71180
	 *
	 * WaFbcAsynchFlipDisableFbcQueue:snb
	 */
	I915_WRITE(ILK_DISPLAY_CHICKEN1,
		   I915_READ(ILK_DISPLAY_CHICKEN1) |
		   ILK_FBCQ_DIS | ILK_PABSTRETCH_DIS);
	I915_WRITE(ILK_DISPLAY_CHICKEN2,
		   I915_READ(ILK_DISPLAY_CHICKEN2) |
		   ILK_DPARB_GATE | ILK_VSDPFD_FULL);
	I915_WRITE(ILK_DSPCLK_GATE_D,
		   I915_READ(ILK_DSPCLK_GATE_D) |
		   ILK_DPARBUNIT_CLOCK_GATE_ENABLE  |
		   ILK_DPFDUNIT_CLOCK_GATE_ENABLE);

	g4x_disable_trickle_feed(dev);

	cpt_init_clock_gating(dev);

	gen6_check_mch_setup(dev);
}

static void gen7_setup_fixed_func_scheduler(struct drm_i915_private *dev_priv)
{
	uint32_t reg = I915_READ(GEN7_FF_THREAD_MODE);

	/*
	 * WaVSThreadDispatchOverride:ivb,vlv
	 *
	 * This actually overrides the dispatch
	 * mode for all thread types.
	 */
	reg &= ~GEN7_FF_SCHED_MASK;
	reg |= GEN7_FF_TS_SCHED_HW;
	reg |= GEN7_FF_VS_SCHED_HW;
	reg |= GEN7_FF_DS_SCHED_HW;

	I915_WRITE(GEN7_FF_THREAD_MODE, reg);
}

static void lpt_init_clock_gating(struct drm_device *dev)
{
	struct drm_i915_private *dev_priv = dev->dev_private;

	/*
	 * TODO: this bit should only be enabled when really needed, then
	 * disabled when not needed anymore in order to save power.
	 */
	if (dev_priv->pch_id == INTEL_PCH_LPT_LP_DEVICE_ID_TYPE)
		I915_WRITE(SOUTH_DSPCLK_GATE_D,
			   I915_READ(SOUTH_DSPCLK_GATE_D) |
			   PCH_LP_PARTITION_LEVEL_DISABLE);

	/* WADPOClockGatingDisable:hsw */
	I915_WRITE(_TRANSA_CHICKEN1,
		   I915_READ(_TRANSA_CHICKEN1) |
		   TRANS_CHICKEN1_DP0UNIT_GC_DISABLE);
}

static void lpt_suspend_hw(struct drm_device *dev)
{
	struct drm_i915_private *dev_priv = dev->dev_private;

	if (dev_priv->pch_id == INTEL_PCH_LPT_LP_DEVICE_ID_TYPE) {
		uint32_t val = I915_READ(SOUTH_DSPCLK_GATE_D);

		val &= ~PCH_LP_PARTITION_LEVEL_DISABLE;
		I915_WRITE(SOUTH_DSPCLK_GATE_D, val);
	}
}

static void broadwell_init_clock_gating(struct drm_device *dev)
{
	struct drm_i915_private *dev_priv = dev->dev_private;
	enum pipe pipe;

	I915_WRITE(WM3_LP_ILK, 0);
	I915_WRITE(WM2_LP_ILK, 0);
	I915_WRITE(WM1_LP_ILK, 0);

	/* WaSwitchSolVfFArbitrationPriority:bdw */
	I915_WRITE(GAM_ECOCHK, I915_READ(GAM_ECOCHK) | HSW_ECOCHK_ARB_PRIO_SOL);

	/* WaPsrDPAMaskVBlankInSRD:bdw */
	I915_WRITE(CHICKEN_PAR1_1,
		   I915_READ(CHICKEN_PAR1_1) | DPA_MASK_VBLANK_SRD);

	/* WaPsrDPRSUnmaskVBlankInSRD:bdw */
	for_each_pipe(dev_priv, pipe) {
		I915_WRITE(CHICKEN_PIPESL_1(pipe),
			   I915_READ(CHICKEN_PIPESL_1(pipe)) |
			   BDW_DPRS_MASK_VBLANK_SRD);
	}

	/* WaVSRefCountFullforceMissDisable:bdw */
	/* WaDSRefCountFullforceMissDisable:bdw */
	I915_WRITE(GEN7_FF_THREAD_MODE,
		   I915_READ(GEN7_FF_THREAD_MODE) &
		   ~(GEN8_FF_DS_REF_CNT_FFME | GEN7_FF_VS_REF_CNT_FFME));

	I915_WRITE(GEN6_RC_SLEEP_PSMI_CONTROL,
		   _MASKED_BIT_ENABLE(GEN8_RC_SEMA_IDLE_MSG_DISABLE));

	/* WaDisableSDEUnitClockGating:bdw */
	I915_WRITE(GEN8_UCGCTL6, I915_READ(GEN8_UCGCTL6) |
		   GEN8_SDEUNIT_CLOCK_GATE_DISABLE);
>>>>>>> 064ca1d2

	lpt_init_clock_gating(dev);
}

<<<<<<< HEAD
static void ivybridge_init_clock_gating(struct drm_device *dev)
{
	struct drm_i915_private *dev_priv = dev->dev_private;
	uint32_t snpcr;

	ilk_init_lp_watermarks(dev);

	I915_WRITE(ILK_DSPCLK_GATE_D, ILK_VRHUNIT_CLOCK_GATE_DISABLE);

	/* WaDisableEarlyCull:ivb */
	I915_WRITE(_3D_CHICKEN3,
		   _MASKED_BIT_ENABLE(_3D_CHICKEN_SF_DISABLE_OBJEND_CULL));

	/* WaDisableBackToBackFlipFix:ivb */
	I915_WRITE(IVB_CHICKEN3,
		   CHICKEN3_DGMG_REQ_OUT_FIX_DISABLE |
		   CHICKEN3_DGMG_DONE_FIX_DISABLE);

	/* WaDisablePSDDualDispatchEnable:ivb */
	if (IS_IVB_GT1(dev))
		I915_WRITE(GEN7_HALF_SLICE_CHICKEN1,
			   _MASKED_BIT_ENABLE(GEN7_PSD_SINGLE_PORT_DISPATCH_ENABLE));

	/* WaDisable_RenderCache_OperationalFlush:ivb */
	I915_WRITE(CACHE_MODE_0_GEN7, _MASKED_BIT_DISABLE(RC_OP_FLUSH_ENABLE));

	/* Apply the WaDisableRHWOOptimizationForRenderHang:ivb workaround. */
	I915_WRITE(GEN7_COMMON_SLICE_CHICKEN1,
		   GEN7_CSC1_RHWO_OPT_DISABLE_IN_RCC);

	/* WaApplyL3ControlAndL3ChickenMode:ivb */
	I915_WRITE(GEN7_L3CNTLREG1,
			GEN7_WA_FOR_GEN7_L3_CONTROL);
	I915_WRITE(GEN7_L3_CHICKEN_MODE_REGISTER,
		   GEN7_WA_L3_CHICKEN_MODE);
	if (IS_IVB_GT1(dev))
		I915_WRITE(GEN7_ROW_CHICKEN2,
			   _MASKED_BIT_ENABLE(DOP_CLOCK_GATING_DISABLE));
	else {
		/* must write both registers */
		I915_WRITE(GEN7_ROW_CHICKEN2,
			   _MASKED_BIT_ENABLE(DOP_CLOCK_GATING_DISABLE));
		I915_WRITE(GEN7_ROW_CHICKEN2_GT2,
			   _MASKED_BIT_ENABLE(DOP_CLOCK_GATING_DISABLE));
	}

	/* WaForceL3Serialization:ivb */
	I915_WRITE(GEN7_L3SQCREG4, I915_READ(GEN7_L3SQCREG4) &
		   ~L3SQ_URB_READ_CAM_MATCH_DISABLE);

	/*
	 * According to the spec, bit 13 (RCZUNIT) must be set on IVB.
	 * This implements the WaDisableRCZUnitClockGating:ivb workaround.
	 */
	I915_WRITE(GEN6_UCGCTL2,
		   GEN6_RCZUNIT_CLOCK_GATE_DISABLE);

	/* This is required by WaCatErrorRejectionIssue:ivb */
	I915_WRITE(GEN7_SQ_CHICKEN_MBCUNIT_CONFIG,
			I915_READ(GEN7_SQ_CHICKEN_MBCUNIT_CONFIG) |
			GEN7_SQ_CHICKEN_MBCUNIT_SQINTMOB);

	g4x_disable_trickle_feed(dev);

	gen7_setup_fixed_func_scheduler(dev_priv);

	if (0) { /* causes HiZ corruption on ivb:gt1 */
		/* enable HiZ Raw Stall Optimization */
		I915_WRITE(CACHE_MODE_0_GEN7,
			   _MASKED_BIT_DISABLE(HIZ_RAW_STALL_OPT_DISABLE));
	}

	/* WaDisable4x2SubspanOptimization:ivb */
	I915_WRITE(CACHE_MODE_1,
		   _MASKED_BIT_ENABLE(PIXEL_SUBSPAN_COLLECT_OPT_DISABLE));

	/*
	 * BSpec recommends 8x4 when MSAA is used,
	 * however in practice 16x4 seems fastest.
	 *
	 * Note that PS/WM thread counts depend on the WIZ hashing
	 * disable bit, which we don't touch here, but it's good
	 * to keep in mind (see 3DSTATE_PS and 3DSTATE_WM).
	 */
	I915_WRITE(GEN7_GT_MODE,
		   GEN6_WIZ_HASHING_MASK | GEN6_WIZ_HASHING_16x4);

	snpcr = I915_READ(GEN6_MBCUNIT_SNPCR);
	snpcr &= ~GEN6_MBC_SNPCR_MASK;
	snpcr |= GEN6_MBC_SNPCR_MED;
	I915_WRITE(GEN6_MBCUNIT_SNPCR, snpcr);

	if (!HAS_PCH_NOP(dev))
		cpt_init_clock_gating(dev);

	gen6_check_mch_setup(dev);
}

static void valleyview_init_clock_gating(struct drm_device *dev)
{
	struct drm_i915_private *dev_priv = dev->dev_private;

	I915_WRITE(DSPCLK_GATE_D, VRHUNIT_CLOCK_GATE_DISABLE);

	/* WaDisableEarlyCull:vlv */
	I915_WRITE(_3D_CHICKEN3,
		   _MASKED_BIT_ENABLE(_3D_CHICKEN_SF_DISABLE_OBJEND_CULL));

	/* WaDisableBackToBackFlipFix:vlv */
	I915_WRITE(IVB_CHICKEN3,
		   CHICKEN3_DGMG_REQ_OUT_FIX_DISABLE |
		   CHICKEN3_DGMG_DONE_FIX_DISABLE);

	/* WaPsdDispatchEnable:vlv */
	/* WaDisablePSDDualDispatchEnable:vlv */
	I915_WRITE(GEN7_HALF_SLICE_CHICKEN1,
		   _MASKED_BIT_ENABLE(GEN7_MAX_PS_THREAD_DEP |
				      GEN7_PSD_SINGLE_PORT_DISPATCH_ENABLE));

	/* WaDisable_RenderCache_OperationalFlush:vlv */
	I915_WRITE(CACHE_MODE_0_GEN7, _MASKED_BIT_DISABLE(RC_OP_FLUSH_ENABLE));

	/* WaForceL3Serialization:vlv */
	I915_WRITE(GEN7_L3SQCREG4, I915_READ(GEN7_L3SQCREG4) &
		   ~L3SQ_URB_READ_CAM_MATCH_DISABLE);

	/* WaDisableDopClockGating:vlv */
	I915_WRITE(GEN7_ROW_CHICKEN2,
		   _MASKED_BIT_ENABLE(DOP_CLOCK_GATING_DISABLE));

	/* This is required by WaCatErrorRejectionIssue:vlv */
	I915_WRITE(GEN7_SQ_CHICKEN_MBCUNIT_CONFIG,
		   I915_READ(GEN7_SQ_CHICKEN_MBCUNIT_CONFIG) |
		   GEN7_SQ_CHICKEN_MBCUNIT_SQINTMOB);

	gen7_setup_fixed_func_scheduler(dev_priv);

	/*
	 * According to the spec, bit 13 (RCZUNIT) must be set on IVB.
	 * This implements the WaDisableRCZUnitClockGating:vlv workaround.
	 */
	I915_WRITE(GEN6_UCGCTL2,
		   GEN6_RCZUNIT_CLOCK_GATE_DISABLE);

	/* WaDisableL3Bank2xClockGate:vlv
	 * Disabling L3 clock gating- MMIO 940c[25] = 1
	 * Set bit 25, to disable L3_BANK_2x_CLK_GATING */
	I915_WRITE(GEN7_UCGCTL4,
		   I915_READ(GEN7_UCGCTL4) | GEN7_L3BANK2X_CLOCK_GATE_DISABLE);

	I915_WRITE(MI_ARB_VLV, MI_ARB_DISPLAY_TRICKLE_FEED_DISABLE);

	/*
	 * BSpec says this must be set, even though
	 * WaDisable4x2SubspanOptimization isn't listed for VLV.
	 */
	I915_WRITE(CACHE_MODE_1,
		   _MASKED_BIT_ENABLE(PIXEL_SUBSPAN_COLLECT_OPT_DISABLE));

	/*
	 * WaIncreaseL3CreditsForVLVB0:vlv
	 * This is the hardware default actually.
	 */
	I915_WRITE(GEN7_L3SQCREG1, VLV_B0_WA_L3SQCREG1_VALUE);

	/*
	 * WaDisableVLVClockGating_VBIIssue:vlv
	 * Disable clock gating on th GCFG unit to prevent a delay
	 * in the reporting of vblank events.
	 */
	I915_WRITE(VLV_GUNIT_CLOCK_GATE, GCFG_DIS);
}

static void cherryview_init_clock_gating(struct drm_device *dev)
{
	struct drm_i915_private *dev_priv = dev->dev_private;

	I915_WRITE(DSPCLK_GATE_D, VRHUNIT_CLOCK_GATE_DISABLE);

	I915_WRITE(MI_ARB_VLV, MI_ARB_DISPLAY_TRICKLE_FEED_DISABLE);

	/* WaVSRefCountFullforceMissDisable:chv */
	/* WaDSRefCountFullforceMissDisable:chv */
	I915_WRITE(GEN7_FF_THREAD_MODE,
		   I915_READ(GEN7_FF_THREAD_MODE) &
		   ~(GEN8_FF_DS_REF_CNT_FFME | GEN7_FF_VS_REF_CNT_FFME));

	/* WaDisableSemaphoreAndSyncFlipWait:chv */
	I915_WRITE(GEN6_RC_SLEEP_PSMI_CONTROL,
		   _MASKED_BIT_ENABLE(GEN8_RC_SEMA_IDLE_MSG_DISABLE));

	/* WaDisableCSUnitClockGating:chv */
	I915_WRITE(GEN6_UCGCTL1, I915_READ(GEN6_UCGCTL1) |
		   GEN6_CSUNIT_CLOCK_GATE_DISABLE);

	/* WaDisableSDEUnitClockGating:chv */
	I915_WRITE(GEN8_UCGCTL6, I915_READ(GEN8_UCGCTL6) |
		   GEN8_SDEUNIT_CLOCK_GATE_DISABLE);

	/* WaDisableGunitClockGating:chv (pre-production hw) */
	I915_WRITE(VLV_GUNIT_CLOCK_GATE, I915_READ(VLV_GUNIT_CLOCK_GATE) |
		   GINT_DIS);

	/* WaDisableFfDopClockGating:chv (pre-production hw) */
	I915_WRITE(GEN6_RC_SLEEP_PSMI_CONTROL,
		   _MASKED_BIT_ENABLE(GEN8_FF_DOP_CLOCK_GATE_DISABLE));

	/* WaDisableDopClockGating:chv (pre-production hw) */
	I915_WRITE(GEN6_UCGCTL1, I915_READ(GEN6_UCGCTL1) |
		   GEN6_EU_TCUNIT_CLOCK_GATE_DISABLE);
}

static void g4x_init_clock_gating(struct drm_device *dev)
{
	struct drm_i915_private *dev_priv = dev->dev_private;
	uint32_t dspclk_gate;

	I915_WRITE(RENCLK_GATE_D1, 0);
	I915_WRITE(RENCLK_GATE_D2, VF_UNIT_CLOCK_GATE_DISABLE |
		   GS_UNIT_CLOCK_GATE_DISABLE |
		   CL_UNIT_CLOCK_GATE_DISABLE);
	I915_WRITE(RAMCLK_GATE_D, 0);
	dspclk_gate = VRHUNIT_CLOCK_GATE_DISABLE |
		OVRUNIT_CLOCK_GATE_DISABLE |
		OVCUNIT_CLOCK_GATE_DISABLE;
	if (IS_GM45(dev))
		dspclk_gate |= DSSUNIT_CLOCK_GATE_DISABLE;
	I915_WRITE(DSPCLK_GATE_D, dspclk_gate);

	/* WaDisableRenderCachePipelinedFlush */
	I915_WRITE(CACHE_MODE_0,
		   _MASKED_BIT_ENABLE(CM0_PIPELINED_RENDER_FLUSH_DISABLE));

	/* WaDisable_RenderCache_OperationalFlush:g4x */
	I915_WRITE(CACHE_MODE_0, _MASKED_BIT_DISABLE(RC_OP_FLUSH_ENABLE));

	g4x_disable_trickle_feed(dev);
}

static void crestline_init_clock_gating(struct drm_device *dev)
{
	struct drm_i915_private *dev_priv = dev->dev_private;

	I915_WRITE(RENCLK_GATE_D1, I965_RCC_CLOCK_GATE_DISABLE);
	I915_WRITE(RENCLK_GATE_D2, 0);
	I915_WRITE(DSPCLK_GATE_D, 0);
	I915_WRITE(RAMCLK_GATE_D, 0);
	I915_WRITE16(DEUC, 0);
	I915_WRITE(MI_ARB_STATE,
		   _MASKED_BIT_ENABLE(MI_ARB_DISPLAY_TRICKLE_FEED_DISABLE));

	/* WaDisable_RenderCache_OperationalFlush:gen4 */
	I915_WRITE(CACHE_MODE_0, _MASKED_BIT_DISABLE(RC_OP_FLUSH_ENABLE));
}

static void broadwater_init_clock_gating(struct drm_device *dev)
{
	struct drm_i915_private *dev_priv = dev->dev_private;

	I915_WRITE(RENCLK_GATE_D1, I965_RCZ_CLOCK_GATE_DISABLE |
		   I965_RCC_CLOCK_GATE_DISABLE |
		   I965_RCPB_CLOCK_GATE_DISABLE |
		   I965_ISC_CLOCK_GATE_DISABLE |
		   I965_FBC_CLOCK_GATE_DISABLE);
	I915_WRITE(RENCLK_GATE_D2, 0);
	I915_WRITE(MI_ARB_STATE,
		   _MASKED_BIT_ENABLE(MI_ARB_DISPLAY_TRICKLE_FEED_DISABLE));

	/* WaDisable_RenderCache_OperationalFlush:gen4 */
	I915_WRITE(CACHE_MODE_0, _MASKED_BIT_DISABLE(RC_OP_FLUSH_ENABLE));
}

static void gen3_init_clock_gating(struct drm_device *dev)
{
	struct drm_i915_private *dev_priv = dev->dev_private;
	u32 dstate = I915_READ(D_STATE);

	dstate |= DSTATE_PLL_D3_OFF | DSTATE_GFX_CLOCK_GATING |
		DSTATE_DOT_CLOCK_GATING;
	I915_WRITE(D_STATE, dstate);

	if (IS_PINEVIEW(dev))
		I915_WRITE(ECOSKPD, _MASKED_BIT_ENABLE(ECO_GATING_CX_ONLY));

	/* IIR "flip pending" means done if this bit is set */
	I915_WRITE(ECOSKPD, _MASKED_BIT_DISABLE(ECO_FLIP_DONE));

	/* interrupts should cause a wake up from C3 */
	I915_WRITE(INSTPM, _MASKED_BIT_ENABLE(INSTPM_AGPBUSY_INT_EN));

	/* On GEN3 we really need to make sure the ARB C3 LP bit is set */
	I915_WRITE(MI_ARB_STATE, _MASKED_BIT_ENABLE(MI_ARB_C3_LP_WRITE_ENABLE));

	I915_WRITE(MI_ARB_STATE,
		   _MASKED_BIT_ENABLE(MI_ARB_DISPLAY_TRICKLE_FEED_DISABLE));
}

static void i85x_init_clock_gating(struct drm_device *dev)
{
	struct drm_i915_private *dev_priv = dev->dev_private;

	I915_WRITE(RENCLK_GATE_D1, SV_CLOCK_GATE_DISABLE);

	/* interrupts should cause a wake up from C3 */
	I915_WRITE(MI_STATE, _MASKED_BIT_ENABLE(MI_AGPBUSY_INT_EN) |
		   _MASKED_BIT_DISABLE(MI_AGPBUSY_830_MODE));

	I915_WRITE(MEM_MODE,
		   _MASKED_BIT_ENABLE(MEM_DISPLAY_TRICKLE_FEED_DISABLE));
}

static void i830_init_clock_gating(struct drm_device *dev)
{
	struct drm_i915_private *dev_priv = dev->dev_private;

	I915_WRITE(DSPCLK_GATE_D, OVRUNIT_CLOCK_GATE_DISABLE);

	I915_WRITE(MEM_MODE,
		   _MASKED_BIT_ENABLE(MEM_DISPLAY_A_TRICKLE_FEED_DISABLE) |
		   _MASKED_BIT_ENABLE(MEM_DISPLAY_B_TRICKLE_FEED_DISABLE));
}

void intel_init_clock_gating(struct drm_device *dev)
{
	struct drm_i915_private *dev_priv = dev->dev_private;

	dev_priv->display.init_clock_gating(dev);
}

void intel_suspend_hw(struct drm_device *dev)
{
	if (HAS_PCH_LPT(dev))
		lpt_suspend_hw(dev);
}

static void intel_init_fbc(struct drm_i915_private *dev_priv)
{
	if (!HAS_FBC(dev_priv)) {
		dev_priv->fbc.enabled = false;
		return;
	}

	if (INTEL_INFO(dev_priv)->gen >= 7) {
		dev_priv->display.fbc_enabled = ironlake_fbc_enabled;
		dev_priv->display.enable_fbc = gen7_enable_fbc;
		dev_priv->display.disable_fbc = ironlake_disable_fbc;
	} else if (INTEL_INFO(dev_priv)->gen >= 5) {
		dev_priv->display.fbc_enabled = ironlake_fbc_enabled;
		dev_priv->display.enable_fbc = ironlake_enable_fbc;
		dev_priv->display.disable_fbc = ironlake_disable_fbc;
	} else if (IS_GM45(dev_priv)) {
		dev_priv->display.fbc_enabled = g4x_fbc_enabled;
		dev_priv->display.enable_fbc = g4x_enable_fbc;
		dev_priv->display.disable_fbc = g4x_disable_fbc;
	} else {
		dev_priv->display.fbc_enabled = i8xx_fbc_enabled;
		dev_priv->display.enable_fbc = i8xx_enable_fbc;
		dev_priv->display.disable_fbc = i8xx_disable_fbc;

=======
static void haswell_init_clock_gating(struct drm_device *dev)
{
	struct drm_i915_private *dev_priv = dev->dev_private;

	ilk_init_lp_watermarks(dev);

	/* L3 caching of data atomics doesn't work -- disable it. */
	I915_WRITE(HSW_SCRATCH1, HSW_SCRATCH1_L3_DATA_ATOMICS_DISABLE);
	I915_WRITE(HSW_ROW_CHICKEN3,
		   _MASKED_BIT_ENABLE(HSW_ROW_CHICKEN3_L3_GLOBAL_ATOMICS_DISABLE));

	/* This is required by WaCatErrorRejectionIssue:hsw */
	I915_WRITE(GEN7_SQ_CHICKEN_MBCUNIT_CONFIG,
			I915_READ(GEN7_SQ_CHICKEN_MBCUNIT_CONFIG) |
			GEN7_SQ_CHICKEN_MBCUNIT_SQINTMOB);

	/* WaVSRefCountFullforceMissDisable:hsw */
	I915_WRITE(GEN7_FF_THREAD_MODE,
		   I915_READ(GEN7_FF_THREAD_MODE) & ~GEN7_FF_VS_REF_CNT_FFME);

	/* WaDisable_RenderCache_OperationalFlush:hsw */
	I915_WRITE(CACHE_MODE_0_GEN7, _MASKED_BIT_DISABLE(RC_OP_FLUSH_ENABLE));

	/* enable HiZ Raw Stall Optimization */
	I915_WRITE(CACHE_MODE_0_GEN7,
		   _MASKED_BIT_DISABLE(HIZ_RAW_STALL_OPT_DISABLE));

	/* WaDisable4x2SubspanOptimization:hsw */
	I915_WRITE(CACHE_MODE_1,
		   _MASKED_BIT_ENABLE(PIXEL_SUBSPAN_COLLECT_OPT_DISABLE));

	/*
	 * BSpec recommends 8x4 when MSAA is used,
	 * however in practice 16x4 seems fastest.
	 *
	 * Note that PS/WM thread counts depend on the WIZ hashing
	 * disable bit, which we don't touch here, but it's good
	 * to keep in mind (see 3DSTATE_PS and 3DSTATE_WM).
	 */
	I915_WRITE(GEN7_GT_MODE,
		   GEN6_WIZ_HASHING_MASK | GEN6_WIZ_HASHING_16x4);

	/* WaSwitchSolVfFArbitrationPriority:hsw */
	I915_WRITE(GAM_ECOCHK, I915_READ(GAM_ECOCHK) | HSW_ECOCHK_ARB_PRIO_SOL);

	/* WaRsPkgCStateDisplayPMReq:hsw */
	I915_WRITE(CHICKEN_PAR1_1,
		   I915_READ(CHICKEN_PAR1_1) | FORCE_ARB_IDLE_PLANES);

	lpt_init_clock_gating(dev);
}

static void ivybridge_init_clock_gating(struct drm_device *dev)
{
	struct drm_i915_private *dev_priv = dev->dev_private;
	uint32_t snpcr;

	ilk_init_lp_watermarks(dev);

	I915_WRITE(ILK_DSPCLK_GATE_D, ILK_VRHUNIT_CLOCK_GATE_DISABLE);

	/* WaDisableEarlyCull:ivb */
	I915_WRITE(_3D_CHICKEN3,
		   _MASKED_BIT_ENABLE(_3D_CHICKEN_SF_DISABLE_OBJEND_CULL));

	/* WaDisableBackToBackFlipFix:ivb */
	I915_WRITE(IVB_CHICKEN3,
		   CHICKEN3_DGMG_REQ_OUT_FIX_DISABLE |
		   CHICKEN3_DGMG_DONE_FIX_DISABLE);

	/* WaDisablePSDDualDispatchEnable:ivb */
	if (IS_IVB_GT1(dev))
		I915_WRITE(GEN7_HALF_SLICE_CHICKEN1,
			   _MASKED_BIT_ENABLE(GEN7_PSD_SINGLE_PORT_DISPATCH_ENABLE));

	/* WaDisable_RenderCache_OperationalFlush:ivb */
	I915_WRITE(CACHE_MODE_0_GEN7, _MASKED_BIT_DISABLE(RC_OP_FLUSH_ENABLE));

	/* Apply the WaDisableRHWOOptimizationForRenderHang:ivb workaround. */
	I915_WRITE(GEN7_COMMON_SLICE_CHICKEN1,
		   GEN7_CSC1_RHWO_OPT_DISABLE_IN_RCC);

	/* WaApplyL3ControlAndL3ChickenMode:ivb */
	I915_WRITE(GEN7_L3CNTLREG1,
			GEN7_WA_FOR_GEN7_L3_CONTROL);
	I915_WRITE(GEN7_L3_CHICKEN_MODE_REGISTER,
		   GEN7_WA_L3_CHICKEN_MODE);
	if (IS_IVB_GT1(dev))
		I915_WRITE(GEN7_ROW_CHICKEN2,
			   _MASKED_BIT_ENABLE(DOP_CLOCK_GATING_DISABLE));
	else {
		/* must write both registers */
		I915_WRITE(GEN7_ROW_CHICKEN2,
			   _MASKED_BIT_ENABLE(DOP_CLOCK_GATING_DISABLE));
		I915_WRITE(GEN7_ROW_CHICKEN2_GT2,
			   _MASKED_BIT_ENABLE(DOP_CLOCK_GATING_DISABLE));
	}

	/* WaForceL3Serialization:ivb */
	I915_WRITE(GEN7_L3SQCREG4, I915_READ(GEN7_L3SQCREG4) &
		   ~L3SQ_URB_READ_CAM_MATCH_DISABLE);

	/*
	 * According to the spec, bit 13 (RCZUNIT) must be set on IVB.
	 * This implements the WaDisableRCZUnitClockGating:ivb workaround.
	 */
	I915_WRITE(GEN6_UCGCTL2,
		   GEN6_RCZUNIT_CLOCK_GATE_DISABLE);

	/* This is required by WaCatErrorRejectionIssue:ivb */
	I915_WRITE(GEN7_SQ_CHICKEN_MBCUNIT_CONFIG,
			I915_READ(GEN7_SQ_CHICKEN_MBCUNIT_CONFIG) |
			GEN7_SQ_CHICKEN_MBCUNIT_SQINTMOB);

	g4x_disable_trickle_feed(dev);

	gen7_setup_fixed_func_scheduler(dev_priv);

	if (0) { /* causes HiZ corruption on ivb:gt1 */
		/* enable HiZ Raw Stall Optimization */
		I915_WRITE(CACHE_MODE_0_GEN7,
			   _MASKED_BIT_DISABLE(HIZ_RAW_STALL_OPT_DISABLE));
	}

	/* WaDisable4x2SubspanOptimization:ivb */
	I915_WRITE(CACHE_MODE_1,
		   _MASKED_BIT_ENABLE(PIXEL_SUBSPAN_COLLECT_OPT_DISABLE));

	/*
	 * BSpec recommends 8x4 when MSAA is used,
	 * however in practice 16x4 seems fastest.
	 *
	 * Note that PS/WM thread counts depend on the WIZ hashing
	 * disable bit, which we don't touch here, but it's good
	 * to keep in mind (see 3DSTATE_PS and 3DSTATE_WM).
	 */
	I915_WRITE(GEN7_GT_MODE,
		   GEN6_WIZ_HASHING_MASK | GEN6_WIZ_HASHING_16x4);

	snpcr = I915_READ(GEN6_MBCUNIT_SNPCR);
	snpcr &= ~GEN6_MBC_SNPCR_MASK;
	snpcr |= GEN6_MBC_SNPCR_MED;
	I915_WRITE(GEN6_MBCUNIT_SNPCR, snpcr);

	if (!HAS_PCH_NOP(dev))
		cpt_init_clock_gating(dev);

	gen6_check_mch_setup(dev);
}

static void valleyview_init_clock_gating(struct drm_device *dev)
{
	struct drm_i915_private *dev_priv = dev->dev_private;

	I915_WRITE(DSPCLK_GATE_D, VRHUNIT_CLOCK_GATE_DISABLE);

	/* WaDisableEarlyCull:vlv */
	I915_WRITE(_3D_CHICKEN3,
		   _MASKED_BIT_ENABLE(_3D_CHICKEN_SF_DISABLE_OBJEND_CULL));

	/* WaDisableBackToBackFlipFix:vlv */
	I915_WRITE(IVB_CHICKEN3,
		   CHICKEN3_DGMG_REQ_OUT_FIX_DISABLE |
		   CHICKEN3_DGMG_DONE_FIX_DISABLE);

	/* WaPsdDispatchEnable:vlv */
	/* WaDisablePSDDualDispatchEnable:vlv */
	I915_WRITE(GEN7_HALF_SLICE_CHICKEN1,
		   _MASKED_BIT_ENABLE(GEN7_MAX_PS_THREAD_DEP |
				      GEN7_PSD_SINGLE_PORT_DISPATCH_ENABLE));

	/* WaDisable_RenderCache_OperationalFlush:vlv */
	I915_WRITE(CACHE_MODE_0_GEN7, _MASKED_BIT_DISABLE(RC_OP_FLUSH_ENABLE));

	/* WaForceL3Serialization:vlv */
	I915_WRITE(GEN7_L3SQCREG4, I915_READ(GEN7_L3SQCREG4) &
		   ~L3SQ_URB_READ_CAM_MATCH_DISABLE);

	/* WaDisableDopClockGating:vlv */
	I915_WRITE(GEN7_ROW_CHICKEN2,
		   _MASKED_BIT_ENABLE(DOP_CLOCK_GATING_DISABLE));

	/* This is required by WaCatErrorRejectionIssue:vlv */
	I915_WRITE(GEN7_SQ_CHICKEN_MBCUNIT_CONFIG,
		   I915_READ(GEN7_SQ_CHICKEN_MBCUNIT_CONFIG) |
		   GEN7_SQ_CHICKEN_MBCUNIT_SQINTMOB);

	gen7_setup_fixed_func_scheduler(dev_priv);

	/*
	 * According to the spec, bit 13 (RCZUNIT) must be set on IVB.
	 * This implements the WaDisableRCZUnitClockGating:vlv workaround.
	 */
	I915_WRITE(GEN6_UCGCTL2,
		   GEN6_RCZUNIT_CLOCK_GATE_DISABLE);

	/* WaDisableL3Bank2xClockGate:vlv
	 * Disabling L3 clock gating- MMIO 940c[25] = 1
	 * Set bit 25, to disable L3_BANK_2x_CLK_GATING */
	I915_WRITE(GEN7_UCGCTL4,
		   I915_READ(GEN7_UCGCTL4) | GEN7_L3BANK2X_CLOCK_GATE_DISABLE);

	I915_WRITE(MI_ARB_VLV, MI_ARB_DISPLAY_TRICKLE_FEED_DISABLE);

	/*
	 * BSpec says this must be set, even though
	 * WaDisable4x2SubspanOptimization isn't listed for VLV.
	 */
	I915_WRITE(CACHE_MODE_1,
		   _MASKED_BIT_ENABLE(PIXEL_SUBSPAN_COLLECT_OPT_DISABLE));

	/*
	 * WaIncreaseL3CreditsForVLVB0:vlv
	 * This is the hardware default actually.
	 */
	I915_WRITE(GEN7_L3SQCREG1, VLV_B0_WA_L3SQCREG1_VALUE);

	/*
	 * WaDisableVLVClockGating_VBIIssue:vlv
	 * Disable clock gating on th GCFG unit to prevent a delay
	 * in the reporting of vblank events.
	 */
	I915_WRITE(VLV_GUNIT_CLOCK_GATE, GCFG_DIS);
}

static void cherryview_init_clock_gating(struct drm_device *dev)
{
	struct drm_i915_private *dev_priv = dev->dev_private;

	I915_WRITE(DSPCLK_GATE_D, VRHUNIT_CLOCK_GATE_DISABLE);

	I915_WRITE(MI_ARB_VLV, MI_ARB_DISPLAY_TRICKLE_FEED_DISABLE);

	/* WaVSRefCountFullforceMissDisable:chv */
	/* WaDSRefCountFullforceMissDisable:chv */
	I915_WRITE(GEN7_FF_THREAD_MODE,
		   I915_READ(GEN7_FF_THREAD_MODE) &
		   ~(GEN8_FF_DS_REF_CNT_FFME | GEN7_FF_VS_REF_CNT_FFME));

	/* WaDisableSemaphoreAndSyncFlipWait:chv */
	I915_WRITE(GEN6_RC_SLEEP_PSMI_CONTROL,
		   _MASKED_BIT_ENABLE(GEN8_RC_SEMA_IDLE_MSG_DISABLE));

	/* WaDisableCSUnitClockGating:chv */
	I915_WRITE(GEN6_UCGCTL1, I915_READ(GEN6_UCGCTL1) |
		   GEN6_CSUNIT_CLOCK_GATE_DISABLE);

	/* WaDisableSDEUnitClockGating:chv */
	I915_WRITE(GEN8_UCGCTL6, I915_READ(GEN8_UCGCTL6) |
		   GEN8_SDEUNIT_CLOCK_GATE_DISABLE);
}

static void g4x_init_clock_gating(struct drm_device *dev)
{
	struct drm_i915_private *dev_priv = dev->dev_private;
	uint32_t dspclk_gate;

	I915_WRITE(RENCLK_GATE_D1, 0);
	I915_WRITE(RENCLK_GATE_D2, VF_UNIT_CLOCK_GATE_DISABLE |
		   GS_UNIT_CLOCK_GATE_DISABLE |
		   CL_UNIT_CLOCK_GATE_DISABLE);
	I915_WRITE(RAMCLK_GATE_D, 0);
	dspclk_gate = VRHUNIT_CLOCK_GATE_DISABLE |
		OVRUNIT_CLOCK_GATE_DISABLE |
		OVCUNIT_CLOCK_GATE_DISABLE;
	if (IS_GM45(dev))
		dspclk_gate |= DSSUNIT_CLOCK_GATE_DISABLE;
	I915_WRITE(DSPCLK_GATE_D, dspclk_gate);

	/* WaDisableRenderCachePipelinedFlush */
	I915_WRITE(CACHE_MODE_0,
		   _MASKED_BIT_ENABLE(CM0_PIPELINED_RENDER_FLUSH_DISABLE));

	/* WaDisable_RenderCache_OperationalFlush:g4x */
	I915_WRITE(CACHE_MODE_0, _MASKED_BIT_DISABLE(RC_OP_FLUSH_ENABLE));

	g4x_disable_trickle_feed(dev);
}

static void crestline_init_clock_gating(struct drm_device *dev)
{
	struct drm_i915_private *dev_priv = dev->dev_private;

	I915_WRITE(RENCLK_GATE_D1, I965_RCC_CLOCK_GATE_DISABLE);
	I915_WRITE(RENCLK_GATE_D2, 0);
	I915_WRITE(DSPCLK_GATE_D, 0);
	I915_WRITE(RAMCLK_GATE_D, 0);
	I915_WRITE16(DEUC, 0);
	I915_WRITE(MI_ARB_STATE,
		   _MASKED_BIT_ENABLE(MI_ARB_DISPLAY_TRICKLE_FEED_DISABLE));

	/* WaDisable_RenderCache_OperationalFlush:gen4 */
	I915_WRITE(CACHE_MODE_0, _MASKED_BIT_DISABLE(RC_OP_FLUSH_ENABLE));
}

static void broadwater_init_clock_gating(struct drm_device *dev)
{
	struct drm_i915_private *dev_priv = dev->dev_private;

	I915_WRITE(RENCLK_GATE_D1, I965_RCZ_CLOCK_GATE_DISABLE |
		   I965_RCC_CLOCK_GATE_DISABLE |
		   I965_RCPB_CLOCK_GATE_DISABLE |
		   I965_ISC_CLOCK_GATE_DISABLE |
		   I965_FBC_CLOCK_GATE_DISABLE);
	I915_WRITE(RENCLK_GATE_D2, 0);
	I915_WRITE(MI_ARB_STATE,
		   _MASKED_BIT_ENABLE(MI_ARB_DISPLAY_TRICKLE_FEED_DISABLE));

	/* WaDisable_RenderCache_OperationalFlush:gen4 */
	I915_WRITE(CACHE_MODE_0, _MASKED_BIT_DISABLE(RC_OP_FLUSH_ENABLE));
}

static void gen3_init_clock_gating(struct drm_device *dev)
{
	struct drm_i915_private *dev_priv = dev->dev_private;
	u32 dstate = I915_READ(D_STATE);

	dstate |= DSTATE_PLL_D3_OFF | DSTATE_GFX_CLOCK_GATING |
		DSTATE_DOT_CLOCK_GATING;
	I915_WRITE(D_STATE, dstate);

	if (IS_PINEVIEW(dev))
		I915_WRITE(ECOSKPD, _MASKED_BIT_ENABLE(ECO_GATING_CX_ONLY));

	/* IIR "flip pending" means done if this bit is set */
	I915_WRITE(ECOSKPD, _MASKED_BIT_DISABLE(ECO_FLIP_DONE));

	/* interrupts should cause a wake up from C3 */
	I915_WRITE(INSTPM, _MASKED_BIT_ENABLE(INSTPM_AGPBUSY_INT_EN));

	/* On GEN3 we really need to make sure the ARB C3 LP bit is set */
	I915_WRITE(MI_ARB_STATE, _MASKED_BIT_ENABLE(MI_ARB_C3_LP_WRITE_ENABLE));

	I915_WRITE(MI_ARB_STATE,
		   _MASKED_BIT_ENABLE(MI_ARB_DISPLAY_TRICKLE_FEED_DISABLE));
}

static void i85x_init_clock_gating(struct drm_device *dev)
{
	struct drm_i915_private *dev_priv = dev->dev_private;

	I915_WRITE(RENCLK_GATE_D1, SV_CLOCK_GATE_DISABLE);

	/* interrupts should cause a wake up from C3 */
	I915_WRITE(MI_STATE, _MASKED_BIT_ENABLE(MI_AGPBUSY_INT_EN) |
		   _MASKED_BIT_DISABLE(MI_AGPBUSY_830_MODE));

	I915_WRITE(MEM_MODE,
		   _MASKED_BIT_ENABLE(MEM_DISPLAY_TRICKLE_FEED_DISABLE));
}

static void i830_init_clock_gating(struct drm_device *dev)
{
	struct drm_i915_private *dev_priv = dev->dev_private;

	I915_WRITE(DSPCLK_GATE_D, OVRUNIT_CLOCK_GATE_DISABLE);

	I915_WRITE(MEM_MODE,
		   _MASKED_BIT_ENABLE(MEM_DISPLAY_A_TRICKLE_FEED_DISABLE) |
		   _MASKED_BIT_ENABLE(MEM_DISPLAY_B_TRICKLE_FEED_DISABLE));
}

void intel_init_clock_gating(struct drm_device *dev)
{
	struct drm_i915_private *dev_priv = dev->dev_private;

	dev_priv->display.init_clock_gating(dev);
}

void intel_suspend_hw(struct drm_device *dev)
{
	if (HAS_PCH_LPT(dev))
		lpt_suspend_hw(dev);
}

static void intel_init_fbc(struct drm_i915_private *dev_priv)
{
	if (!HAS_FBC(dev_priv)) {
		dev_priv->fbc.enabled = false;
		return;
	}

	if (INTEL_INFO(dev_priv)->gen >= 7) {
		dev_priv->display.fbc_enabled = ironlake_fbc_enabled;
		dev_priv->display.enable_fbc = gen7_enable_fbc;
		dev_priv->display.disable_fbc = ironlake_disable_fbc;
	} else if (INTEL_INFO(dev_priv)->gen >= 5) {
		dev_priv->display.fbc_enabled = ironlake_fbc_enabled;
		dev_priv->display.enable_fbc = ironlake_enable_fbc;
		dev_priv->display.disable_fbc = ironlake_disable_fbc;
	} else if (IS_GM45(dev_priv)) {
		dev_priv->display.fbc_enabled = g4x_fbc_enabled;
		dev_priv->display.enable_fbc = g4x_enable_fbc;
		dev_priv->display.disable_fbc = g4x_disable_fbc;
	} else {
		dev_priv->display.fbc_enabled = i8xx_fbc_enabled;
		dev_priv->display.enable_fbc = i8xx_enable_fbc;
		dev_priv->display.disable_fbc = i8xx_disable_fbc;

>>>>>>> 064ca1d2
		/* This value was pulled out of someone's hat */
		I915_WRITE(FBC_CONTROL, 500 << FBC_CTL_INTERVAL_SHIFT);
	}

	dev_priv->fbc.enabled = dev_priv->display.fbc_enabled(dev_priv->dev);
}

/* Set up chip specific power management-related functions */
void intel_init_pm(struct drm_device *dev)
{
	struct drm_i915_private *dev_priv = dev->dev_private;

	intel_init_fbc(dev_priv);

	/* For cxsr */
	if (IS_PINEVIEW(dev))
		i915_pineview_get_mem_freq(dev);
	else if (IS_GEN5(dev))
		i915_ironlake_get_mem_freq(dev);

	/* For FIFO watermark updates */
<<<<<<< HEAD
	if (IS_GEN9(dev)) {
=======
	if (INTEL_INFO(dev)->gen >= 9) {
>>>>>>> 064ca1d2
		skl_setup_wm_latency(dev);

		dev_priv->display.init_clock_gating = gen9_init_clock_gating;
		dev_priv->display.update_wm = skl_update_wm;
		dev_priv->display.update_sprite_wm = skl_update_sprite_wm;
	} else if (HAS_PCH_SPLIT(dev)) {
		ilk_setup_wm_latency(dev);

		if ((IS_GEN5(dev) && dev_priv->wm.pri_latency[1] &&
		     dev_priv->wm.spr_latency[1] && dev_priv->wm.cur_latency[1]) ||
		    (!IS_GEN5(dev) && dev_priv->wm.pri_latency[0] &&
		     dev_priv->wm.spr_latency[0] && dev_priv->wm.cur_latency[0])) {
			dev_priv->display.update_wm = ilk_update_wm;
			dev_priv->display.update_sprite_wm = ilk_update_sprite_wm;
		} else {
			DRM_DEBUG_KMS("Failed to read display plane latency. "
				      "Disable CxSR\n");
		}

		if (IS_GEN5(dev))
			dev_priv->display.init_clock_gating = ironlake_init_clock_gating;
		else if (IS_GEN6(dev))
			dev_priv->display.init_clock_gating = gen6_init_clock_gating;
		else if (IS_IVYBRIDGE(dev))
			dev_priv->display.init_clock_gating = ivybridge_init_clock_gating;
		else if (IS_HASWELL(dev))
			dev_priv->display.init_clock_gating = haswell_init_clock_gating;
		else if (INTEL_INFO(dev)->gen == 8)
			dev_priv->display.init_clock_gating = broadwell_init_clock_gating;
	} else if (IS_CHERRYVIEW(dev)) {
		dev_priv->display.update_wm = cherryview_update_wm;
		dev_priv->display.update_sprite_wm = valleyview_update_sprite_wm;
		dev_priv->display.init_clock_gating =
			cherryview_init_clock_gating;
	} else if (IS_VALLEYVIEW(dev)) {
		dev_priv->display.update_wm = valleyview_update_wm;
		dev_priv->display.update_sprite_wm = valleyview_update_sprite_wm;
		dev_priv->display.init_clock_gating =
			valleyview_init_clock_gating;
	} else if (IS_PINEVIEW(dev)) {
		if (!intel_get_cxsr_latency(IS_PINEVIEW_G(dev),
					    dev_priv->is_ddr3,
					    dev_priv->fsb_freq,
					    dev_priv->mem_freq)) {
			DRM_INFO("failed to find known CxSR latency "
				 "(found ddr%s fsb freq %d, mem freq %d), "
				 "disabling CxSR\n",
				 (dev_priv->is_ddr3 == 1) ? "3" : "2",
				 dev_priv->fsb_freq, dev_priv->mem_freq);
			/* Disable CxSR and never update its watermark again */
			intel_set_memory_cxsr(dev_priv, false);
			dev_priv->display.update_wm = NULL;
		} else
			dev_priv->display.update_wm = pineview_update_wm;
		dev_priv->display.init_clock_gating = gen3_init_clock_gating;
	} else if (IS_G4X(dev)) {
		dev_priv->display.update_wm = g4x_update_wm;
		dev_priv->display.init_clock_gating = g4x_init_clock_gating;
	} else if (IS_GEN4(dev)) {
		dev_priv->display.update_wm = i965_update_wm;
		if (IS_CRESTLINE(dev))
			dev_priv->display.init_clock_gating = crestline_init_clock_gating;
		else if (IS_BROADWATER(dev))
			dev_priv->display.init_clock_gating = broadwater_init_clock_gating;
	} else if (IS_GEN3(dev)) {
		dev_priv->display.update_wm = i9xx_update_wm;
		dev_priv->display.get_fifo_size = i9xx_get_fifo_size;
		dev_priv->display.init_clock_gating = gen3_init_clock_gating;
	} else if (IS_GEN2(dev)) {
		if (INTEL_INFO(dev)->num_pipes == 1) {
			dev_priv->display.update_wm = i845_update_wm;
			dev_priv->display.get_fifo_size = i845_get_fifo_size;
		} else {
			dev_priv->display.update_wm = i9xx_update_wm;
			dev_priv->display.get_fifo_size = i830_get_fifo_size;
		}

		if (IS_I85X(dev) || IS_I865G(dev))
			dev_priv->display.init_clock_gating = i85x_init_clock_gating;
		else
			dev_priv->display.init_clock_gating = i830_init_clock_gating;
	} else {
		DRM_ERROR("unexpected fall-through in intel_init_pm\n");
	}
}

int sandybridge_pcode_read(struct drm_i915_private *dev_priv, u32 mbox, u32 *val)
{
	WARN_ON(!mutex_is_locked(&dev_priv->rps.hw_lock));

	if (I915_READ(GEN6_PCODE_MAILBOX) & GEN6_PCODE_READY) {
		DRM_DEBUG_DRIVER("warning: pcode (read) mailbox access failed\n");
		return -EAGAIN;
	}

	I915_WRITE(GEN6_PCODE_DATA, *val);
<<<<<<< HEAD
	if (INTEL_INFO(dev_priv)->gen >= 9)
		I915_WRITE(GEN9_PCODE_DATA1, 0);
=======
	I915_WRITE(GEN6_PCODE_DATA1, 0);
>>>>>>> 064ca1d2
	I915_WRITE(GEN6_PCODE_MAILBOX, GEN6_PCODE_READY | mbox);

	if (wait_for((I915_READ(GEN6_PCODE_MAILBOX) & GEN6_PCODE_READY) == 0,
		     500)) {
		DRM_ERROR("timeout waiting for pcode read (%d) to finish\n", mbox);
		return -ETIMEDOUT;
	}

	*val = I915_READ(GEN6_PCODE_DATA);
	I915_WRITE(GEN6_PCODE_DATA, 0);

	return 0;
}

int sandybridge_pcode_write(struct drm_i915_private *dev_priv, u32 mbox, u32 val)
{
	WARN_ON(!mutex_is_locked(&dev_priv->rps.hw_lock));

	if (I915_READ(GEN6_PCODE_MAILBOX) & GEN6_PCODE_READY) {
		DRM_DEBUG_DRIVER("warning: pcode (write) mailbox access failed\n");
		return -EAGAIN;
	}

	I915_WRITE(GEN6_PCODE_DATA, val);
	I915_WRITE(GEN6_PCODE_MAILBOX, GEN6_PCODE_READY | mbox);

	if (wait_for((I915_READ(GEN6_PCODE_MAILBOX) & GEN6_PCODE_READY) == 0,
		     500)) {
		DRM_ERROR("timeout waiting for pcode write (%d) to finish\n", mbox);
		return -ETIMEDOUT;
	}

	I915_WRITE(GEN6_PCODE_DATA, 0);

	return 0;
}

static int vlv_gpu_freq_div(unsigned int czclk_freq)
{
	switch (czclk_freq) {
	case 200:
		return 10;
	case 267:
		return 12;
	case 320:
	case 333:
		return 16;
	case 400:
		return 20;
	default:
		return -1;
	}
}

static int byt_gpu_freq(struct drm_i915_private *dev_priv, int val)
{
	int div, czclk_freq = DIV_ROUND_CLOSEST(dev_priv->mem_freq, 4);

	div = vlv_gpu_freq_div(czclk_freq);
	if (div < 0)
		return div;

	return DIV_ROUND_CLOSEST(czclk_freq * (val + 6 - 0xbd), div);
}

static int byt_freq_opcode(struct drm_i915_private *dev_priv, int val)
{
	int mul, czclk_freq = DIV_ROUND_CLOSEST(dev_priv->mem_freq, 4);

	mul = vlv_gpu_freq_div(czclk_freq);
	if (mul < 0)
		return mul;

	return DIV_ROUND_CLOSEST(mul * val, czclk_freq) + 0xbd - 6;
}

static int chv_gpu_freq(struct drm_i915_private *dev_priv, int val)
{
	int div, czclk_freq = dev_priv->rps.cz_freq;

	div = vlv_gpu_freq_div(czclk_freq) / 2;
	if (div < 0)
		return div;

	return DIV_ROUND_CLOSEST(czclk_freq * val, 2 * div) / 2;
}

static int chv_freq_opcode(struct drm_i915_private *dev_priv, int val)
{
	int mul, czclk_freq = dev_priv->rps.cz_freq;

	mul = vlv_gpu_freq_div(czclk_freq) / 2;
	if (mul < 0)
		return mul;

	/* CHV needs even values */
	return DIV_ROUND_CLOSEST(val * 2 * mul, czclk_freq) * 2;
}

int vlv_gpu_freq(struct drm_i915_private *dev_priv, int val)
{
	int ret = -1;

	if (IS_CHERRYVIEW(dev_priv->dev))
		ret = chv_gpu_freq(dev_priv, val);
	else if (IS_VALLEYVIEW(dev_priv->dev))
		ret = byt_gpu_freq(dev_priv, val);

	return ret;
}

int vlv_freq_opcode(struct drm_i915_private *dev_priv, int val)
{
	int ret = -1;

	if (IS_CHERRYVIEW(dev_priv->dev))
		ret = chv_freq_opcode(dev_priv, val);
	else if (IS_VALLEYVIEW(dev_priv->dev))
		ret = byt_freq_opcode(dev_priv, val);

	return ret;
}

void intel_pm_setup(struct drm_device *dev)
{
	struct drm_i915_private *dev_priv = dev->dev_private;

	mutex_init(&dev_priv->rps.hw_lock);

	INIT_DELAYED_WORK(&dev_priv->rps.delayed_resume_work,
			  intel_gen6_powersave_work);

	dev_priv->pm.suspended = false;
}<|MERGE_RESOLUTION|>--- conflicted
+++ resolved
@@ -3175,7 +3175,6 @@
 }
 
 static uint32_t skl_pipe_pixel_rate(const struct intel_crtc_config *config)
-<<<<<<< HEAD
 {
 	/* TODO: Take into account the scalers once we support them */
 	return config->adjusted_mode.crtc_clock;
@@ -3221,53 +3220,6 @@
 static bool skl_ddb_allocation_changed(const struct skl_ddb_allocation *new_ddb,
 				       const struct intel_crtc *intel_crtc)
 {
-=======
-{
-	/* TODO: Take into account the scalers once we support them */
-	return config->adjusted_mode.crtc_clock;
-}
-
-/*
- * The max latency should be 257 (max the punit can code is 255 and we add 2us
- * for the read latency) and bytes_per_pixel should always be <= 8, so that
- * should allow pixel_rate up to ~2 GHz which seems sufficient since max
- * 2xcdclk is 1350 MHz and the pixel rate should never exceed that.
-*/
-static uint32_t skl_wm_method1(uint32_t pixel_rate, uint8_t bytes_per_pixel,
-			       uint32_t latency)
-{
-	uint32_t wm_intermediate_val, ret;
-
-	if (latency == 0)
-		return UINT_MAX;
-
-	wm_intermediate_val = latency * pixel_rate * bytes_per_pixel;
-	ret = DIV_ROUND_UP(wm_intermediate_val, 1000);
-
-	return ret;
-}
-
-static uint32_t skl_wm_method2(uint32_t pixel_rate, uint32_t pipe_htotal,
-			       uint32_t horiz_pixels, uint8_t bytes_per_pixel,
-			       uint32_t latency)
-{
-	uint32_t ret, plane_bytes_per_line, wm_intermediate_val;
-
-	if (latency == 0)
-		return UINT_MAX;
-
-	plane_bytes_per_line = horiz_pixels * bytes_per_pixel;
-	wm_intermediate_val = latency * pixel_rate;
-	ret = DIV_ROUND_UP(wm_intermediate_val, pipe_htotal * 1000) *
-				plane_bytes_per_line;
-
-	return ret;
-}
-
-static bool skl_ddb_allocation_changed(const struct skl_ddb_allocation *new_ddb,
-				       const struct intel_crtc *intel_crtc)
-{
->>>>>>> 064ca1d2
 	struct drm_device *dev = intel_crtc->base.dev;
 	struct drm_i915_private *dev_priv = dev->dev_private;
 	const struct skl_ddb_allocation *cur_ddb = &dev_priv->wm.skl_hw.ddb;
@@ -3824,7 +3776,6 @@
 	struct intel_wm_config config = {};
 
 	ilk_compute_wm_parameters(crtc, &params);
-<<<<<<< HEAD
 
 	intel_compute_pipe_wm(crtc, &params, &pipe_wm);
 
@@ -3854,37 +3805,6 @@
 
 	ilk_compute_wm_results(dev, best_lp_wm, partitioning, &results);
 
-=======
-
-	intel_compute_pipe_wm(crtc, &params, &pipe_wm);
-
-	if (!memcmp(&intel_crtc->wm.active, &pipe_wm, sizeof(pipe_wm)))
-		return;
-
-	intel_crtc->wm.active = pipe_wm;
-
-	ilk_compute_wm_config(dev, &config);
-
-	ilk_compute_wm_maximums(dev, 1, &config, INTEL_DDB_PART_1_2, &max);
-	ilk_wm_merge(dev, &config, &max, &lp_wm_1_2);
-
-	/* 5/6 split only in single pipe config on IVB+ */
-	if (INTEL_INFO(dev)->gen >= 7 &&
-	    config.num_pipes_active == 1 && config.sprites_enabled) {
-		ilk_compute_wm_maximums(dev, 1, &config, INTEL_DDB_PART_5_6, &max);
-		ilk_wm_merge(dev, &config, &max, &lp_wm_5_6);
-
-		best_lp_wm = ilk_find_best_result(dev, &lp_wm_1_2, &lp_wm_5_6);
-	} else {
-		best_lp_wm = &lp_wm_1_2;
-	}
-
-	partitioning = (best_lp_wm == &lp_wm_1_2) ?
-		       INTEL_DDB_PART_1_2 : INTEL_DDB_PART_5_6;
-
-	ilk_compute_wm_results(dev, best_lp_wm, partitioning, &results);
-
->>>>>>> 064ca1d2
 	ilk_write_wm_values(dev_priv, &results);
 }
 
@@ -4075,7 +3995,6 @@
 	struct drm_i915_private *dev_priv = dev->dev_private;
 	struct ilk_wm_values *hw = &dev_priv->wm.hw;
 	struct drm_crtc *crtc;
-<<<<<<< HEAD
 
 	for_each_crtc(dev, crtc)
 		ilk_pipe_wm_get_hw_state(crtc);
@@ -4399,313 +4318,6 @@
 		/* Downclock if less than 75% busy over 32ms */
 		I915_WRITE(GEN6_RP_DOWN_EI, 25000);
 		I915_WRITE(GEN6_RP_DOWN_THRESHOLD, 18750);
-=======
-
-	for_each_crtc(dev, crtc)
-		ilk_pipe_wm_get_hw_state(crtc);
-
-	hw->wm_lp[0] = I915_READ(WM1_LP_ILK);
-	hw->wm_lp[1] = I915_READ(WM2_LP_ILK);
-	hw->wm_lp[2] = I915_READ(WM3_LP_ILK);
-
-	hw->wm_lp_spr[0] = I915_READ(WM1S_LP_ILK);
-	if (INTEL_INFO(dev)->gen >= 7) {
-		hw->wm_lp_spr[1] = I915_READ(WM2S_LP_IVB);
-		hw->wm_lp_spr[2] = I915_READ(WM3S_LP_IVB);
-	}
-
-	if (IS_HASWELL(dev) || IS_BROADWELL(dev))
-		hw->partitioning = (I915_READ(WM_MISC) & WM_MISC_DATA_PARTITION_5_6) ?
-			INTEL_DDB_PART_5_6 : INTEL_DDB_PART_1_2;
-	else if (IS_IVYBRIDGE(dev))
-		hw->partitioning = (I915_READ(DISP_ARB_CTL2) & DISP_DATA_PARTITION_5_6) ?
-			INTEL_DDB_PART_5_6 : INTEL_DDB_PART_1_2;
-
-	hw->enable_fbc_wm =
-		!(I915_READ(DISP_ARB_CTL) & DISP_FBC_WM_DIS);
-}
-
-/**
- * intel_update_watermarks - update FIFO watermark values based on current modes
- *
- * Calculate watermark values for the various WM regs based on current mode
- * and plane configuration.
- *
- * There are several cases to deal with here:
- *   - normal (i.e. non-self-refresh)
- *   - self-refresh (SR) mode
- *   - lines are large relative to FIFO size (buffer can hold up to 2)
- *   - lines are small relative to FIFO size (buffer can hold more than 2
- *     lines), so need to account for TLB latency
- *
- *   The normal calculation is:
- *     watermark = dotclock * bytes per pixel * latency
- *   where latency is platform & configuration dependent (we assume pessimal
- *   values here).
- *
- *   The SR calculation is:
- *     watermark = (trunc(latency/line time)+1) * surface width *
- *       bytes per pixel
- *   where
- *     line time = htotal / dotclock
- *     surface width = hdisplay for normal plane and 64 for cursor
- *   and latency is assumed to be high, as above.
- *
- * The final value programmed to the register should always be rounded up,
- * and include an extra 2 entries to account for clock crossings.
- *
- * We don't use the sprite, so we can ignore that.  And on Crestline we have
- * to set the non-SR watermarks to 8.
- */
-void intel_update_watermarks(struct drm_crtc *crtc)
-{
-	struct drm_i915_private *dev_priv = crtc->dev->dev_private;
-
-	if (dev_priv->display.update_wm)
-		dev_priv->display.update_wm(crtc);
-}
-
-void intel_update_sprite_watermarks(struct drm_plane *plane,
-				    struct drm_crtc *crtc,
-				    uint32_t sprite_width,
-				    uint32_t sprite_height,
-				    int pixel_size,
-				    bool enabled, bool scaled)
-{
-	struct drm_i915_private *dev_priv = plane->dev->dev_private;
-
-	if (dev_priv->display.update_sprite_wm)
-		dev_priv->display.update_sprite_wm(plane, crtc,
-						   sprite_width, sprite_height,
-						   pixel_size, enabled, scaled);
-}
-
-static struct drm_i915_gem_object *
-intel_alloc_context_page(struct drm_device *dev)
-{
-	struct drm_i915_gem_object *ctx;
-	int ret;
-
-	WARN_ON(!mutex_is_locked(&dev->struct_mutex));
-
-	ctx = i915_gem_alloc_object(dev, 4096);
-	if (!ctx) {
-		DRM_DEBUG("failed to alloc power context, RC6 disabled\n");
-		return NULL;
-	}
-
-	ret = i915_gem_obj_ggtt_pin(ctx, 4096, 0);
-	if (ret) {
-		DRM_ERROR("failed to pin power context: %d\n", ret);
-		goto err_unref;
-	}
-
-	ret = i915_gem_object_set_to_gtt_domain(ctx, 1);
-	if (ret) {
-		DRM_ERROR("failed to set-domain on power context: %d\n", ret);
-		goto err_unpin;
-	}
-
-	return ctx;
-
-err_unpin:
-	i915_gem_object_ggtt_unpin(ctx);
-err_unref:
-	drm_gem_object_unreference(&ctx->base);
-	return NULL;
-}
-
-/**
- * Lock protecting IPS related data structures
- */
-DEFINE_SPINLOCK(mchdev_lock);
-
-/* Global for IPS driver to get at the current i915 device. Protected by
- * mchdev_lock. */
-static struct drm_i915_private *i915_mch_dev;
-
-bool ironlake_set_drps(struct drm_device *dev, u8 val)
-{
-	struct drm_i915_private *dev_priv = dev->dev_private;
-	u16 rgvswctl;
-
-	assert_spin_locked(&mchdev_lock);
-
-	rgvswctl = I915_READ16(MEMSWCTL);
-	if (rgvswctl & MEMCTL_CMD_STS) {
-		DRM_DEBUG("gpu busy, RCS change rejected\n");
-		return false; /* still busy with another command */
-	}
-
-	rgvswctl = (MEMCTL_CMD_CHFREQ << MEMCTL_CMD_SHIFT) |
-		(val << MEMCTL_FREQ_SHIFT) | MEMCTL_SFCAVM;
-	I915_WRITE16(MEMSWCTL, rgvswctl);
-	POSTING_READ16(MEMSWCTL);
-
-	rgvswctl |= MEMCTL_CMD_STS;
-	I915_WRITE16(MEMSWCTL, rgvswctl);
-
-	return true;
-}
-
-static void ironlake_enable_drps(struct drm_device *dev)
-{
-	struct drm_i915_private *dev_priv = dev->dev_private;
-	u32 rgvmodectl = I915_READ(MEMMODECTL);
-	u8 fmax, fmin, fstart, vstart;
-
-	spin_lock_irq(&mchdev_lock);
-
-	/* Enable temp reporting */
-	I915_WRITE16(PMMISC, I915_READ(PMMISC) | MCPPCE_EN);
-	I915_WRITE16(TSC1, I915_READ(TSC1) | TSE);
-
-	/* 100ms RC evaluation intervals */
-	I915_WRITE(RCUPEI, 100000);
-	I915_WRITE(RCDNEI, 100000);
-
-	/* Set max/min thresholds to 90ms and 80ms respectively */
-	I915_WRITE(RCBMAXAVG, 90000);
-	I915_WRITE(RCBMINAVG, 80000);
-
-	I915_WRITE(MEMIHYST, 1);
-
-	/* Set up min, max, and cur for interrupt handling */
-	fmax = (rgvmodectl & MEMMODE_FMAX_MASK) >> MEMMODE_FMAX_SHIFT;
-	fmin = (rgvmodectl & MEMMODE_FMIN_MASK);
-	fstart = (rgvmodectl & MEMMODE_FSTART_MASK) >>
-		MEMMODE_FSTART_SHIFT;
-
-	vstart = (I915_READ(PXVFREQ_BASE + (fstart * 4)) & PXVFREQ_PX_MASK) >>
-		PXVFREQ_PX_SHIFT;
-
-	dev_priv->ips.fmax = fmax; /* IPS callback will increase this */
-	dev_priv->ips.fstart = fstart;
-
-	dev_priv->ips.max_delay = fstart;
-	dev_priv->ips.min_delay = fmin;
-	dev_priv->ips.cur_delay = fstart;
-
-	DRM_DEBUG_DRIVER("fmax: %d, fmin: %d, fstart: %d\n",
-			 fmax, fmin, fstart);
-
-	I915_WRITE(MEMINTREN, MEMINT_CX_SUPR_EN | MEMINT_EVAL_CHG_EN);
-
-	/*
-	 * Interrupts will be enabled in ironlake_irq_postinstall
-	 */
-
-	I915_WRITE(VIDSTART, vstart);
-	POSTING_READ(VIDSTART);
-
-	rgvmodectl |= MEMMODE_SWMODE_EN;
-	I915_WRITE(MEMMODECTL, rgvmodectl);
-
-	if (wait_for_atomic((I915_READ(MEMSWCTL) & MEMCTL_CMD_STS) == 0, 10))
-		DRM_ERROR("stuck trying to change perf mode\n");
-	mdelay(1);
-
-	ironlake_set_drps(dev, fstart);
-
-	dev_priv->ips.last_count1 = I915_READ(0x112e4) + I915_READ(0x112e8) +
-		I915_READ(0x112e0);
-	dev_priv->ips.last_time1 = jiffies_to_msecs(jiffies);
-	dev_priv->ips.last_count2 = I915_READ(0x112f4);
-	dev_priv->ips.last_time2 = ktime_get_raw_ns();
-
-	spin_unlock_irq(&mchdev_lock);
-}
-
-static void ironlake_disable_drps(struct drm_device *dev)
-{
-	struct drm_i915_private *dev_priv = dev->dev_private;
-	u16 rgvswctl;
-
-	spin_lock_irq(&mchdev_lock);
-
-	rgvswctl = I915_READ16(MEMSWCTL);
-
-	/* Ack interrupts, disable EFC interrupt */
-	I915_WRITE(MEMINTREN, I915_READ(MEMINTREN) & ~MEMINT_EVAL_CHG_EN);
-	I915_WRITE(MEMINTRSTS, MEMINT_EVAL_CHG);
-	I915_WRITE(DEIER, I915_READ(DEIER) & ~DE_PCU_EVENT);
-	I915_WRITE(DEIIR, DE_PCU_EVENT);
-	I915_WRITE(DEIMR, I915_READ(DEIMR) | DE_PCU_EVENT);
-
-	/* Go back to the starting frequency */
-	ironlake_set_drps(dev, dev_priv->ips.fstart);
-	mdelay(1);
-	rgvswctl |= MEMCTL_CMD_STS;
-	I915_WRITE(MEMSWCTL, rgvswctl);
-	mdelay(1);
-
-	spin_unlock_irq(&mchdev_lock);
-}
-
-/* There's a funny hw issue where the hw returns all 0 when reading from
- * GEN6_RP_INTERRUPT_LIMITS. Hence we always need to compute the desired value
- * ourselves, instead of doing a rmw cycle (which might result in us clearing
- * all limits and the gpu stuck at whatever frequency it is at atm).
- */
-static u32 gen6_rps_limits(struct drm_i915_private *dev_priv, u8 val)
-{
-	u32 limits;
-
-	/* Only set the down limit when we've reached the lowest level to avoid
-	 * getting more interrupts, otherwise leave this clear. This prevents a
-	 * race in the hw when coming out of rc6: There's a tiny window where
-	 * the hw runs at the minimal clock before selecting the desired
-	 * frequency, if the down threshold expires in that window we will not
-	 * receive a down interrupt. */
-	limits = dev_priv->rps.max_freq_softlimit << 24;
-	if (val <= dev_priv->rps.min_freq_softlimit)
-		limits |= dev_priv->rps.min_freq_softlimit << 16;
-
-	return limits;
-}
-
-static void gen6_set_rps_thresholds(struct drm_i915_private *dev_priv, u8 val)
-{
-	int new_power;
-
-	new_power = dev_priv->rps.power;
-	switch (dev_priv->rps.power) {
-	case LOW_POWER:
-		if (val > dev_priv->rps.efficient_freq + 1 && val > dev_priv->rps.cur_freq)
-			new_power = BETWEEN;
-		break;
-
-	case BETWEEN:
-		if (val <= dev_priv->rps.efficient_freq && val < dev_priv->rps.cur_freq)
-			new_power = LOW_POWER;
-		else if (val >= dev_priv->rps.rp0_freq && val > dev_priv->rps.cur_freq)
-			new_power = HIGH_POWER;
-		break;
-
-	case HIGH_POWER:
-		if (val < (dev_priv->rps.rp1_freq + dev_priv->rps.rp0_freq) >> 1 && val < dev_priv->rps.cur_freq)
-			new_power = BETWEEN;
-		break;
-	}
-	/* Max/min bins are special */
-	if (val == dev_priv->rps.min_freq_softlimit)
-		new_power = LOW_POWER;
-	if (val == dev_priv->rps.max_freq_softlimit)
-		new_power = HIGH_POWER;
-	if (new_power == dev_priv->rps.power)
-		return;
-
-	/* Note the units here are not exactly 1us, but 1280ns. */
-	switch (new_power) {
-	case LOW_POWER:
-		/* Upclock if more than 95% busy over 16ms */
-		I915_WRITE(GEN6_RP_UP_EI, 12500);
-		I915_WRITE(GEN6_RP_UP_THRESHOLD, 11800);
-
-		/* Downclock if less than 85% busy over 32ms */
-		I915_WRITE(GEN6_RP_DOWN_EI, 25000);
-		I915_WRITE(GEN6_RP_DOWN_THRESHOLD, 21250);
->>>>>>> 064ca1d2
 
 		I915_WRITE(GEN6_RP_CONTROL,
 			   GEN6_RP_MEDIA_TURBO |
@@ -4716,7 +4328,6 @@
 			   GEN6_RP_DOWN_IDLE_AVG);
 		break;
 
-<<<<<<< HEAD
 	case HIGH_POWER:
 		/* Upclock if more than 85% busy over 10ms */
 		I915_WRITE(GEN6_RP_UP_EI, 8000);
@@ -4725,16 +4336,6 @@
 		/* Downclock if less than 60% busy over 32ms */
 		I915_WRITE(GEN6_RP_DOWN_EI, 25000);
 		I915_WRITE(GEN6_RP_DOWN_THRESHOLD, 15000);
-=======
-	case BETWEEN:
-		/* Upclock if more than 90% busy over 13ms */
-		I915_WRITE(GEN6_RP_UP_EI, 10250);
-		I915_WRITE(GEN6_RP_UP_THRESHOLD, 9225);
-
-		/* Downclock if less than 75% busy over 32ms */
-		I915_WRITE(GEN6_RP_DOWN_EI, 25000);
-		I915_WRITE(GEN6_RP_DOWN_THRESHOLD, 18750);
->>>>>>> 064ca1d2
 
 		I915_WRITE(GEN6_RP_CONTROL,
 			   GEN6_RP_MEDIA_TURBO |
@@ -4744,7 +4345,6 @@
 			   GEN6_RP_UP_BUSY_AVG |
 			   GEN6_RP_DOWN_IDLE_AVG);
 		break;
-<<<<<<< HEAD
 	}
 
 	dev_priv->rps.power = new_power;
@@ -4772,53 +4372,6 @@
 	if (IS_GEN8(dev_priv->dev))
 		mask |= GEN8_PMINTR_REDIRECT_TO_NON_DISP;
 
-=======
-
-	case HIGH_POWER:
-		/* Upclock if more than 85% busy over 10ms */
-		I915_WRITE(GEN6_RP_UP_EI, 8000);
-		I915_WRITE(GEN6_RP_UP_THRESHOLD, 6800);
-
-		/* Downclock if less than 60% busy over 32ms */
-		I915_WRITE(GEN6_RP_DOWN_EI, 25000);
-		I915_WRITE(GEN6_RP_DOWN_THRESHOLD, 15000);
-
-		I915_WRITE(GEN6_RP_CONTROL,
-			   GEN6_RP_MEDIA_TURBO |
-			   GEN6_RP_MEDIA_HW_NORMAL_MODE |
-			   GEN6_RP_MEDIA_IS_GFX |
-			   GEN6_RP_ENABLE |
-			   GEN6_RP_UP_BUSY_AVG |
-			   GEN6_RP_DOWN_IDLE_AVG);
-		break;
-	}
-
-	dev_priv->rps.power = new_power;
-	dev_priv->rps.last_adj = 0;
-}
-
-static u32 gen6_rps_pm_mask(struct drm_i915_private *dev_priv, u8 val)
-{
-	u32 mask = 0;
-
-	if (val > dev_priv->rps.min_freq_softlimit)
-		mask |= GEN6_PM_RP_DOWN_THRESHOLD | GEN6_PM_RP_DOWN_TIMEOUT;
-	if (val < dev_priv->rps.max_freq_softlimit)
-		mask |= GEN6_PM_RP_UP_THRESHOLD;
-
-	mask |= dev_priv->pm_rps_events & (GEN6_PM_RP_DOWN_EI_EXPIRED | GEN6_PM_RP_UP_EI_EXPIRED);
-	mask &= dev_priv->pm_rps_events;
-
-	/* IVB and SNB hard hangs on looping batchbuffer
-	 * if GEN6_PM_UP_EI_EXPIRED is masked.
-	 */
-	if (INTEL_INFO(dev_priv->dev)->gen <= 7 && !IS_HASWELL(dev_priv->dev))
-		mask |= GEN6_PM_RP_UP_EI_EXPIRED;
-
-	if (IS_GEN8(dev_priv->dev))
-		mask |= GEN8_PMINTR_REDIRECT_TO_NON_DISP;
-
->>>>>>> 064ca1d2
 	return ~mask;
 }
 
@@ -4847,7 +4400,6 @@
 				   GEN6_FREQUENCY(val) |
 				   GEN6_OFFSET(0) |
 				   GEN6_AGGRESSIVE_TURBO);
-<<<<<<< HEAD
 	}
 
 	/* Make sure we continue to get interrupts
@@ -4899,7 +4451,7 @@
 					dev_priv->rps.min_freq_softlimit);
 
 	if (wait_for(((vlv_punit_read(dev_priv, PUNIT_REG_GPU_FREQ_STS))
-				& GENFREQSTATUS) == 0, 5))
+				& GENFREQSTATUS) == 0, 100))
 		DRM_ERROR("timed out waiting for Punit\n");
 
 	vlv_force_gfx_clock(dev_priv, false);
@@ -4952,14 +4504,8 @@
 		      "Odd GPU freq value\n"))
 		val &= ~1;
 
-	if (val != dev_priv->rps.cur_freq) {
-		DRM_DEBUG_DRIVER("GPU freq request from %d MHz (%u) to %d MHz (%u)\n",
-				 vlv_gpu_freq(dev_priv, dev_priv->rps.cur_freq),
-				 dev_priv->rps.cur_freq,
-				 vlv_gpu_freq(dev_priv, val), val);
-
+	if (val != dev_priv->rps.cur_freq)
 		vlv_punit_write(dev_priv, PUNIT_REG_GPU_FREQ_REQ, val);
-	}
 
 	I915_WRITE(GEN6_PMINTRMSK, gen6_rps_pm_mask(dev_priv, val));
 
@@ -4967,26 +4513,6 @@
 	trace_intel_gpu_freq_change(vlv_gpu_freq(dev_priv, val));
 }
 
-static void gen8_disable_rps_interrupts(struct drm_device *dev)
-{
-	struct drm_i915_private *dev_priv = dev->dev_private;
-
-	I915_WRITE(GEN6_PMINTRMSK, ~GEN8_PMINTR_REDIRECT_TO_NON_DISP);
-	I915_WRITE(GEN8_GT_IER(2), I915_READ(GEN8_GT_IER(2)) &
-				   ~dev_priv->pm_rps_events);
-	/* Complete PM interrupt masking here doesn't race with the rps work
-	 * item again unmasking PM interrupts because that is using a different
-	 * register (GEN8_GT_IMR(2)) to mask PM interrupts. The only risk is in
-	 * leaving stale bits in GEN8_GT_IIR(2) and GEN8_GT_IMR(2) which
-	 * gen8_enable_rps will clean up. */
-
-	spin_lock_irq(&dev_priv->irq_lock);
-	dev_priv->rps.pm_iir = 0;
-	spin_unlock_irq(&dev_priv->irq_lock);
-
-	I915_WRITE(GEN8_GT_IIR(2), dev_priv->pm_rps_events);
-}
-
 static void gen9_disable_rps(struct drm_device *dev)
 {
 	struct drm_i915_private *dev_priv = dev->dev_private;
@@ -4994,286 +4520,11 @@
 	I915_WRITE(GEN6_RC_CONTROL, 0);
 }
 
-static void gen6_disable_rps_interrupts(struct drm_device *dev)
-{
-	struct drm_i915_private *dev_priv = dev->dev_private;
-
-	I915_WRITE(GEN6_PMINTRMSK, 0xffffffff);
-	I915_WRITE(GEN6_PMIER, I915_READ(GEN6_PMIER) &
-				~dev_priv->pm_rps_events);
-	/* Complete PM interrupt masking here doesn't race with the rps work
-	 * item again unmasking PM interrupts because that is using a different
-	 * register (PMIMR) to mask PM interrupts. The only risk is in leaving
-	 * stale bits in PMIIR and PMIMR which gen6_enable_rps will clean up. */
-
-	spin_lock_irq(&dev_priv->irq_lock);
-	dev_priv->rps.pm_iir = 0;
-	spin_unlock_irq(&dev_priv->irq_lock);
-
-	I915_WRITE(GEN6_PMIIR, dev_priv->pm_rps_events);
-}
-
 static void gen6_disable_rps(struct drm_device *dev)
 {
 	struct drm_i915_private *dev_priv = dev->dev_private;
 
 	I915_WRITE(GEN6_RC_CONTROL, 0);
-	I915_WRITE(GEN6_RPNSWREQ, 1 << 31);
-
-	if (IS_BROADWELL(dev))
-		gen8_disable_rps_interrupts(dev);
-	else
-		gen6_disable_rps_interrupts(dev);
-}
-
-static void cherryview_disable_rps(struct drm_device *dev)
-=======
-	}
-
-	/* Make sure we continue to get interrupts
-	 * until we hit the minimum or maximum frequencies.
-	 */
-	I915_WRITE(GEN6_RP_INTERRUPT_LIMITS, gen6_rps_limits(dev_priv, val));
-	I915_WRITE(GEN6_PMINTRMSK, gen6_rps_pm_mask(dev_priv, val));
-
-	POSTING_READ(GEN6_RPNSWREQ);
-
-	dev_priv->rps.cur_freq = val;
-	trace_intel_gpu_freq_change(val * 50);
-}
-
-/* vlv_set_rps_idle: Set the frequency to Rpn if Gfx clocks are down
- *
- * * If Gfx is Idle, then
- * 1. Mask Turbo interrupts
- * 2. Bring up Gfx clock
- * 3. Change the freq to Rpn and wait till P-Unit updates freq
- * 4. Clear the Force GFX CLK ON bit so that Gfx can down
- * 5. Unmask Turbo interrupts
-*/
-static void vlv_set_rps_idle(struct drm_i915_private *dev_priv)
-{
-	struct drm_device *dev = dev_priv->dev;
-
-	/* Latest VLV doesn't need to force the gfx clock */
-	if (dev->pdev->revision >= 0xd) {
-		valleyview_set_rps(dev_priv->dev, dev_priv->rps.min_freq_softlimit);
-		return;
-	}
-
-	/*
-	 * When we are idle.  Drop to min voltage state.
-	 */
-
-	if (dev_priv->rps.cur_freq <= dev_priv->rps.min_freq_softlimit)
-		return;
-
-	/* Mask turbo interrupt so that they will not come in between */
-	I915_WRITE(GEN6_PMINTRMSK, 0xffffffff);
-
-	vlv_force_gfx_clock(dev_priv, true);
-
-	dev_priv->rps.cur_freq = dev_priv->rps.min_freq_softlimit;
-
-	vlv_punit_write(dev_priv, PUNIT_REG_GPU_FREQ_REQ,
-					dev_priv->rps.min_freq_softlimit);
-
-	if (wait_for(((vlv_punit_read(dev_priv, PUNIT_REG_GPU_FREQ_STS))
-				& GENFREQSTATUS) == 0, 100))
-		DRM_ERROR("timed out waiting for Punit\n");
-
-	vlv_force_gfx_clock(dev_priv, false);
-
-	I915_WRITE(GEN6_PMINTRMSK,
-		   gen6_rps_pm_mask(dev_priv, dev_priv->rps.cur_freq));
-}
-
-void gen6_rps_idle(struct drm_i915_private *dev_priv)
-{
-	struct drm_device *dev = dev_priv->dev;
-
-	mutex_lock(&dev_priv->rps.hw_lock);
-	if (dev_priv->rps.enabled) {
-		if (IS_CHERRYVIEW(dev))
-			valleyview_set_rps(dev_priv->dev, dev_priv->rps.min_freq_softlimit);
-		else if (IS_VALLEYVIEW(dev))
-			vlv_set_rps_idle(dev_priv);
-		else
-			gen6_set_rps(dev_priv->dev, dev_priv->rps.min_freq_softlimit);
-		dev_priv->rps.last_adj = 0;
-	}
-	mutex_unlock(&dev_priv->rps.hw_lock);
-}
-
-void gen6_rps_boost(struct drm_i915_private *dev_priv)
-{
-	struct drm_device *dev = dev_priv->dev;
-
-	mutex_lock(&dev_priv->rps.hw_lock);
-	if (dev_priv->rps.enabled) {
-		if (IS_VALLEYVIEW(dev))
-			valleyview_set_rps(dev_priv->dev, dev_priv->rps.max_freq_softlimit);
-		else
-			gen6_set_rps(dev_priv->dev, dev_priv->rps.max_freq_softlimit);
-		dev_priv->rps.last_adj = 0;
-	}
-	mutex_unlock(&dev_priv->rps.hw_lock);
-}
-
-void valleyview_set_rps(struct drm_device *dev, u8 val)
-{
-	struct drm_i915_private *dev_priv = dev->dev_private;
-
-	WARN_ON(!mutex_is_locked(&dev_priv->rps.hw_lock));
-	WARN_ON(val > dev_priv->rps.max_freq_softlimit);
-	WARN_ON(val < dev_priv->rps.min_freq_softlimit);
-
-	if (WARN_ONCE(IS_CHERRYVIEW(dev) && (val & 1),
-		      "Odd GPU freq value\n"))
-		val &= ~1;
-
-	if (val != dev_priv->rps.cur_freq)
-		vlv_punit_write(dev_priv, PUNIT_REG_GPU_FREQ_REQ, val);
-
-	I915_WRITE(GEN6_PMINTRMSK, gen6_rps_pm_mask(dev_priv, val));
-
-	dev_priv->rps.cur_freq = val;
-	trace_intel_gpu_freq_change(vlv_gpu_freq(dev_priv, val));
-}
-
-static void gen9_disable_rps(struct drm_device *dev)
-{
-	struct drm_i915_private *dev_priv = dev->dev_private;
-
-	I915_WRITE(GEN6_RC_CONTROL, 0);
-}
-
-static void gen6_disable_rps(struct drm_device *dev)
->>>>>>> 064ca1d2
-{
-	struct drm_i915_private *dev_priv = dev->dev_private;
-
-	I915_WRITE(GEN6_RC_CONTROL, 0);
-<<<<<<< HEAD
-
-	gen8_disable_rps_interrupts(dev);
-}
-
-static void valleyview_disable_rps(struct drm_device *dev)
-{
-	struct drm_i915_private *dev_priv = dev->dev_private;
-
-	/* we're doing forcewake before Disabling RC6,
-	 * This what the BIOS expects when going into suspend */
-	gen6_gt_force_wake_get(dev_priv, FORCEWAKE_ALL);
-
-	I915_WRITE(GEN6_RC_CONTROL, 0);
-
-	gen6_gt_force_wake_put(dev_priv, FORCEWAKE_ALL);
-
-	gen6_disable_rps_interrupts(dev);
-}
-
-static void intel_print_rc6_info(struct drm_device *dev, u32 mode)
-{
-	if (IS_VALLEYVIEW(dev)) {
-		if (mode & (GEN7_RC_CTL_TO_MODE | GEN6_RC_CTL_EI_MODE(1)))
-			mode = GEN6_RC_CTL_RC6_ENABLE;
-		else
-			mode = 0;
-	}
-	if (HAS_RC6p(dev))
-		DRM_DEBUG_KMS("Enabling RC6 states: RC6 %s RC6p %s RC6pp %s\n",
-			      (mode & GEN6_RC_CTL_RC6_ENABLE) ? "on" : "off",
-			      (mode & GEN6_RC_CTL_RC6p_ENABLE) ? "on" : "off",
-			      (mode & GEN6_RC_CTL_RC6pp_ENABLE) ? "on" : "off");
-
-	else
-		DRM_DEBUG_KMS("Enabling RC6 states: RC6 %s\n",
-			      (mode & GEN6_RC_CTL_RC6_ENABLE) ? "on" : "off");
-}
-
-static int sanitize_rc6_option(const struct drm_device *dev, int enable_rc6)
-{
-	/* No RC6 before Ironlake */
-	if (INTEL_INFO(dev)->gen < 5)
-		return 0;
-
-	/* RC6 is only on Ironlake mobile not on desktop */
-	if (INTEL_INFO(dev)->gen == 5 && !IS_IRONLAKE_M(dev))
-		return 0;
-
-	/* Respect the kernel parameter if it is set */
-	if (enable_rc6 >= 0) {
-		int mask;
-
-		if (HAS_RC6p(dev))
-			mask = INTEL_RC6_ENABLE | INTEL_RC6p_ENABLE |
-			       INTEL_RC6pp_ENABLE;
-		else
-			mask = INTEL_RC6_ENABLE;
-
-		if ((enable_rc6 & mask) != enable_rc6)
-			DRM_DEBUG_KMS("Adjusting RC6 mask to %d (requested %d, valid %d)\n",
-				      enable_rc6 & mask, enable_rc6, mask);
-
-		return enable_rc6 & mask;
-	}
-
-	/* Disable RC6 on Ironlake */
-	if (INTEL_INFO(dev)->gen == 5)
-		return 0;
-
-	if (IS_IVYBRIDGE(dev))
-		return (INTEL_RC6_ENABLE | INTEL_RC6p_ENABLE);
-
-	return INTEL_RC6_ENABLE;
-}
-
-int intel_enable_rc6(const struct drm_device *dev)
-{
-	return i915.enable_rc6;
-}
-
-static void gen8_enable_rps_interrupts(struct drm_device *dev)
-{
-	struct drm_i915_private *dev_priv = dev->dev_private;
-
-	spin_lock_irq(&dev_priv->irq_lock);
-	WARN_ON(dev_priv->rps.pm_iir);
-	gen8_enable_pm_irq(dev_priv, dev_priv->pm_rps_events);
-	I915_WRITE(GEN8_GT_IIR(2), dev_priv->pm_rps_events);
-	spin_unlock_irq(&dev_priv->irq_lock);
-}
-
-static void gen6_enable_rps_interrupts(struct drm_device *dev)
-{
-	struct drm_i915_private *dev_priv = dev->dev_private;
-
-	spin_lock_irq(&dev_priv->irq_lock);
-	WARN_ON(dev_priv->rps.pm_iir);
-	gen6_enable_pm_irq(dev_priv, dev_priv->pm_rps_events);
-	I915_WRITE(GEN6_PMIIR, dev_priv->pm_rps_events);
-	spin_unlock_irq(&dev_priv->irq_lock);
-}
-
-static void parse_rp_state_cap(struct drm_i915_private *dev_priv, u32 rp_state_cap)
-{
-	/* All of these values are in units of 50MHz */
-	dev_priv->rps.cur_freq		= 0;
-	/* static values from HW: RP0 < RPe < RP1 < RPn (min_freq) */
-	dev_priv->rps.rp1_freq		= (rp_state_cap >>  8) & 0xff;
-	dev_priv->rps.rp0_freq		= (rp_state_cap >>  0) & 0xff;
-	dev_priv->rps.min_freq		= (rp_state_cap >> 16) & 0xff;
-	/* XXX: only BYT has a special efficient freq */
-	dev_priv->rps.efficient_freq	= dev_priv->rps.rp1_freq;
-	/* hw_max = RP0 until we check for overclocking */
-	dev_priv->rps.max_freq		= dev_priv->rps.rp0_freq;
-
-	/* Preserve min/max settings in case of re-init */
-	if (dev_priv->rps.max_freq_softlimit == 0)
-		dev_priv->rps.max_freq_softlimit = dev_priv->rps.max_freq;
-=======
 	I915_WRITE(GEN6_RPNSWREQ, 1 << 31);
 }
 
@@ -5517,128 +4768,10 @@
 
 	dev_priv->rps.power = HIGH_POWER; /* force a reset */
 	gen6_set_rps(dev_priv->dev, dev_priv->rps.min_freq_softlimit);
->>>>>>> 064ca1d2
-
-	if (dev_priv->rps.min_freq_softlimit == 0)
-		dev_priv->rps.min_freq_softlimit = dev_priv->rps.min_freq;
-}
-
-<<<<<<< HEAD
-static void gen9_enable_rps(struct drm_device *dev)
-{
-	struct drm_i915_private *dev_priv = dev->dev_private;
-	struct intel_engine_cs *ring;
-	uint32_t rc6_mask = 0;
-	int unused;
-
-	/* 1a: Software RC state - RC0 */
-	I915_WRITE(GEN6_RC_STATE, 0);
-
-	/* 1b: Get forcewake during program sequence. Although the driver
-	 * hasn't enabled a state yet where we need forcewake, BIOS may have.*/
-	gen6_gt_force_wake_get(dev_priv, FORCEWAKE_ALL);
-
-	/* 2a: Disable RC states. */
-	I915_WRITE(GEN6_RC_CONTROL, 0);
-
-	/* 2b: Program RC6 thresholds.*/
-	I915_WRITE(GEN6_RC6_WAKE_RATE_LIMIT, 54 << 16);
-	I915_WRITE(GEN6_RC_EVALUATION_INTERVAL, 125000); /* 12500 * 1280ns */
-	I915_WRITE(GEN6_RC_IDLE_HYSTERSIS, 25); /* 25 * 1280ns */
-	for_each_ring(ring, dev_priv, unused)
-		I915_WRITE(RING_MAX_IDLE(ring->mmio_base), 10);
-	I915_WRITE(GEN6_RC_SLEEP, 0);
-	I915_WRITE(GEN6_RC6_THRESHOLD, 37500); /* 37.5/125ms per EI */
-
-	/* 3a: Enable RC6 */
-	if (intel_enable_rc6(dev) & INTEL_RC6_ENABLE)
-		rc6_mask = GEN6_RC_CTL_RC6_ENABLE;
-	DRM_INFO("RC6 %s\n", (rc6_mask & GEN6_RC_CTL_RC6_ENABLE) ?
-			"on" : "off");
-	I915_WRITE(GEN6_RC_CONTROL, GEN6_RC_CTL_HW_ENABLE |
-				   GEN6_RC_CTL_EI_MODE(1) |
-				   rc6_mask);
 
 	gen6_gt_force_wake_put(dev_priv, FORCEWAKE_ALL);
-
-}
-
-static void gen8_enable_rps(struct drm_device *dev)
-{
-	struct drm_i915_private *dev_priv = dev->dev_private;
-	struct intel_engine_cs *ring;
-	uint32_t rc6_mask = 0, rp_state_cap;
-	int unused;
-
-	/* 1a: Software RC state - RC0 */
-	I915_WRITE(GEN6_RC_STATE, 0);
-
-	/* 1c & 1d: Get forcewake during program sequence. Although the driver
-	 * hasn't enabled a state yet where we need forcewake, BIOS may have.*/
-	gen6_gt_force_wake_get(dev_priv, FORCEWAKE_ALL);
-
-	/* 2a: Disable RC states. */
-	I915_WRITE(GEN6_RC_CONTROL, 0);
-
-	rp_state_cap = I915_READ(GEN6_RP_STATE_CAP);
-	parse_rp_state_cap(dev_priv, rp_state_cap);
-
-	/* 2b: Program RC6 thresholds.*/
-	I915_WRITE(GEN6_RC6_WAKE_RATE_LIMIT, 40 << 16);
-	I915_WRITE(GEN6_RC_EVALUATION_INTERVAL, 125000); /* 12500 * 1280ns */
-	I915_WRITE(GEN6_RC_IDLE_HYSTERSIS, 25); /* 25 * 1280ns */
-	for_each_ring(ring, dev_priv, unused)
-		I915_WRITE(RING_MAX_IDLE(ring->mmio_base), 10);
-	I915_WRITE(GEN6_RC_SLEEP, 0);
-	if (IS_BROADWELL(dev))
-		I915_WRITE(GEN6_RC6_THRESHOLD, 625); /* 800us/1.28 for TO */
-	else
-		I915_WRITE(GEN6_RC6_THRESHOLD, 50000); /* 50/125ms per EI */
-
-	/* 3: Enable RC6 */
-	if (intel_enable_rc6(dev) & INTEL_RC6_ENABLE)
-		rc6_mask = GEN6_RC_CTL_RC6_ENABLE;
-	intel_print_rc6_info(dev, rc6_mask);
-	if (IS_BROADWELL(dev))
-		I915_WRITE(GEN6_RC_CONTROL, GEN6_RC_CTL_HW_ENABLE |
-				GEN7_RC_CTL_TO_MODE |
-				rc6_mask);
-	else
-		I915_WRITE(GEN6_RC_CONTROL, GEN6_RC_CTL_HW_ENABLE |
-				GEN6_RC_CTL_EI_MODE(1) |
-				rc6_mask);
-
-	/* 4 Program defaults and thresholds for RPS*/
-	I915_WRITE(GEN6_RPNSWREQ,
-		   HSW_FREQUENCY(dev_priv->rps.rp1_freq));
-	I915_WRITE(GEN6_RC_VIDEO_FREQ,
-		   HSW_FREQUENCY(dev_priv->rps.rp1_freq));
-	/* NB: Docs say 1s, and 1000000 - which aren't equivalent */
-	I915_WRITE(GEN6_RP_DOWN_TIMEOUT, 100000000 / 128); /* 1 second timeout */
-
-	/* Docs recommend 900MHz, and 300 MHz respectively */
-	I915_WRITE(GEN6_RP_INTERRUPT_LIMITS,
-		   dev_priv->rps.max_freq_softlimit << 24 |
-		   dev_priv->rps.min_freq_softlimit << 16);
-
-	I915_WRITE(GEN6_RP_UP_THRESHOLD, 7600000 / 128); /* 76ms busyness per EI, 90% */
-	I915_WRITE(GEN6_RP_DOWN_THRESHOLD, 31300000 / 128); /* 313ms busyness per EI, 70%*/
-	I915_WRITE(GEN6_RP_UP_EI, 66000); /* 84.48ms, XXX: random? */
-	I915_WRITE(GEN6_RP_DOWN_EI, 350000); /* 448ms, XXX: random? */
-
-	I915_WRITE(GEN6_RP_IDLE_HYSTERSIS, 10);
-
-	/* 5: Enable RPS */
-	I915_WRITE(GEN6_RP_CONTROL,
-		   GEN6_RP_MEDIA_TURBO |
-		   GEN6_RP_MEDIA_HW_NORMAL_MODE |
-		   GEN6_RP_MEDIA_IS_GFX |
-		   GEN6_RP_ENABLE |
-		   GEN6_RP_UP_BUSY_AVG |
-		   GEN6_RP_DOWN_IDLE_AVG);
-
-	/* 6: Ring frequency + overclocking (our driver does this later */
-=======
+}
+
 static void gen6_enable_rps(struct drm_device *dev)
 {
 	struct drm_i915_private *dev_priv = dev->dev_private;
@@ -5677,57 +4810,10 @@
 	I915_WRITE(GEN6_RC6pp_WAKE_RATE_LIMIT, 30);
 	I915_WRITE(GEN6_RC_EVALUATION_INTERVAL, 125000);
 	I915_WRITE(GEN6_RC_IDLE_HYSTERSIS, 25);
->>>>>>> 064ca1d2
-
-	gen6_set_rps(dev, (I915_READ(GEN6_GT_PERF_STATUS) & 0xff00) >> 8);
-
-<<<<<<< HEAD
-	gen8_enable_rps_interrupts(dev);
-
-	gen6_gt_force_wake_put(dev_priv, FORCEWAKE_ALL);
-}
-
-static void gen6_enable_rps(struct drm_device *dev)
-{
-	struct drm_i915_private *dev_priv = dev->dev_private;
-	struct intel_engine_cs *ring;
-	u32 rp_state_cap;
-	u32 rc6vids, pcu_mbox = 0, rc6_mask = 0;
-	u32 gtfifodbg;
-	int rc6_mode;
-	int i, ret;
-
-	WARN_ON(!mutex_is_locked(&dev_priv->rps.hw_lock));
-
-	/* Here begins a magic sequence of register writes to enable
-	 * auto-downclocking.
-	 *
-	 * Perhaps there might be some value in exposing these to
-	 * userspace...
-	 */
-	I915_WRITE(GEN6_RC_STATE, 0);
-
-	/* Clear the DBG now so we don't confuse earlier errors */
-	if ((gtfifodbg = I915_READ(GTFIFODBG))) {
-		DRM_ERROR("GT fifo had a previous error %x\n", gtfifodbg);
-		I915_WRITE(GTFIFODBG, gtfifodbg);
-	}
-
-	gen6_gt_force_wake_get(dev_priv, FORCEWAKE_ALL);
-
-	rp_state_cap = I915_READ(GEN6_RP_STATE_CAP);
-
-	parse_rp_state_cap(dev_priv, rp_state_cap);
-
-	/* disable the counters and set deterministic thresholds */
-	I915_WRITE(GEN6_RC_CONTROL, 0);
-
-	I915_WRITE(GEN6_RC1_WAKE_RATE_LIMIT, 1000 << 16);
-	I915_WRITE(GEN6_RC6_WAKE_RATE_LIMIT, 40 << 16 | 30);
-	I915_WRITE(GEN6_RC6pp_WAKE_RATE_LIMIT, 30);
-	I915_WRITE(GEN6_RC_EVALUATION_INTERVAL, 125000);
-	I915_WRITE(GEN6_RC_IDLE_HYSTERSIS, 25);
-=======
+
+	for_each_ring(ring, dev_priv, i)
+		I915_WRITE(RING_MAX_IDLE(ring->mmio_base), 10);
+
 	I915_WRITE(GEN6_RC_SLEEP, 0);
 	I915_WRITE(GEN6_RC1e_THRESHOLD, 1000);
 	if (IS_IVYBRIDGE(dev))
@@ -5790,57 +4876,10 @@
 		if (ret)
 			DRM_ERROR("Couldn't fix incorrect rc6 voltage\n");
 	}
->>>>>>> 064ca1d2
-
-	for_each_ring(ring, dev_priv, i)
-		I915_WRITE(RING_MAX_IDLE(ring->mmio_base), 10);
-
-<<<<<<< HEAD
-	I915_WRITE(GEN6_RC_SLEEP, 0);
-	I915_WRITE(GEN6_RC1e_THRESHOLD, 1000);
-	if (IS_IVYBRIDGE(dev))
-		I915_WRITE(GEN6_RC6_THRESHOLD, 125000);
-	else
-		I915_WRITE(GEN6_RC6_THRESHOLD, 50000);
-	I915_WRITE(GEN6_RC6p_THRESHOLD, 150000);
-	I915_WRITE(GEN6_RC6pp_THRESHOLD, 64000); /* unused */
-
-	/* Check if we are enabling RC6 */
-	rc6_mode = intel_enable_rc6(dev_priv->dev);
-	if (rc6_mode & INTEL_RC6_ENABLE)
-		rc6_mask |= GEN6_RC_CTL_RC6_ENABLE;
-
-	/* We don't use those on Haswell */
-	if (!IS_HASWELL(dev)) {
-		if (rc6_mode & INTEL_RC6p_ENABLE)
-			rc6_mask |= GEN6_RC_CTL_RC6p_ENABLE;
-
-		if (rc6_mode & INTEL_RC6pp_ENABLE)
-			rc6_mask |= GEN6_RC_CTL_RC6pp_ENABLE;
-	}
-
-	intel_print_rc6_info(dev, rc6_mask);
-
-	I915_WRITE(GEN6_RC_CONTROL,
-		   rc6_mask |
-		   GEN6_RC_CTL_EI_MODE(1) |
-		   GEN6_RC_CTL_HW_ENABLE);
-
-	/* Power down if completely idle for over 50ms */
-	I915_WRITE(GEN6_RP_DOWN_TIMEOUT, 50000);
-	I915_WRITE(GEN6_RP_IDLE_HYSTERSIS, 10);
-
-	ret = sandybridge_pcode_write(dev_priv, GEN6_PCODE_WRITE_MIN_FREQ_TABLE, 0);
-	if (ret)
-		DRM_DEBUG_DRIVER("Failed to set the min frequency\n");
-
-	ret = sandybridge_pcode_read(dev_priv, GEN6_READ_OC_PARAMS, &pcu_mbox);
-	if (!ret && (pcu_mbox & (1<<31))) { /* OC supported */
-		DRM_DEBUG_DRIVER("Overclocking supported. Max: %dMHz, Overclock max: %dMHz\n",
-				 (dev_priv->rps.max_freq_softlimit & 0xff) * 50,
-				 (pcu_mbox & 0xff) * 50);
-		dev_priv->rps.max_freq = pcu_mbox & 0xff;
-=======
+
+	gen6_gt_force_wake_put(dev_priv, FORCEWAKE_ALL);
+}
+
 static void __gen6_update_ring_freq(struct drm_device *dev)
 {
 	struct drm_i915_private *dev_priv = dev->dev_private;
@@ -5908,131 +4947,9 @@
 					ia_freq << GEN6_PCODE_FREQ_IA_RATIO_SHIFT |
 					ring_freq << GEN6_PCODE_FREQ_RING_RATIO_SHIFT |
 					gpu_freq);
->>>>>>> 064ca1d2
-	}
-
-<<<<<<< HEAD
-	dev_priv->rps.power = HIGH_POWER; /* force a reset */
-	gen6_set_rps(dev_priv->dev, dev_priv->rps.min_freq_softlimit);
-
-	gen6_enable_rps_interrupts(dev);
-
-	rc6vids = 0;
-	ret = sandybridge_pcode_read(dev_priv, GEN6_PCODE_READ_RC6VIDS, &rc6vids);
-	if (IS_GEN6(dev) && ret) {
-		DRM_DEBUG_DRIVER("Couldn't check for BIOS workaround\n");
-	} else if (IS_GEN6(dev) && (GEN6_DECODE_RC6_VID(rc6vids & 0xff) < 450)) {
-		DRM_DEBUG_DRIVER("You should update your BIOS. Correcting minimum rc6 voltage (%dmV->%dmV)\n",
-			  GEN6_DECODE_RC6_VID(rc6vids & 0xff), 450);
-		rc6vids &= 0xffff00;
-		rc6vids |= GEN6_ENCODE_RC6_VID(450);
-		ret = sandybridge_pcode_write(dev_priv, GEN6_PCODE_WRITE_RC6VIDS, rc6vids);
-		if (ret)
-			DRM_ERROR("Couldn't fix incorrect rc6 voltage\n");
-	}
-
-	gen6_gt_force_wake_put(dev_priv, FORCEWAKE_ALL);
-}
-
-static void __gen6_update_ring_freq(struct drm_device *dev)
-{
-	struct drm_i915_private *dev_priv = dev->dev_private;
-	int min_freq = 15;
-	unsigned int gpu_freq;
-	unsigned int max_ia_freq, min_ring_freq;
-	int scaling_factor = 180;
-	struct cpufreq_policy *policy;
-
-	WARN_ON(!mutex_is_locked(&dev_priv->rps.hw_lock));
-
-	policy = cpufreq_cpu_get(0);
-	if (policy) {
-		max_ia_freq = policy->cpuinfo.max_freq;
-		cpufreq_cpu_put(policy);
-	} else {
-		/*
-		 * Default to measured freq if none found, PCU will ensure we
-		 * don't go over
-		 */
-		max_ia_freq = tsc_khz;
-	}
-
-	/* Convert from kHz to MHz */
-	max_ia_freq /= 1000;
-
-	min_ring_freq = I915_READ(DCLK) & 0xf;
-	/* convert DDR frequency from units of 266.6MHz to bandwidth */
-	min_ring_freq = mult_frac(min_ring_freq, 8, 3);
-
-	/*
-	 * For each potential GPU frequency, load a ring frequency we'd like
-	 * to use for memory access.  We do this by specifying the IA frequency
-	 * the PCU should use as a reference to determine the ring frequency.
-	 */
-	for (gpu_freq = dev_priv->rps.max_freq_softlimit; gpu_freq >= dev_priv->rps.min_freq_softlimit;
-	     gpu_freq--) {
-		int diff = dev_priv->rps.max_freq_softlimit - gpu_freq;
-		unsigned int ia_freq = 0, ring_freq = 0;
-
-		if (INTEL_INFO(dev)->gen >= 8) {
-			/* max(2 * GT, DDR). NB: GT is 50MHz units */
-			ring_freq = max(min_ring_freq, gpu_freq);
-		} else if (IS_HASWELL(dev)) {
-			ring_freq = mult_frac(gpu_freq, 5, 4);
-			ring_freq = max(min_ring_freq, ring_freq);
-			/* leave ia_freq as the default, chosen by cpufreq */
-		} else {
-			/* On older processors, there is no separate ring
-			 * clock domain, so in order to boost the bandwidth
-			 * of the ring, we need to upclock the CPU (ia_freq).
-			 *
-			 * For GPU frequencies less than 750MHz,
-			 * just use the lowest ring freq.
-			 */
-			if (gpu_freq < min_freq)
-				ia_freq = 800;
-			else
-				ia_freq = max_ia_freq - ((diff * scaling_factor) / 2);
-			ia_freq = DIV_ROUND_CLOSEST(ia_freq, 100);
-		}
-
-		sandybridge_pcode_write(dev_priv,
-					GEN6_PCODE_WRITE_MIN_FREQ_TABLE,
-					ia_freq << GEN6_PCODE_FREQ_IA_RATIO_SHIFT |
-					ring_freq << GEN6_PCODE_FREQ_RING_RATIO_SHIFT |
-					gpu_freq);
-	}
-}
-
-void gen6_update_ring_freq(struct drm_device *dev)
-{
-	struct drm_i915_private *dev_priv = dev->dev_private;
-
-	if (INTEL_INFO(dev)->gen < 6 || IS_VALLEYVIEW(dev))
-		return;
-
-	mutex_lock(&dev_priv->rps.hw_lock);
-	__gen6_update_ring_freq(dev);
-	mutex_unlock(&dev_priv->rps.hw_lock);
-}
-
-static int cherryview_rps_max_freq(struct drm_i915_private *dev_priv)
-{
-	u32 val, rp0;
-
-	val = vlv_punit_read(dev_priv, PUNIT_GPU_STATUS_REG);
-	rp0 = (val >> PUNIT_GPU_STATUS_MAX_FREQ_SHIFT) & PUNIT_GPU_STATUS_MAX_FREQ_MASK;
-
-	return rp0;
-}
-
-static int cherryview_rps_rpe_freq(struct drm_i915_private *dev_priv)
-{
-	u32 val, rpe;
-
-	val = vlv_punit_read(dev_priv, PUNIT_GPU_DUTYCYCLE_REG);
-	rpe = (val >> PUNIT_GPU_DUTYCYCLE_RPE_FREQ_SHIFT) & PUNIT_GPU_DUTYCYCLE_RPE_FREQ_MASK;
-=======
+	}
+}
+
 void gen6_update_ring_freq(struct drm_device *dev)
 {
 	struct drm_i915_private *dev_priv = dev->dev_private;
@@ -6116,63 +5033,6 @@
 	rpe = (val & FB_FMAX_VMIN_FREQ_LO_MASK) >> FB_FMAX_VMIN_FREQ_LO_SHIFT;
 	val = vlv_nc_read(dev_priv, IOSF_NC_FB_GFX_FMAX_FUSE_HI);
 	rpe |= (val & FB_FMAX_VMIN_FREQ_HI_MASK) << 5;
->>>>>>> 064ca1d2
-
-	return rpe;
-}
-
-<<<<<<< HEAD
-static int cherryview_rps_guar_freq(struct drm_i915_private *dev_priv)
-{
-	u32 val, rp1;
-
-	val = vlv_punit_read(dev_priv, PUNIT_REG_GPU_FREQ_STS);
-	rp1 = (val >> PUNIT_GPU_STATUS_MAX_FREQ_SHIFT) & PUNIT_GPU_STATUS_MAX_FREQ_MASK;
-
-	return rp1;
-}
-
-static int cherryview_rps_min_freq(struct drm_i915_private *dev_priv)
-{
-	u32 val, rpn;
-
-	val = vlv_punit_read(dev_priv, PUNIT_GPU_STATUS_REG);
-	rpn = (val >> PUNIT_GPU_STATIS_GFX_MIN_FREQ_SHIFT) & PUNIT_GPU_STATUS_GFX_MIN_FREQ_MASK;
-	return rpn;
-}
-
-static int valleyview_rps_guar_freq(struct drm_i915_private *dev_priv)
-{
-	u32 val, rp1;
-
-	val = vlv_nc_read(dev_priv, IOSF_NC_FB_GFX_FREQ_FUSE);
-
-	rp1 = (val & FB_GFX_FGUARANTEED_FREQ_FUSE_MASK) >> FB_GFX_FGUARANTEED_FREQ_FUSE_SHIFT;
-
-	return rp1;
-}
-
-static int valleyview_rps_max_freq(struct drm_i915_private *dev_priv)
-{
-	u32 val, rp0;
-
-	val = vlv_nc_read(dev_priv, IOSF_NC_FB_GFX_FREQ_FUSE);
-
-	rp0 = (val & FB_GFX_MAX_FREQ_FUSE_MASK) >> FB_GFX_MAX_FREQ_FUSE_SHIFT;
-	/* Clamp to max */
-	rp0 = min_t(u32, rp0, 0xea);
-
-	return rp0;
-}
-
-static int valleyview_rps_rpe_freq(struct drm_i915_private *dev_priv)
-{
-	u32 val, rpe;
-
-	val = vlv_nc_read(dev_priv, IOSF_NC_FB_GFX_FMAX_FUSE_LO);
-	rpe = (val & FB_FMAX_VMIN_FREQ_LO_MASK) >> FB_FMAX_VMIN_FREQ_LO_SHIFT;
-	val = vlv_nc_read(dev_priv, IOSF_NC_FB_GFX_FMAX_FUSE_HI);
-	rpe |= (val & FB_FMAX_VMIN_FREQ_HI_MASK) << 5;
 
 	return rpe;
 }
@@ -6212,12 +5072,15 @@
 
 	pcbr = I915_READ(VLV_PCBR);
 	if ((pcbr >> VLV_PCBR_ADDR_SHIFT) == 0) {
+		DRM_DEBUG_DRIVER("BIOS didn't set up PCBR, fixing up\n");
 		paddr = (dev_priv->mm.stolen_base +
 			 (gtt->stolen_size - pctx_size));
 
 		pctx_paddr = (paddr & (~4095));
 		I915_WRITE(VLV_PCBR, pctx_paddr);
 	}
+
+	DRM_DEBUG_DRIVER("PCBR: 0x%08x\n", I915_READ(VLV_PCBR));
 }
 
 static void valleyview_setup_pctx(struct drm_device *dev)
@@ -6242,6 +5105,8 @@
 								      pctx_size);
 		goto out;
 	}
+
+	DRM_DEBUG_DRIVER("BIOS didn't set up PCBR, fixing up\n");
 
 	/*
 	 * From the Gunit register HAS:
@@ -6261,6 +5126,7 @@
 	I915_WRITE(VLV_PCBR, pctx_paddr);
 
 out:
+	DRM_DEBUG_DRIVER("PCBR: 0x%08x\n", I915_READ(VLV_PCBR));
 	dev_priv->vlv_pctx = pctx;
 }
 
@@ -6297,7 +5163,7 @@
 		dev_priv->mem_freq = 1333;
 		break;
 	}
-	DRM_DEBUG_DRIVER("DDR speed: %d MHz", dev_priv->mem_freq);
+	DRM_DEBUG_DRIVER("DDR speed: %d MHz\n", dev_priv->mem_freq);
 
 	dev_priv->rps.max_freq = valleyview_rps_max_freq(dev_priv);
 	dev_priv->rps.rp0_freq = dev_priv->rps.max_freq;
@@ -6339,7 +5205,10 @@
 
 	mutex_lock(&dev_priv->rps.hw_lock);
 
-	val = vlv_punit_read(dev_priv, CCK_FUSE_REG);
+	mutex_lock(&dev_priv->dpio_lock);
+	val = vlv_cck_read(dev_priv, CCK_FUSE_REG);
+	mutex_unlock(&dev_priv->dpio_lock);
+
 	switch ((val >> 2) & 0x7) {
 	case 0:
 	case 1:
@@ -6363,7 +5232,7 @@
 		dev_priv->mem_freq = 1600;
 		break;
 	}
-	DRM_DEBUG_DRIVER("DDR speed: %d MHz", dev_priv->mem_freq);
+	DRM_DEBUG_DRIVER("DDR speed: %d MHz\n", dev_priv->mem_freq);
 
 	dev_priv->rps.max_freq = cherryview_rps_max_freq(dev_priv);
 	dev_priv->rps.rp0_freq = dev_priv->rps.max_freq;
@@ -6448,8 +5317,6 @@
 
 	/* For now we assume BIOS is allocating and populating the PCBR  */
 	pcbr = I915_READ(VLV_PCBR);
-
-	DRM_DEBUG_DRIVER("PCBR offset : 0x%x\n", pcbr);
 
 	/* 3: Enable RC6 */
 	if ((intel_enable_rc6(dev) & INTEL_RC6_ENABLE) &&
@@ -6480,7 +5347,10 @@
 
 	val = vlv_punit_read(dev_priv, PUNIT_REG_GPU_FREQ_STS);
 
-	DRM_DEBUG_DRIVER("GPLL enabled? %s\n", val & 0x10 ? "yes" : "no");
+	/* RPS code assumes GPLL is used */
+	WARN_ONCE((val & GPLLENABLE) == 0, "GPLL not enabled\n");
+
+	DRM_DEBUG_DRIVER("GPLL enabled? %s\n", val & GPLLENABLE ? "yes" : "no");
 	DRM_DEBUG_DRIVER("GPU status: 0x%08x\n", val);
 
 	dev_priv->rps.cur_freq = (val >> 8) & 0xff;
@@ -6493,8 +5363,6 @@
 			 dev_priv->rps.efficient_freq);
 
 	valleyview_set_rps(dev_priv->dev, dev_priv->rps.efficient_freq);
-
-	gen8_enable_rps_interrupts(dev);
 
 	gen6_gt_force_wake_put(dev_priv, FORCEWAKE_ALL);
 }
@@ -6560,7 +5428,10 @@
 
 	val = vlv_punit_read(dev_priv, PUNIT_REG_GPU_FREQ_STS);
 
-	DRM_DEBUG_DRIVER("GPLL enabled? %s\n", val & 0x10 ? "yes" : "no");
+	/* RPS code assumes GPLL is used */
+	WARN_ONCE((val & GPLLENABLE) == 0, "GPLL not enabled\n");
+
+	DRM_DEBUG_DRIVER("GPLL enabled? %s\n", val & GPLLENABLE ? "yes" : "no");
 	DRM_DEBUG_DRIVER("GPU status: 0x%08x\n", val);
 
 	dev_priv->rps.cur_freq = (val >> 8) & 0xff;
@@ -6573,8 +5444,6 @@
 			 dev_priv->rps.efficient_freq);
 
 	valleyview_set_rps(dev_priv->dev, dev_priv->rps.efficient_freq);
-
-	gen6_enable_rps_interrupts(dev);
 
 	gen6_gt_force_wake_put(dev_priv, FORCEWAKE_ALL);
 }
@@ -7135,880 +6004,9 @@
 	spin_unlock_irq(&mchdev_lock);
 
 	return ret;
-=======
-static int valleyview_rps_min_freq(struct drm_i915_private *dev_priv)
-{
-	return vlv_punit_read(dev_priv, PUNIT_REG_GPU_LFM) & 0xff;
-}
-
-/* Check that the pctx buffer wasn't move under us. */
-static void valleyview_check_pctx(struct drm_i915_private *dev_priv)
-{
-	unsigned long pctx_addr = I915_READ(VLV_PCBR) & ~4095;
-
-	WARN_ON(pctx_addr != dev_priv->mm.stolen_base +
-			     dev_priv->vlv_pctx->stolen->start);
-}
-
-
-/* Check that the pcbr address is not empty. */
-static void cherryview_check_pctx(struct drm_i915_private *dev_priv)
-{
-	unsigned long pctx_addr = I915_READ(VLV_PCBR) & ~4095;
-
-	WARN_ON((pctx_addr >> VLV_PCBR_ADDR_SHIFT) == 0);
-}
-
-static void cherryview_setup_pctx(struct drm_device *dev)
-{
-	struct drm_i915_private *dev_priv = dev->dev_private;
-	unsigned long pctx_paddr, paddr;
-	struct i915_gtt *gtt = &dev_priv->gtt;
-	u32 pcbr;
-	int pctx_size = 32*1024;
-
-	WARN_ON(!mutex_is_locked(&dev->struct_mutex));
-
-	pcbr = I915_READ(VLV_PCBR);
-	if ((pcbr >> VLV_PCBR_ADDR_SHIFT) == 0) {
-		DRM_DEBUG_DRIVER("BIOS didn't set up PCBR, fixing up\n");
-		paddr = (dev_priv->mm.stolen_base +
-			 (gtt->stolen_size - pctx_size));
-
-		pctx_paddr = (paddr & (~4095));
-		I915_WRITE(VLV_PCBR, pctx_paddr);
-	}
-
-	DRM_DEBUG_DRIVER("PCBR: 0x%08x\n", I915_READ(VLV_PCBR));
-}
-
-static void valleyview_setup_pctx(struct drm_device *dev)
-{
-	struct drm_i915_private *dev_priv = dev->dev_private;
-	struct drm_i915_gem_object *pctx;
-	unsigned long pctx_paddr;
-	u32 pcbr;
-	int pctx_size = 24*1024;
-
-	WARN_ON(!mutex_is_locked(&dev->struct_mutex));
-
-	pcbr = I915_READ(VLV_PCBR);
-	if (pcbr) {
-		/* BIOS set it up already, grab the pre-alloc'd space */
-		int pcbr_offset;
-
-		pcbr_offset = (pcbr & (~4095)) - dev_priv->mm.stolen_base;
-		pctx = i915_gem_object_create_stolen_for_preallocated(dev_priv->dev,
-								      pcbr_offset,
-								      I915_GTT_OFFSET_NONE,
-								      pctx_size);
-		goto out;
-	}
-
-	DRM_DEBUG_DRIVER("BIOS didn't set up PCBR, fixing up\n");
-
-	/*
-	 * From the Gunit register HAS:
-	 * The Gfx driver is expected to program this register and ensure
-	 * proper allocation within Gfx stolen memory.  For example, this
-	 * register should be programmed such than the PCBR range does not
-	 * overlap with other ranges, such as the frame buffer, protected
-	 * memory, or any other relevant ranges.
-	 */
-	pctx = i915_gem_object_create_stolen(dev, pctx_size);
-	if (!pctx) {
-		DRM_DEBUG("not enough stolen space for PCTX, disabling\n");
-		return;
-	}
-
-	pctx_paddr = dev_priv->mm.stolen_base + pctx->stolen->start;
-	I915_WRITE(VLV_PCBR, pctx_paddr);
-
-out:
-	DRM_DEBUG_DRIVER("PCBR: 0x%08x\n", I915_READ(VLV_PCBR));
-	dev_priv->vlv_pctx = pctx;
-}
-
-static void valleyview_cleanup_pctx(struct drm_device *dev)
-{
-	struct drm_i915_private *dev_priv = dev->dev_private;
-
-	if (WARN_ON(!dev_priv->vlv_pctx))
-		return;
-
-	drm_gem_object_unreference(&dev_priv->vlv_pctx->base);
-	dev_priv->vlv_pctx = NULL;
-}
-
-static void valleyview_init_gt_powersave(struct drm_device *dev)
-{
-	struct drm_i915_private *dev_priv = dev->dev_private;
-	u32 val;
-
-	valleyview_setup_pctx(dev);
-
-	mutex_lock(&dev_priv->rps.hw_lock);
-
-	val = vlv_punit_read(dev_priv, PUNIT_REG_GPU_FREQ_STS);
-	switch ((val >> 6) & 3) {
-	case 0:
-	case 1:
-		dev_priv->mem_freq = 800;
-		break;
-	case 2:
-		dev_priv->mem_freq = 1066;
-		break;
-	case 3:
-		dev_priv->mem_freq = 1333;
-		break;
-	}
-	DRM_DEBUG_DRIVER("DDR speed: %d MHz\n", dev_priv->mem_freq);
-
-	dev_priv->rps.max_freq = valleyview_rps_max_freq(dev_priv);
-	dev_priv->rps.rp0_freq = dev_priv->rps.max_freq;
-	DRM_DEBUG_DRIVER("max GPU freq: %d MHz (%u)\n",
-			 vlv_gpu_freq(dev_priv, dev_priv->rps.max_freq),
-			 dev_priv->rps.max_freq);
-
-	dev_priv->rps.efficient_freq = valleyview_rps_rpe_freq(dev_priv);
-	DRM_DEBUG_DRIVER("RPe GPU freq: %d MHz (%u)\n",
-			 vlv_gpu_freq(dev_priv, dev_priv->rps.efficient_freq),
-			 dev_priv->rps.efficient_freq);
-
-	dev_priv->rps.rp1_freq = valleyview_rps_guar_freq(dev_priv);
-	DRM_DEBUG_DRIVER("RP1(Guar Freq) GPU freq: %d MHz (%u)\n",
-			 vlv_gpu_freq(dev_priv, dev_priv->rps.rp1_freq),
-			 dev_priv->rps.rp1_freq);
-
-	dev_priv->rps.min_freq = valleyview_rps_min_freq(dev_priv);
-	DRM_DEBUG_DRIVER("min GPU freq: %d MHz (%u)\n",
-			 vlv_gpu_freq(dev_priv, dev_priv->rps.min_freq),
-			 dev_priv->rps.min_freq);
-
-	/* Preserve min/max settings in case of re-init */
-	if (dev_priv->rps.max_freq_softlimit == 0)
-		dev_priv->rps.max_freq_softlimit = dev_priv->rps.max_freq;
-
-	if (dev_priv->rps.min_freq_softlimit == 0)
-		dev_priv->rps.min_freq_softlimit = dev_priv->rps.min_freq;
-
-	mutex_unlock(&dev_priv->rps.hw_lock);
-}
-
-static void cherryview_init_gt_powersave(struct drm_device *dev)
-{
-	struct drm_i915_private *dev_priv = dev->dev_private;
-	u32 val;
-
-	cherryview_setup_pctx(dev);
-
-	mutex_lock(&dev_priv->rps.hw_lock);
-
-	mutex_lock(&dev_priv->dpio_lock);
-	val = vlv_cck_read(dev_priv, CCK_FUSE_REG);
-	mutex_unlock(&dev_priv->dpio_lock);
-
-	switch ((val >> 2) & 0x7) {
-	case 0:
-	case 1:
-		dev_priv->rps.cz_freq = 200;
-		dev_priv->mem_freq = 1600;
-		break;
-	case 2:
-		dev_priv->rps.cz_freq = 267;
-		dev_priv->mem_freq = 1600;
-		break;
-	case 3:
-		dev_priv->rps.cz_freq = 333;
-		dev_priv->mem_freq = 2000;
-		break;
-	case 4:
-		dev_priv->rps.cz_freq = 320;
-		dev_priv->mem_freq = 1600;
-		break;
-	case 5:
-		dev_priv->rps.cz_freq = 400;
-		dev_priv->mem_freq = 1600;
-		break;
-	}
-	DRM_DEBUG_DRIVER("DDR speed: %d MHz\n", dev_priv->mem_freq);
-
-	dev_priv->rps.max_freq = cherryview_rps_max_freq(dev_priv);
-	dev_priv->rps.rp0_freq = dev_priv->rps.max_freq;
-	DRM_DEBUG_DRIVER("max GPU freq: %d MHz (%u)\n",
-			 vlv_gpu_freq(dev_priv, dev_priv->rps.max_freq),
-			 dev_priv->rps.max_freq);
-
-	dev_priv->rps.efficient_freq = cherryview_rps_rpe_freq(dev_priv);
-	DRM_DEBUG_DRIVER("RPe GPU freq: %d MHz (%u)\n",
-			 vlv_gpu_freq(dev_priv, dev_priv->rps.efficient_freq),
-			 dev_priv->rps.efficient_freq);
-
-	dev_priv->rps.rp1_freq = cherryview_rps_guar_freq(dev_priv);
-	DRM_DEBUG_DRIVER("RP1(Guar) GPU freq: %d MHz (%u)\n",
-			 vlv_gpu_freq(dev_priv, dev_priv->rps.rp1_freq),
-			 dev_priv->rps.rp1_freq);
-
-	dev_priv->rps.min_freq = cherryview_rps_min_freq(dev_priv);
-	DRM_DEBUG_DRIVER("min GPU freq: %d MHz (%u)\n",
-			 vlv_gpu_freq(dev_priv, dev_priv->rps.min_freq),
-			 dev_priv->rps.min_freq);
-
-	WARN_ONCE((dev_priv->rps.max_freq |
-		   dev_priv->rps.efficient_freq |
-		   dev_priv->rps.rp1_freq |
-		   dev_priv->rps.min_freq) & 1,
-		  "Odd GPU freq values\n");
-
-	/* Preserve min/max settings in case of re-init */
-	if (dev_priv->rps.max_freq_softlimit == 0)
-		dev_priv->rps.max_freq_softlimit = dev_priv->rps.max_freq;
-
-	if (dev_priv->rps.min_freq_softlimit == 0)
-		dev_priv->rps.min_freq_softlimit = dev_priv->rps.min_freq;
-
-	mutex_unlock(&dev_priv->rps.hw_lock);
-}
-
-static void valleyview_cleanup_gt_powersave(struct drm_device *dev)
-{
-	valleyview_cleanup_pctx(dev);
-}
-
-static void cherryview_enable_rps(struct drm_device *dev)
-{
-	struct drm_i915_private *dev_priv = dev->dev_private;
-	struct intel_engine_cs *ring;
-	u32 gtfifodbg, val, rc6_mode = 0, pcbr;
-	int i;
-
-	WARN_ON(!mutex_is_locked(&dev_priv->rps.hw_lock));
-
-	gtfifodbg = I915_READ(GTFIFODBG);
-	if (gtfifodbg) {
-		DRM_DEBUG_DRIVER("GT fifo had a previous error %x\n",
-				 gtfifodbg);
-		I915_WRITE(GTFIFODBG, gtfifodbg);
-	}
-
-	cherryview_check_pctx(dev_priv);
-
-	/* 1a & 1b: Get forcewake during program sequence. Although the driver
-	 * hasn't enabled a state yet where we need forcewake, BIOS may have.*/
-	gen6_gt_force_wake_get(dev_priv, FORCEWAKE_ALL);
-
-	/* 2a: Program RC6 thresholds.*/
-	I915_WRITE(GEN6_RC6_WAKE_RATE_LIMIT, 40 << 16);
-	I915_WRITE(GEN6_RC_EVALUATION_INTERVAL, 125000); /* 12500 * 1280ns */
-	I915_WRITE(GEN6_RC_IDLE_HYSTERSIS, 25); /* 25 * 1280ns */
-
-	for_each_ring(ring, dev_priv, i)
-		I915_WRITE(RING_MAX_IDLE(ring->mmio_base), 10);
-	I915_WRITE(GEN6_RC_SLEEP, 0);
-
-	I915_WRITE(GEN6_RC6_THRESHOLD, 50000); /* 50/125ms per EI */
-
-	/* allows RC6 residency counter to work */
-	I915_WRITE(VLV_COUNTER_CONTROL,
-		   _MASKED_BIT_ENABLE(VLV_COUNT_RANGE_HIGH |
-				      VLV_MEDIA_RC6_COUNT_EN |
-				      VLV_RENDER_RC6_COUNT_EN));
-
-	/* For now we assume BIOS is allocating and populating the PCBR  */
-	pcbr = I915_READ(VLV_PCBR);
-
-	/* 3: Enable RC6 */
-	if ((intel_enable_rc6(dev) & INTEL_RC6_ENABLE) &&
-						(pcbr >> VLV_PCBR_ADDR_SHIFT))
-		rc6_mode = GEN6_RC_CTL_EI_MODE(1);
-
-	I915_WRITE(GEN6_RC_CONTROL, rc6_mode);
-
-	/* 4 Program defaults and thresholds for RPS*/
-	I915_WRITE(GEN6_RP_UP_THRESHOLD, 59400);
-	I915_WRITE(GEN6_RP_DOWN_THRESHOLD, 245000);
-	I915_WRITE(GEN6_RP_UP_EI, 66000);
-	I915_WRITE(GEN6_RP_DOWN_EI, 350000);
-
-	I915_WRITE(GEN6_RP_IDLE_HYSTERSIS, 10);
-
-	/* WaDisablePwrmtrEvent:chv (pre-production hw) */
-	I915_WRITE(0xA80C, I915_READ(0xA80C) & 0x00ffffff);
-	I915_WRITE(0xA810, I915_READ(0xA810) & 0xffffff00);
-
-	/* 5: Enable RPS */
-	I915_WRITE(GEN6_RP_CONTROL,
-		   GEN6_RP_MEDIA_HW_NORMAL_MODE |
-		   GEN6_RP_MEDIA_IS_GFX | /* WaSetMaskForGfxBusyness:chv (pre-production hw ?) */
-		   GEN6_RP_ENABLE |
-		   GEN6_RP_UP_BUSY_AVG |
-		   GEN6_RP_DOWN_IDLE_AVG);
-
-	val = vlv_punit_read(dev_priv, PUNIT_REG_GPU_FREQ_STS);
-
-	/* RPS code assumes GPLL is used */
-	WARN_ONCE((val & GPLLENABLE) == 0, "GPLL not enabled\n");
-
-	DRM_DEBUG_DRIVER("GPLL enabled? %s\n", val & GPLLENABLE ? "yes" : "no");
-	DRM_DEBUG_DRIVER("GPU status: 0x%08x\n", val);
-
-	dev_priv->rps.cur_freq = (val >> 8) & 0xff;
-	DRM_DEBUG_DRIVER("current GPU freq: %d MHz (%u)\n",
-			 vlv_gpu_freq(dev_priv, dev_priv->rps.cur_freq),
-			 dev_priv->rps.cur_freq);
-
-	DRM_DEBUG_DRIVER("setting GPU freq to %d MHz (%u)\n",
-			 vlv_gpu_freq(dev_priv, dev_priv->rps.efficient_freq),
-			 dev_priv->rps.efficient_freq);
-
-	valleyview_set_rps(dev_priv->dev, dev_priv->rps.efficient_freq);
-
-	gen6_gt_force_wake_put(dev_priv, FORCEWAKE_ALL);
-}
-
-static void valleyview_enable_rps(struct drm_device *dev)
-{
-	struct drm_i915_private *dev_priv = dev->dev_private;
-	struct intel_engine_cs *ring;
-	u32 gtfifodbg, val, rc6_mode = 0;
-	int i;
-
-	WARN_ON(!mutex_is_locked(&dev_priv->rps.hw_lock));
-
-	valleyview_check_pctx(dev_priv);
-
-	if ((gtfifodbg = I915_READ(GTFIFODBG))) {
-		DRM_DEBUG_DRIVER("GT fifo had a previous error %x\n",
-				 gtfifodbg);
-		I915_WRITE(GTFIFODBG, gtfifodbg);
-	}
-
-	/* If VLV, Forcewake all wells, else re-direct to regular path */
-	gen6_gt_force_wake_get(dev_priv, FORCEWAKE_ALL);
-
-	I915_WRITE(GEN6_RP_UP_THRESHOLD, 59400);
-	I915_WRITE(GEN6_RP_DOWN_THRESHOLD, 245000);
-	I915_WRITE(GEN6_RP_UP_EI, 66000);
-	I915_WRITE(GEN6_RP_DOWN_EI, 350000);
-
-	I915_WRITE(GEN6_RP_IDLE_HYSTERSIS, 10);
-	I915_WRITE(GEN6_RP_DOWN_TIMEOUT, 0xf4240);
-
-	I915_WRITE(GEN6_RP_CONTROL,
-		   GEN6_RP_MEDIA_TURBO |
-		   GEN6_RP_MEDIA_HW_NORMAL_MODE |
-		   GEN6_RP_MEDIA_IS_GFX |
-		   GEN6_RP_ENABLE |
-		   GEN6_RP_UP_BUSY_AVG |
-		   GEN6_RP_DOWN_IDLE_CONT);
-
-	I915_WRITE(GEN6_RC6_WAKE_RATE_LIMIT, 0x00280000);
-	I915_WRITE(GEN6_RC_EVALUATION_INTERVAL, 125000);
-	I915_WRITE(GEN6_RC_IDLE_HYSTERSIS, 25);
-
-	for_each_ring(ring, dev_priv, i)
-		I915_WRITE(RING_MAX_IDLE(ring->mmio_base), 10);
-
-	I915_WRITE(GEN6_RC6_THRESHOLD, 0x557);
-
-	/* allows RC6 residency counter to work */
-	I915_WRITE(VLV_COUNTER_CONTROL,
-		   _MASKED_BIT_ENABLE(VLV_MEDIA_RC0_COUNT_EN |
-				      VLV_RENDER_RC0_COUNT_EN |
-				      VLV_MEDIA_RC6_COUNT_EN |
-				      VLV_RENDER_RC6_COUNT_EN));
-
-	if (intel_enable_rc6(dev) & INTEL_RC6_ENABLE)
-		rc6_mode = GEN7_RC_CTL_TO_MODE | VLV_RC_CTL_CTX_RST_PARALLEL;
-
-	intel_print_rc6_info(dev, rc6_mode);
-
-	I915_WRITE(GEN6_RC_CONTROL, rc6_mode);
-
-	val = vlv_punit_read(dev_priv, PUNIT_REG_GPU_FREQ_STS);
-
-	/* RPS code assumes GPLL is used */
-	WARN_ONCE((val & GPLLENABLE) == 0, "GPLL not enabled\n");
-
-	DRM_DEBUG_DRIVER("GPLL enabled? %s\n", val & GPLLENABLE ? "yes" : "no");
-	DRM_DEBUG_DRIVER("GPU status: 0x%08x\n", val);
-
-	dev_priv->rps.cur_freq = (val >> 8) & 0xff;
-	DRM_DEBUG_DRIVER("current GPU freq: %d MHz (%u)\n",
-			 vlv_gpu_freq(dev_priv, dev_priv->rps.cur_freq),
-			 dev_priv->rps.cur_freq);
-
-	DRM_DEBUG_DRIVER("setting GPU freq to %d MHz (%u)\n",
-			 vlv_gpu_freq(dev_priv, dev_priv->rps.efficient_freq),
-			 dev_priv->rps.efficient_freq);
-
-	valleyview_set_rps(dev_priv->dev, dev_priv->rps.efficient_freq);
-
-	gen6_gt_force_wake_put(dev_priv, FORCEWAKE_ALL);
-}
-
-void ironlake_teardown_rc6(struct drm_device *dev)
-{
-	struct drm_i915_private *dev_priv = dev->dev_private;
-
-	if (dev_priv->ips.renderctx) {
-		i915_gem_object_ggtt_unpin(dev_priv->ips.renderctx);
-		drm_gem_object_unreference(&dev_priv->ips.renderctx->base);
-		dev_priv->ips.renderctx = NULL;
-	}
-
-	if (dev_priv->ips.pwrctx) {
-		i915_gem_object_ggtt_unpin(dev_priv->ips.pwrctx);
-		drm_gem_object_unreference(&dev_priv->ips.pwrctx->base);
-		dev_priv->ips.pwrctx = NULL;
-	}
-}
-
-static void ironlake_disable_rc6(struct drm_device *dev)
-{
-	struct drm_i915_private *dev_priv = dev->dev_private;
-
-	if (I915_READ(PWRCTXA)) {
-		/* Wake the GPU, prevent RC6, then restore RSTDBYCTL */
-		I915_WRITE(RSTDBYCTL, I915_READ(RSTDBYCTL) | RCX_SW_EXIT);
-		wait_for(((I915_READ(RSTDBYCTL) & RSX_STATUS_MASK) == RSX_STATUS_ON),
-			 50);
-
-		I915_WRITE(PWRCTXA, 0);
-		POSTING_READ(PWRCTXA);
-
-		I915_WRITE(RSTDBYCTL, I915_READ(RSTDBYCTL) & ~RCX_SW_EXIT);
-		POSTING_READ(RSTDBYCTL);
-	}
-}
-
-static int ironlake_setup_rc6(struct drm_device *dev)
-{
-	struct drm_i915_private *dev_priv = dev->dev_private;
-
-	if (dev_priv->ips.renderctx == NULL)
-		dev_priv->ips.renderctx = intel_alloc_context_page(dev);
-	if (!dev_priv->ips.renderctx)
-		return -ENOMEM;
-
-	if (dev_priv->ips.pwrctx == NULL)
-		dev_priv->ips.pwrctx = intel_alloc_context_page(dev);
-	if (!dev_priv->ips.pwrctx) {
-		ironlake_teardown_rc6(dev);
-		return -ENOMEM;
-	}
-
-	return 0;
-}
-
-static void ironlake_enable_rc6(struct drm_device *dev)
-{
-	struct drm_i915_private *dev_priv = dev->dev_private;
-	struct intel_engine_cs *ring = &dev_priv->ring[RCS];
-	bool was_interruptible;
-	int ret;
-
-	/* rc6 disabled by default due to repeated reports of hanging during
-	 * boot and resume.
-	 */
-	if (!intel_enable_rc6(dev))
-		return;
-
-	WARN_ON(!mutex_is_locked(&dev->struct_mutex));
-
-	ret = ironlake_setup_rc6(dev);
-	if (ret)
-		return;
-
-	was_interruptible = dev_priv->mm.interruptible;
-	dev_priv->mm.interruptible = false;
-
-	/*
-	 * GPU can automatically power down the render unit if given a page
-	 * to save state.
-	 */
-	ret = intel_ring_begin(ring, 6);
-	if (ret) {
-		ironlake_teardown_rc6(dev);
-		dev_priv->mm.interruptible = was_interruptible;
-		return;
-	}
-
-	intel_ring_emit(ring, MI_SUSPEND_FLUSH | MI_SUSPEND_FLUSH_EN);
-	intel_ring_emit(ring, MI_SET_CONTEXT);
-	intel_ring_emit(ring, i915_gem_obj_ggtt_offset(dev_priv->ips.renderctx) |
-			MI_MM_SPACE_GTT |
-			MI_SAVE_EXT_STATE_EN |
-			MI_RESTORE_EXT_STATE_EN |
-			MI_RESTORE_INHIBIT);
-	intel_ring_emit(ring, MI_SUSPEND_FLUSH);
-	intel_ring_emit(ring, MI_NOOP);
-	intel_ring_emit(ring, MI_FLUSH);
-	intel_ring_advance(ring);
-
-	/*
-	 * Wait for the command parser to advance past MI_SET_CONTEXT. The HW
-	 * does an implicit flush, combined with MI_FLUSH above, it should be
-	 * safe to assume that renderctx is valid
-	 */
-	ret = intel_ring_idle(ring);
-	dev_priv->mm.interruptible = was_interruptible;
-	if (ret) {
-		DRM_ERROR("failed to enable ironlake power savings\n");
-		ironlake_teardown_rc6(dev);
-		return;
-	}
-
-	I915_WRITE(PWRCTXA, i915_gem_obj_ggtt_offset(dev_priv->ips.pwrctx) | PWRCTX_EN);
-	I915_WRITE(RSTDBYCTL, I915_READ(RSTDBYCTL) & ~RCX_SW_EXIT);
-
-	intel_print_rc6_info(dev, GEN6_RC_CTL_RC6_ENABLE);
-}
-
-static unsigned long intel_pxfreq(u32 vidfreq)
-{
-	unsigned long freq;
-	int div = (vidfreq & 0x3f0000) >> 16;
-	int post = (vidfreq & 0x3000) >> 12;
-	int pre = (vidfreq & 0x7);
-
-	if (!pre)
-		return 0;
-
-	freq = ((div * 133333) / ((1<<post) * pre));
-
-	return freq;
-}
-
-static const struct cparams {
-	u16 i;
-	u16 t;
-	u16 m;
-	u16 c;
-} cparams[] = {
-	{ 1, 1333, 301, 28664 },
-	{ 1, 1066, 294, 24460 },
-	{ 1, 800, 294, 25192 },
-	{ 0, 1333, 276, 27605 },
-	{ 0, 1066, 276, 27605 },
-	{ 0, 800, 231, 23784 },
-};
-
-static unsigned long __i915_chipset_val(struct drm_i915_private *dev_priv)
-{
-	u64 total_count, diff, ret;
-	u32 count1, count2, count3, m = 0, c = 0;
-	unsigned long now = jiffies_to_msecs(jiffies), diff1;
-	int i;
-
-	assert_spin_locked(&mchdev_lock);
-
-	diff1 = now - dev_priv->ips.last_time1;
-
-	/* Prevent division-by-zero if we are asking too fast.
-	 * Also, we don't get interesting results if we are polling
-	 * faster than once in 10ms, so just return the saved value
-	 * in such cases.
-	 */
-	if (diff1 <= 10)
-		return dev_priv->ips.chipset_power;
-
-	count1 = I915_READ(DMIEC);
-	count2 = I915_READ(DDREC);
-	count3 = I915_READ(CSIEC);
-
-	total_count = count1 + count2 + count3;
-
-	/* FIXME: handle per-counter overflow */
-	if (total_count < dev_priv->ips.last_count1) {
-		diff = ~0UL - dev_priv->ips.last_count1;
-		diff += total_count;
-	} else {
-		diff = total_count - dev_priv->ips.last_count1;
-	}
-
-	for (i = 0; i < ARRAY_SIZE(cparams); i++) {
-		if (cparams[i].i == dev_priv->ips.c_m &&
-		    cparams[i].t == dev_priv->ips.r_t) {
-			m = cparams[i].m;
-			c = cparams[i].c;
-			break;
-		}
-	}
-
-	diff = div_u64(diff, diff1);
-	ret = ((m * diff) + c);
-	ret = div_u64(ret, 10);
-
-	dev_priv->ips.last_count1 = total_count;
-	dev_priv->ips.last_time1 = now;
-
-	dev_priv->ips.chipset_power = ret;
-
-	return ret;
-}
-
-unsigned long i915_chipset_val(struct drm_i915_private *dev_priv)
-{
-	struct drm_device *dev = dev_priv->dev;
-	unsigned long val;
-
-	if (INTEL_INFO(dev)->gen != 5)
-		return 0;
-
-	spin_lock_irq(&mchdev_lock);
-
-	val = __i915_chipset_val(dev_priv);
-
-	spin_unlock_irq(&mchdev_lock);
-
-	return val;
-}
-
-unsigned long i915_mch_val(struct drm_i915_private *dev_priv)
-{
-	unsigned long m, x, b;
-	u32 tsfs;
-
-	tsfs = I915_READ(TSFS);
-
-	m = ((tsfs & TSFS_SLOPE_MASK) >> TSFS_SLOPE_SHIFT);
-	x = I915_READ8(TR1);
-
-	b = tsfs & TSFS_INTR_MASK;
-
-	return ((m * x) / 127) - b;
-}
-
-static u16 pvid_to_extvid(struct drm_i915_private *dev_priv, u8 pxvid)
-{
-	struct drm_device *dev = dev_priv->dev;
-	static const struct v_table {
-		u16 vd; /* in .1 mil */
-		u16 vm; /* in .1 mil */
-	} v_table[] = {
-		{ 0, 0, },
-		{ 375, 0, },
-		{ 500, 0, },
-		{ 625, 0, },
-		{ 750, 0, },
-		{ 875, 0, },
-		{ 1000, 0, },
-		{ 1125, 0, },
-		{ 4125, 3000, },
-		{ 4125, 3000, },
-		{ 4125, 3000, },
-		{ 4125, 3000, },
-		{ 4125, 3000, },
-		{ 4125, 3000, },
-		{ 4125, 3000, },
-		{ 4125, 3000, },
-		{ 4125, 3000, },
-		{ 4125, 3000, },
-		{ 4125, 3000, },
-		{ 4125, 3000, },
-		{ 4125, 3000, },
-		{ 4125, 3000, },
-		{ 4125, 3000, },
-		{ 4125, 3000, },
-		{ 4125, 3000, },
-		{ 4125, 3000, },
-		{ 4125, 3000, },
-		{ 4125, 3000, },
-		{ 4125, 3000, },
-		{ 4125, 3000, },
-		{ 4125, 3000, },
-		{ 4125, 3000, },
-		{ 4250, 3125, },
-		{ 4375, 3250, },
-		{ 4500, 3375, },
-		{ 4625, 3500, },
-		{ 4750, 3625, },
-		{ 4875, 3750, },
-		{ 5000, 3875, },
-		{ 5125, 4000, },
-		{ 5250, 4125, },
-		{ 5375, 4250, },
-		{ 5500, 4375, },
-		{ 5625, 4500, },
-		{ 5750, 4625, },
-		{ 5875, 4750, },
-		{ 6000, 4875, },
-		{ 6125, 5000, },
-		{ 6250, 5125, },
-		{ 6375, 5250, },
-		{ 6500, 5375, },
-		{ 6625, 5500, },
-		{ 6750, 5625, },
-		{ 6875, 5750, },
-		{ 7000, 5875, },
-		{ 7125, 6000, },
-		{ 7250, 6125, },
-		{ 7375, 6250, },
-		{ 7500, 6375, },
-		{ 7625, 6500, },
-		{ 7750, 6625, },
-		{ 7875, 6750, },
-		{ 8000, 6875, },
-		{ 8125, 7000, },
-		{ 8250, 7125, },
-		{ 8375, 7250, },
-		{ 8500, 7375, },
-		{ 8625, 7500, },
-		{ 8750, 7625, },
-		{ 8875, 7750, },
-		{ 9000, 7875, },
-		{ 9125, 8000, },
-		{ 9250, 8125, },
-		{ 9375, 8250, },
-		{ 9500, 8375, },
-		{ 9625, 8500, },
-		{ 9750, 8625, },
-		{ 9875, 8750, },
-		{ 10000, 8875, },
-		{ 10125, 9000, },
-		{ 10250, 9125, },
-		{ 10375, 9250, },
-		{ 10500, 9375, },
-		{ 10625, 9500, },
-		{ 10750, 9625, },
-		{ 10875, 9750, },
-		{ 11000, 9875, },
-		{ 11125, 10000, },
-		{ 11250, 10125, },
-		{ 11375, 10250, },
-		{ 11500, 10375, },
-		{ 11625, 10500, },
-		{ 11750, 10625, },
-		{ 11875, 10750, },
-		{ 12000, 10875, },
-		{ 12125, 11000, },
-		{ 12250, 11125, },
-		{ 12375, 11250, },
-		{ 12500, 11375, },
-		{ 12625, 11500, },
-		{ 12750, 11625, },
-		{ 12875, 11750, },
-		{ 13000, 11875, },
-		{ 13125, 12000, },
-		{ 13250, 12125, },
-		{ 13375, 12250, },
-		{ 13500, 12375, },
-		{ 13625, 12500, },
-		{ 13750, 12625, },
-		{ 13875, 12750, },
-		{ 14000, 12875, },
-		{ 14125, 13000, },
-		{ 14250, 13125, },
-		{ 14375, 13250, },
-		{ 14500, 13375, },
-		{ 14625, 13500, },
-		{ 14750, 13625, },
-		{ 14875, 13750, },
-		{ 15000, 13875, },
-		{ 15125, 14000, },
-		{ 15250, 14125, },
-		{ 15375, 14250, },
-		{ 15500, 14375, },
-		{ 15625, 14500, },
-		{ 15750, 14625, },
-		{ 15875, 14750, },
-		{ 16000, 14875, },
-		{ 16125, 15000, },
-	};
-	if (INTEL_INFO(dev)->is_mobile)
-		return v_table[pxvid].vm;
-	else
-		return v_table[pxvid].vd;
-}
-
-static void __i915_update_gfx_val(struct drm_i915_private *dev_priv)
-{
-	u64 now, diff, diffms;
-	u32 count;
-
-	assert_spin_locked(&mchdev_lock);
-
-	now = ktime_get_raw_ns();
-	diffms = now - dev_priv->ips.last_time2;
-	do_div(diffms, NSEC_PER_MSEC);
-
-	/* Don't divide by 0 */
-	if (!diffms)
-		return;
-
-	count = I915_READ(GFXEC);
-
-	if (count < dev_priv->ips.last_count2) {
-		diff = ~0UL - dev_priv->ips.last_count2;
-		diff += count;
-	} else {
-		diff = count - dev_priv->ips.last_count2;
-	}
-
-	dev_priv->ips.last_count2 = count;
-	dev_priv->ips.last_time2 = now;
-
-	/* More magic constants... */
-	diff = diff * 1181;
-	diff = div_u64(diff, diffms * 10);
-	dev_priv->ips.gfx_power = diff;
-}
-
-void i915_update_gfx_val(struct drm_i915_private *dev_priv)
-{
-	struct drm_device *dev = dev_priv->dev;
-
-	if (INTEL_INFO(dev)->gen != 5)
-		return;
-
-	spin_lock_irq(&mchdev_lock);
-
-	__i915_update_gfx_val(dev_priv);
-
-	spin_unlock_irq(&mchdev_lock);
-}
-
-static unsigned long __i915_gfx_val(struct drm_i915_private *dev_priv)
-{
-	unsigned long t, corr, state1, corr2, state2;
-	u32 pxvid, ext_v;
-
-	assert_spin_locked(&mchdev_lock);
-
-	pxvid = I915_READ(PXVFREQ_BASE + (dev_priv->rps.cur_freq * 4));
-	pxvid = (pxvid >> 24) & 0x7f;
-	ext_v = pvid_to_extvid(dev_priv, pxvid);
-
-	state1 = ext_v;
-
-	t = i915_mch_val(dev_priv);
-
-	/* Revel in the empirically derived constants */
-
-	/* Correction factor in 1/100000 units */
-	if (t > 80)
-		corr = ((t * 2349) + 135940);
-	else if (t >= 50)
-		corr = ((t * 964) + 29317);
-	else /* < 50 */
-		corr = ((t * 301) + 1004);
-
-	corr = corr * ((150142 * state1) / 10000 - 78642);
-	corr /= 100000;
-	corr2 = (corr * dev_priv->ips.corr);
-
-	state2 = (corr2 * state1) / 10000;
-	state2 /= 100; /* convert to mW */
-
-	__i915_update_gfx_val(dev_priv);
-
-	return dev_priv->ips.gfx_power + state2;
->>>>>>> 064ca1d2
 }
 EXPORT_SYMBOL_GPL(i915_gpu_lower);
 
-<<<<<<< HEAD
 /**
  * i915_gpu_busy - indicate GPU business to IPS
  *
@@ -8102,81 +6100,8 @@
 	spin_lock_irq(&mchdev_lock);
 	i915_mch_dev = NULL;
 	spin_unlock_irq(&mchdev_lock);
-=======
-unsigned long i915_gfx_val(struct drm_i915_private *dev_priv)
-{
-	struct drm_device *dev = dev_priv->dev;
-	unsigned long val;
-
-	if (INTEL_INFO(dev)->gen != 5)
-		return 0;
-
-	spin_lock_irq(&mchdev_lock);
-
-	val = __i915_gfx_val(dev_priv);
-
-	spin_unlock_irq(&mchdev_lock);
-
-	return val;
-}
-
-/**
- * i915_read_mch_val - return value for IPS use
- *
- * Calculate and return a value for the IPS driver to use when deciding whether
- * we have thermal and power headroom to increase CPU or GPU power budget.
- */
-unsigned long i915_read_mch_val(void)
-{
-	struct drm_i915_private *dev_priv;
-	unsigned long chipset_val, graphics_val, ret = 0;
-
-	spin_lock_irq(&mchdev_lock);
-	if (!i915_mch_dev)
-		goto out_unlock;
-	dev_priv = i915_mch_dev;
-
-	chipset_val = __i915_chipset_val(dev_priv);
-	graphics_val = __i915_gfx_val(dev_priv);
-
-	ret = chipset_val + graphics_val;
-
-out_unlock:
-	spin_unlock_irq(&mchdev_lock);
-
-	return ret;
-}
-EXPORT_SYMBOL_GPL(i915_read_mch_val);
-
-/**
- * i915_gpu_raise - raise GPU frequency limit
- *
- * Raise the limit; IPS indicates we have thermal headroom.
- */
-bool i915_gpu_raise(void)
-{
-	struct drm_i915_private *dev_priv;
-	bool ret = true;
-
-	spin_lock_irq(&mchdev_lock);
-	if (!i915_mch_dev) {
-		ret = false;
-		goto out_unlock;
-	}
-	dev_priv = i915_mch_dev;
-
-	if (dev_priv->ips.max_delay > dev_priv->ips.fmax)
-		dev_priv->ips.max_delay--;
-
-out_unlock:
-	spin_unlock_irq(&mchdev_lock);
-
-	return ret;
->>>>>>> 064ca1d2
-}
-EXPORT_SYMBOL_GPL(i915_gpu_raise);
-
-<<<<<<< HEAD
+}
+
 static void intel_init_emon(struct drm_device *dev)
 {
 	struct drm_i915_private *dev_priv = dev->dev_private;
@@ -8246,94 +6171,8 @@
 	lcfuse = I915_READ(LCFUSE02);
 
 	dev_priv->ips.corr = (lcfuse & LCFUSE_HIV_MASK);
-=======
-/**
- * i915_gpu_lower - lower GPU frequency limit
- *
- * IPS indicates we're close to a thermal limit, so throttle back the GPU
- * frequency maximum.
- */
-bool i915_gpu_lower(void)
-{
-	struct drm_i915_private *dev_priv;
-	bool ret = true;
-
-	spin_lock_irq(&mchdev_lock);
-	if (!i915_mch_dev) {
-		ret = false;
-		goto out_unlock;
-	}
-	dev_priv = i915_mch_dev;
-
-	if (dev_priv->ips.max_delay < dev_priv->ips.min_delay)
-		dev_priv->ips.max_delay++;
-
-out_unlock:
-	spin_unlock_irq(&mchdev_lock);
-
-	return ret;
-}
-EXPORT_SYMBOL_GPL(i915_gpu_lower);
-
-/**
- * i915_gpu_busy - indicate GPU business to IPS
- *
- * Tell the IPS driver whether or not the GPU is busy.
- */
-bool i915_gpu_busy(void)
-{
-	struct drm_i915_private *dev_priv;
-	struct intel_engine_cs *ring;
-	bool ret = false;
-	int i;
-
-	spin_lock_irq(&mchdev_lock);
-	if (!i915_mch_dev)
-		goto out_unlock;
-	dev_priv = i915_mch_dev;
-
-	for_each_ring(ring, dev_priv, i)
-		ret |= !list_empty(&ring->request_list);
-
-out_unlock:
-	spin_unlock_irq(&mchdev_lock);
-
-	return ret;
-}
-EXPORT_SYMBOL_GPL(i915_gpu_busy);
-
-/**
- * i915_gpu_turbo_disable - disable graphics turbo
- *
- * Disable graphics turbo by resetting the max frequency and setting the
- * current frequency to the default.
- */
-bool i915_gpu_turbo_disable(void)
-{
-	struct drm_i915_private *dev_priv;
-	bool ret = true;
-
-	spin_lock_irq(&mchdev_lock);
-	if (!i915_mch_dev) {
-		ret = false;
-		goto out_unlock;
-	}
-	dev_priv = i915_mch_dev;
-
-	dev_priv->ips.max_delay = dev_priv->ips.fstart;
-
-	if (!ironlake_set_drps(dev_priv->dev, dev_priv->ips.fstart))
-		ret = false;
-
-out_unlock:
-	spin_unlock_irq(&mchdev_lock);
-
-	return ret;
->>>>>>> 064ca1d2
-}
-EXPORT_SYMBOL_GPL(i915_gpu_turbo_disable);
-
-<<<<<<< HEAD
+}
+
 void intel_init_gt_powersave(struct drm_device *dev)
 {
 	i915.enable_rc6 = sanitize_rc6_option(dev, i915.enable_rc6);
@@ -8361,43 +6200,20 @@
  * us while we're suspended.
  */
 void intel_suspend_gt_powersave(struct drm_device *dev)
-=======
-/**
- * Tells the intel_ips driver that the i915 driver is now loaded, if
- * IPS got loaded first.
- *
- * This awkward dance is so that neither module has to depend on the
- * other in order for IPS to do the appropriate communication of
- * GPU turbo limits to i915.
- */
-static void
-ips_ping_for_i915_load(void)
-{
-	void (*link)(void);
-
-	link = symbol_get(ips_link_to_i915_driver);
-	if (link) {
-		link();
-		symbol_put(ips_link_to_i915_driver);
-	}
-}
-
-void intel_gpu_ips_init(struct drm_i915_private *dev_priv)
->>>>>>> 064ca1d2
-{
-	/* We only register the i915 ips part with intel-ips once everything is
-	 * set up, to avoid intel-ips sneaking in and reading bogus values. */
-	spin_lock_irq(&mchdev_lock);
-	i915_mch_dev = dev_priv;
-	spin_unlock_irq(&mchdev_lock);
-
-<<<<<<< HEAD
-	/* Interrupts should be disabled already to avoid re-arming. */
-	WARN_ON(intel_irqs_enabled(dev_priv));
+{
+	struct drm_i915_private *dev_priv = dev->dev_private;
+
+	if (INTEL_INFO(dev)->gen < 6)
+		return;
 
 	flush_delayed_work(&dev_priv->rps.delayed_resume_work);
 
-	cancel_work_sync(&dev_priv->rps.work);
+	/*
+	 * TODO: disable RPS interrupts on GEN9+ too once RPS support
+	 * is added for it.
+	 */
+	if (INTEL_INFO(dev)->gen < 9)
+		gen6_disable_rps_interrupts(dev);
 
 	/* Force GPU to min freq during suspend */
 	gen6_rps_idle(dev_priv);
@@ -8406,9 +6222,6 @@
 void intel_disable_gt_powersave(struct drm_device *dev)
 {
 	struct drm_i915_private *dev_priv = dev->dev_private;
-
-	/* Interrupts should be disabled already to avoid re-arming. */
-	WARN_ON(intel_irqs_enabled(dev_priv));
 
 	if (IS_IRONLAKE_M(dev)) {
 		ironlake_disable_drps(dev);
@@ -8425,6 +6238,7 @@
 			valleyview_disable_rps(dev);
 		else
 			gen6_disable_rps(dev);
+
 		dev_priv->rps.enabled = false;
 		mutex_unlock(&dev_priv->rps.hw_lock);
 	}
@@ -8438,6 +6252,13 @@
 	struct drm_device *dev = dev_priv->dev;
 
 	mutex_lock(&dev_priv->rps.hw_lock);
+
+	/*
+	 * TODO: reset/enable RPS interrupts on GEN9+ too, once RPS support is
+	 * added for it.
+	 */
+	if (INTEL_INFO(dev)->gen < 9)
+		gen6_reset_rps_interrupts(dev);
 
 	if (IS_CHERRYVIEW(dev)) {
 		cherryview_enable_rps(dev);
@@ -8453,6 +6274,10 @@
 		__gen6_update_ring_freq(dev);
 	}
 	dev_priv->rps.enabled = true;
+
+	if (INTEL_INFO(dev)->gen < 9)
+		gen6_enable_rps_interrupts(dev);
+
 	mutex_unlock(&dev_priv->rps.hw_lock);
 
 	intel_runtime_pm_put(dev_priv);
@@ -8488,94 +6313,9 @@
 }
 
 void intel_reset_gt_powersave(struct drm_device *dev)
-=======
-	ips_ping_for_i915_load();
-}
-
-void intel_gpu_ips_teardown(void)
-{
-	spin_lock_irq(&mchdev_lock);
-	i915_mch_dev = NULL;
-	spin_unlock_irq(&mchdev_lock);
-}
-
-static void intel_init_emon(struct drm_device *dev)
-{
-	struct drm_i915_private *dev_priv = dev->dev_private;
-	u32 lcfuse;
-	u8 pxw[16];
-	int i;
-
-	/* Disable to program */
-	I915_WRITE(ECR, 0);
-	POSTING_READ(ECR);
-
-	/* Program energy weights for various events */
-	I915_WRITE(SDEW, 0x15040d00);
-	I915_WRITE(CSIEW0, 0x007f0000);
-	I915_WRITE(CSIEW1, 0x1e220004);
-	I915_WRITE(CSIEW2, 0x04000004);
-
-	for (i = 0; i < 5; i++)
-		I915_WRITE(PEW + (i * 4), 0);
-	for (i = 0; i < 3; i++)
-		I915_WRITE(DEW + (i * 4), 0);
-
-	/* Program P-state weights to account for frequency power adjustment */
-	for (i = 0; i < 16; i++) {
-		u32 pxvidfreq = I915_READ(PXVFREQ_BASE + (i * 4));
-		unsigned long freq = intel_pxfreq(pxvidfreq);
-		unsigned long vid = (pxvidfreq & PXVFREQ_PX_MASK) >>
-			PXVFREQ_PX_SHIFT;
-		unsigned long val;
-
-		val = vid * vid;
-		val *= (freq / 1000);
-		val *= 255;
-		val /= (127*127*900);
-		if (val > 0xff)
-			DRM_ERROR("bad pxval: %ld\n", val);
-		pxw[i] = val;
-	}
-	/* Render standby states get 0 weight */
-	pxw[14] = 0;
-	pxw[15] = 0;
-
-	for (i = 0; i < 4; i++) {
-		u32 val = (pxw[i*4] << 24) | (pxw[(i*4)+1] << 16) |
-			(pxw[(i*4)+2] << 8) | (pxw[(i*4)+3]);
-		I915_WRITE(PXW + (i * 4), val);
-	}
-
-	/* Adjust magic regs to magic values (more experimental results) */
-	I915_WRITE(OGW0, 0);
-	I915_WRITE(OGW1, 0);
-	I915_WRITE(EG0, 0x00007f00);
-	I915_WRITE(EG1, 0x0000000e);
-	I915_WRITE(EG2, 0x000e0000);
-	I915_WRITE(EG3, 0x68000300);
-	I915_WRITE(EG4, 0x42000000);
-	I915_WRITE(EG5, 0x00140031);
-	I915_WRITE(EG6, 0);
-	I915_WRITE(EG7, 0);
-
-	for (i = 0; i < 8; i++)
-		I915_WRITE(PXWL + (i * 4), 0);
-
-	/* Enable PMON + select events */
-	I915_WRITE(ECR, 0x80000019);
-
-	lcfuse = I915_READ(LCFUSE02);
-
-	dev_priv->ips.corr = (lcfuse & LCFUSE_HIV_MASK);
-}
-
-void intel_init_gt_powersave(struct drm_device *dev)
->>>>>>> 064ca1d2
-{
-	i915.enable_rc6 = sanitize_rc6_option(dev, i915.enable_rc6);
-
-<<<<<<< HEAD
+{
+	struct drm_i915_private *dev_priv = dev->dev_private;
+
 	dev_priv->rps.enabled = false;
 	intel_enable_gt_powersave(dev);
 }
@@ -8974,498 +6714,10 @@
 	/* WaRsPkgCStateDisplayPMReq:hsw */
 	I915_WRITE(CHICKEN_PAR1_1,
 		   I915_READ(CHICKEN_PAR1_1) | FORCE_ARB_IDLE_PLANES);
-=======
-	if (IS_CHERRYVIEW(dev))
-		cherryview_init_gt_powersave(dev);
-	else if (IS_VALLEYVIEW(dev))
-		valleyview_init_gt_powersave(dev);
-}
-
-void intel_cleanup_gt_powersave(struct drm_device *dev)
-{
-	if (IS_CHERRYVIEW(dev))
-		return;
-	else if (IS_VALLEYVIEW(dev))
-		valleyview_cleanup_gt_powersave(dev);
-}
-
-/**
- * intel_suspend_gt_powersave - suspend PM work and helper threads
- * @dev: drm device
- *
- * We don't want to disable RC6 or other features here, we just want
- * to make sure any work we've queued has finished and won't bother
- * us while we're suspended.
- */
-void intel_suspend_gt_powersave(struct drm_device *dev)
-{
-	struct drm_i915_private *dev_priv = dev->dev_private;
-
-	if (INTEL_INFO(dev)->gen < 6)
-		return;
-
-	flush_delayed_work(&dev_priv->rps.delayed_resume_work);
-
-	/*
-	 * TODO: disable RPS interrupts on GEN9+ too once RPS support
-	 * is added for it.
-	 */
-	if (INTEL_INFO(dev)->gen < 9)
-		gen6_disable_rps_interrupts(dev);
-
-	/* Force GPU to min freq during suspend */
-	gen6_rps_idle(dev_priv);
-}
-
-void intel_disable_gt_powersave(struct drm_device *dev)
-{
-	struct drm_i915_private *dev_priv = dev->dev_private;
-
-	if (IS_IRONLAKE_M(dev)) {
-		ironlake_disable_drps(dev);
-		ironlake_disable_rc6(dev);
-	} else if (INTEL_INFO(dev)->gen >= 6) {
-		intel_suspend_gt_powersave(dev);
-
-		mutex_lock(&dev_priv->rps.hw_lock);
-		if (INTEL_INFO(dev)->gen >= 9)
-			gen9_disable_rps(dev);
-		else if (IS_CHERRYVIEW(dev))
-			cherryview_disable_rps(dev);
-		else if (IS_VALLEYVIEW(dev))
-			valleyview_disable_rps(dev);
-		else
-			gen6_disable_rps(dev);
-
-		dev_priv->rps.enabled = false;
-		mutex_unlock(&dev_priv->rps.hw_lock);
-	}
-}
-
-static void intel_gen6_powersave_work(struct work_struct *work)
-{
-	struct drm_i915_private *dev_priv =
-		container_of(work, struct drm_i915_private,
-			     rps.delayed_resume_work.work);
-	struct drm_device *dev = dev_priv->dev;
-
-	mutex_lock(&dev_priv->rps.hw_lock);
-
-	/*
-	 * TODO: reset/enable RPS interrupts on GEN9+ too, once RPS support is
-	 * added for it.
-	 */
-	if (INTEL_INFO(dev)->gen < 9)
-		gen6_reset_rps_interrupts(dev);
-
-	if (IS_CHERRYVIEW(dev)) {
-		cherryview_enable_rps(dev);
-	} else if (IS_VALLEYVIEW(dev)) {
-		valleyview_enable_rps(dev);
-	} else if (INTEL_INFO(dev)->gen >= 9) {
-		gen9_enable_rps(dev);
-	} else if (IS_BROADWELL(dev)) {
-		gen8_enable_rps(dev);
-		__gen6_update_ring_freq(dev);
-	} else {
-		gen6_enable_rps(dev);
-		__gen6_update_ring_freq(dev);
-	}
-	dev_priv->rps.enabled = true;
-
-	if (INTEL_INFO(dev)->gen < 9)
-		gen6_enable_rps_interrupts(dev);
-
-	mutex_unlock(&dev_priv->rps.hw_lock);
-
-	intel_runtime_pm_put(dev_priv);
-}
-
-void intel_enable_gt_powersave(struct drm_device *dev)
-{
-	struct drm_i915_private *dev_priv = dev->dev_private;
-
-	if (IS_IRONLAKE_M(dev)) {
-		mutex_lock(&dev->struct_mutex);
-		ironlake_enable_drps(dev);
-		ironlake_enable_rc6(dev);
-		intel_init_emon(dev);
-		mutex_unlock(&dev->struct_mutex);
-	} else if (INTEL_INFO(dev)->gen >= 6) {
-		/*
-		 * PCU communication is slow and this doesn't need to be
-		 * done at any specific time, so do this out of our fast path
-		 * to make resume and init faster.
-		 *
-		 * We depend on the HW RC6 power context save/restore
-		 * mechanism when entering D3 through runtime PM suspend. So
-		 * disable RPM until RPS/RC6 is properly setup. We can only
-		 * get here via the driver load/system resume/runtime resume
-		 * paths, so the _noresume version is enough (and in case of
-		 * runtime resume it's necessary).
-		 */
-		if (schedule_delayed_work(&dev_priv->rps.delayed_resume_work,
-					   round_jiffies_up_relative(HZ)))
-			intel_runtime_pm_get_noresume(dev_priv);
-	}
-}
-
-void intel_reset_gt_powersave(struct drm_device *dev)
-{
-	struct drm_i915_private *dev_priv = dev->dev_private;
-
-	dev_priv->rps.enabled = false;
-	intel_enable_gt_powersave(dev);
-}
-
-static void ibx_init_clock_gating(struct drm_device *dev)
-{
-	struct drm_i915_private *dev_priv = dev->dev_private;
-
-	/*
-	 * On Ibex Peak and Cougar Point, we need to disable clock
-	 * gating for the panel power sequencer or it will fail to
-	 * start up when no ports are active.
-	 */
-	I915_WRITE(SOUTH_DSPCLK_GATE_D, PCH_DPLSUNIT_CLOCK_GATE_DISABLE);
-}
-
-static void g4x_disable_trickle_feed(struct drm_device *dev)
-{
-	struct drm_i915_private *dev_priv = dev->dev_private;
-	int pipe;
-
-	for_each_pipe(dev_priv, pipe) {
-		I915_WRITE(DSPCNTR(pipe),
-			   I915_READ(DSPCNTR(pipe)) |
-			   DISPPLANE_TRICKLE_FEED_DISABLE);
-		intel_flush_primary_plane(dev_priv, pipe);
-	}
-}
-
-static void ilk_init_lp_watermarks(struct drm_device *dev)
-{
-	struct drm_i915_private *dev_priv = dev->dev_private;
-
-	I915_WRITE(WM3_LP_ILK, I915_READ(WM3_LP_ILK) & ~WM1_LP_SR_EN);
-	I915_WRITE(WM2_LP_ILK, I915_READ(WM2_LP_ILK) & ~WM1_LP_SR_EN);
-	I915_WRITE(WM1_LP_ILK, I915_READ(WM1_LP_ILK) & ~WM1_LP_SR_EN);
-
-	/*
-	 * Don't touch WM1S_LP_EN here.
-	 * Doing so could cause underruns.
-	 */
-}
-
-static void ironlake_init_clock_gating(struct drm_device *dev)
-{
-	struct drm_i915_private *dev_priv = dev->dev_private;
-	uint32_t dspclk_gate = ILK_VRHUNIT_CLOCK_GATE_DISABLE;
-
-	/*
-	 * Required for FBC
-	 * WaFbcDisableDpfcClockGating:ilk
-	 */
-	dspclk_gate |= ILK_DPFCRUNIT_CLOCK_GATE_DISABLE |
-		   ILK_DPFCUNIT_CLOCK_GATE_DISABLE |
-		   ILK_DPFDUNIT_CLOCK_GATE_ENABLE;
-
-	I915_WRITE(PCH_3DCGDIS0,
-		   MARIUNIT_CLOCK_GATE_DISABLE |
-		   SVSMUNIT_CLOCK_GATE_DISABLE);
-	I915_WRITE(PCH_3DCGDIS1,
-		   VFMUNIT_CLOCK_GATE_DISABLE);
-
-	/*
-	 * According to the spec the following bits should be set in
-	 * order to enable memory self-refresh
-	 * The bit 22/21 of 0x42004
-	 * The bit 5 of 0x42020
-	 * The bit 15 of 0x45000
-	 */
-	I915_WRITE(ILK_DISPLAY_CHICKEN2,
-		   (I915_READ(ILK_DISPLAY_CHICKEN2) |
-		    ILK_DPARB_GATE | ILK_VSDPFD_FULL));
-	dspclk_gate |= ILK_DPARBUNIT_CLOCK_GATE_ENABLE;
-	I915_WRITE(DISP_ARB_CTL,
-		   (I915_READ(DISP_ARB_CTL) |
-		    DISP_FBC_WM_DIS));
-
-	ilk_init_lp_watermarks(dev);
-
-	/*
-	 * Based on the document from hardware guys the following bits
-	 * should be set unconditionally in order to enable FBC.
-	 * The bit 22 of 0x42000
-	 * The bit 22 of 0x42004
-	 * The bit 7,8,9 of 0x42020.
-	 */
-	if (IS_IRONLAKE_M(dev)) {
-		/* WaFbcAsynchFlipDisableFbcQueue:ilk */
-		I915_WRITE(ILK_DISPLAY_CHICKEN1,
-			   I915_READ(ILK_DISPLAY_CHICKEN1) |
-			   ILK_FBCQ_DIS);
-		I915_WRITE(ILK_DISPLAY_CHICKEN2,
-			   I915_READ(ILK_DISPLAY_CHICKEN2) |
-			   ILK_DPARB_GATE);
-	}
-
-	I915_WRITE(ILK_DSPCLK_GATE_D, dspclk_gate);
-
-	I915_WRITE(ILK_DISPLAY_CHICKEN2,
-		   I915_READ(ILK_DISPLAY_CHICKEN2) |
-		   ILK_ELPIN_409_SELECT);
-	I915_WRITE(_3D_CHICKEN2,
-		   _3D_CHICKEN2_WM_READ_PIPELINED << 16 |
-		   _3D_CHICKEN2_WM_READ_PIPELINED);
-
-	/* WaDisableRenderCachePipelinedFlush:ilk */
-	I915_WRITE(CACHE_MODE_0,
-		   _MASKED_BIT_ENABLE(CM0_PIPELINED_RENDER_FLUSH_DISABLE));
-
-	/* WaDisable_RenderCache_OperationalFlush:ilk */
-	I915_WRITE(CACHE_MODE_0, _MASKED_BIT_DISABLE(RC_OP_FLUSH_ENABLE));
-
-	g4x_disable_trickle_feed(dev);
-
-	ibx_init_clock_gating(dev);
-}
-
-static void cpt_init_clock_gating(struct drm_device *dev)
-{
-	struct drm_i915_private *dev_priv = dev->dev_private;
-	int pipe;
-	uint32_t val;
-
-	/*
-	 * On Ibex Peak and Cougar Point, we need to disable clock
-	 * gating for the panel power sequencer or it will fail to
-	 * start up when no ports are active.
-	 */
-	I915_WRITE(SOUTH_DSPCLK_GATE_D, PCH_DPLSUNIT_CLOCK_GATE_DISABLE |
-		   PCH_DPLUNIT_CLOCK_GATE_DISABLE |
-		   PCH_CPUNIT_CLOCK_GATE_DISABLE);
-	I915_WRITE(SOUTH_CHICKEN2, I915_READ(SOUTH_CHICKEN2) |
-		   DPLS_EDP_PPS_FIX_DIS);
-	/* The below fixes the weird display corruption, a few pixels shifted
-	 * downward, on (only) LVDS of some HP laptops with IVY.
-	 */
-	for_each_pipe(dev_priv, pipe) {
-		val = I915_READ(TRANS_CHICKEN2(pipe));
-		val |= TRANS_CHICKEN2_TIMING_OVERRIDE;
-		val &= ~TRANS_CHICKEN2_FDI_POLARITY_REVERSED;
-		if (dev_priv->vbt.fdi_rx_polarity_inverted)
-			val |= TRANS_CHICKEN2_FDI_POLARITY_REVERSED;
-		val &= ~TRANS_CHICKEN2_FRAME_START_DELAY_MASK;
-		val &= ~TRANS_CHICKEN2_DISABLE_DEEP_COLOR_COUNTER;
-		val &= ~TRANS_CHICKEN2_DISABLE_DEEP_COLOR_MODESWITCH;
-		I915_WRITE(TRANS_CHICKEN2(pipe), val);
-	}
-	/* WADP0ClockGatingDisable */
-	for_each_pipe(dev_priv, pipe) {
-		I915_WRITE(TRANS_CHICKEN1(pipe),
-			   TRANS_CHICKEN1_DP0UNIT_GC_DISABLE);
-	}
-}
-
-static void gen6_check_mch_setup(struct drm_device *dev)
-{
-	struct drm_i915_private *dev_priv = dev->dev_private;
-	uint32_t tmp;
-
-	tmp = I915_READ(MCH_SSKPD);
-	if ((tmp & MCH_SSKPD_WM0_MASK) != MCH_SSKPD_WM0_VAL)
-		DRM_DEBUG_KMS("Wrong MCH_SSKPD value: 0x%08x This can cause underruns.\n",
-			      tmp);
-}
-
-static void gen6_init_clock_gating(struct drm_device *dev)
-{
-	struct drm_i915_private *dev_priv = dev->dev_private;
-	uint32_t dspclk_gate = ILK_VRHUNIT_CLOCK_GATE_DISABLE;
-
-	I915_WRITE(ILK_DSPCLK_GATE_D, dspclk_gate);
-
-	I915_WRITE(ILK_DISPLAY_CHICKEN2,
-		   I915_READ(ILK_DISPLAY_CHICKEN2) |
-		   ILK_ELPIN_409_SELECT);
-
-	/* WaDisableHiZPlanesWhenMSAAEnabled:snb */
-	I915_WRITE(_3D_CHICKEN,
-		   _MASKED_BIT_ENABLE(_3D_CHICKEN_HIZ_PLANE_DISABLE_MSAA_4X_SNB));
-
-	/* WaDisable_RenderCache_OperationalFlush:snb */
-	I915_WRITE(CACHE_MODE_0, _MASKED_BIT_DISABLE(RC_OP_FLUSH_ENABLE));
-
-	/*
-	 * BSpec recoomends 8x4 when MSAA is used,
-	 * however in practice 16x4 seems fastest.
-	 *
-	 * Note that PS/WM thread counts depend on the WIZ hashing
-	 * disable bit, which we don't touch here, but it's good
-	 * to keep in mind (see 3DSTATE_PS and 3DSTATE_WM).
-	 */
-	I915_WRITE(GEN6_GT_MODE,
-		   GEN6_WIZ_HASHING_MASK | GEN6_WIZ_HASHING_16x4);
-
-	ilk_init_lp_watermarks(dev);
-
-	I915_WRITE(CACHE_MODE_0,
-		   _MASKED_BIT_DISABLE(CM0_STC_EVICT_DISABLE_LRA_SNB));
-
-	I915_WRITE(GEN6_UCGCTL1,
-		   I915_READ(GEN6_UCGCTL1) |
-		   GEN6_BLBUNIT_CLOCK_GATE_DISABLE |
-		   GEN6_CSUNIT_CLOCK_GATE_DISABLE);
-
-	/* According to the BSpec vol1g, bit 12 (RCPBUNIT) clock
-	 * gating disable must be set.  Failure to set it results in
-	 * flickering pixels due to Z write ordering failures after
-	 * some amount of runtime in the Mesa "fire" demo, and Unigine
-	 * Sanctuary and Tropics, and apparently anything else with
-	 * alpha test or pixel discard.
-	 *
-	 * According to the spec, bit 11 (RCCUNIT) must also be set,
-	 * but we didn't debug actual testcases to find it out.
-	 *
-	 * WaDisableRCCUnitClockGating:snb
-	 * WaDisableRCPBUnitClockGating:snb
-	 */
-	I915_WRITE(GEN6_UCGCTL2,
-		   GEN6_RCPBUNIT_CLOCK_GATE_DISABLE |
-		   GEN6_RCCUNIT_CLOCK_GATE_DISABLE);
-
-	/* WaStripsFansDisableFastClipPerformanceFix:snb */
-	I915_WRITE(_3D_CHICKEN3,
-		   _MASKED_BIT_ENABLE(_3D_CHICKEN3_SF_DISABLE_FASTCLIP_CULL));
-
-	/*
-	 * Bspec says:
-	 * "This bit must be set if 3DSTATE_CLIP clip mode is set to normal and
-	 * 3DSTATE_SF number of SF output attributes is more than 16."
-	 */
-	I915_WRITE(_3D_CHICKEN3,
-		   _MASKED_BIT_ENABLE(_3D_CHICKEN3_SF_DISABLE_PIPELINED_ATTR_FETCH));
-
-	/*
-	 * According to the spec the following bits should be
-	 * set in order to enable memory self-refresh and fbc:
-	 * The bit21 and bit22 of 0x42000
-	 * The bit21 and bit22 of 0x42004
-	 * The bit5 and bit7 of 0x42020
-	 * The bit14 of 0x70180
-	 * The bit14 of 0x71180
-	 *
-	 * WaFbcAsynchFlipDisableFbcQueue:snb
-	 */
-	I915_WRITE(ILK_DISPLAY_CHICKEN1,
-		   I915_READ(ILK_DISPLAY_CHICKEN1) |
-		   ILK_FBCQ_DIS | ILK_PABSTRETCH_DIS);
-	I915_WRITE(ILK_DISPLAY_CHICKEN2,
-		   I915_READ(ILK_DISPLAY_CHICKEN2) |
-		   ILK_DPARB_GATE | ILK_VSDPFD_FULL);
-	I915_WRITE(ILK_DSPCLK_GATE_D,
-		   I915_READ(ILK_DSPCLK_GATE_D) |
-		   ILK_DPARBUNIT_CLOCK_GATE_ENABLE  |
-		   ILK_DPFDUNIT_CLOCK_GATE_ENABLE);
-
-	g4x_disable_trickle_feed(dev);
-
-	cpt_init_clock_gating(dev);
-
-	gen6_check_mch_setup(dev);
-}
-
-static void gen7_setup_fixed_func_scheduler(struct drm_i915_private *dev_priv)
-{
-	uint32_t reg = I915_READ(GEN7_FF_THREAD_MODE);
-
-	/*
-	 * WaVSThreadDispatchOverride:ivb,vlv
-	 *
-	 * This actually overrides the dispatch
-	 * mode for all thread types.
-	 */
-	reg &= ~GEN7_FF_SCHED_MASK;
-	reg |= GEN7_FF_TS_SCHED_HW;
-	reg |= GEN7_FF_VS_SCHED_HW;
-	reg |= GEN7_FF_DS_SCHED_HW;
-
-	I915_WRITE(GEN7_FF_THREAD_MODE, reg);
-}
-
-static void lpt_init_clock_gating(struct drm_device *dev)
-{
-	struct drm_i915_private *dev_priv = dev->dev_private;
-
-	/*
-	 * TODO: this bit should only be enabled when really needed, then
-	 * disabled when not needed anymore in order to save power.
-	 */
-	if (dev_priv->pch_id == INTEL_PCH_LPT_LP_DEVICE_ID_TYPE)
-		I915_WRITE(SOUTH_DSPCLK_GATE_D,
-			   I915_READ(SOUTH_DSPCLK_GATE_D) |
-			   PCH_LP_PARTITION_LEVEL_DISABLE);
-
-	/* WADPOClockGatingDisable:hsw */
-	I915_WRITE(_TRANSA_CHICKEN1,
-		   I915_READ(_TRANSA_CHICKEN1) |
-		   TRANS_CHICKEN1_DP0UNIT_GC_DISABLE);
-}
-
-static void lpt_suspend_hw(struct drm_device *dev)
-{
-	struct drm_i915_private *dev_priv = dev->dev_private;
-
-	if (dev_priv->pch_id == INTEL_PCH_LPT_LP_DEVICE_ID_TYPE) {
-		uint32_t val = I915_READ(SOUTH_DSPCLK_GATE_D);
-
-		val &= ~PCH_LP_PARTITION_LEVEL_DISABLE;
-		I915_WRITE(SOUTH_DSPCLK_GATE_D, val);
-	}
-}
-
-static void broadwell_init_clock_gating(struct drm_device *dev)
-{
-	struct drm_i915_private *dev_priv = dev->dev_private;
-	enum pipe pipe;
-
-	I915_WRITE(WM3_LP_ILK, 0);
-	I915_WRITE(WM2_LP_ILK, 0);
-	I915_WRITE(WM1_LP_ILK, 0);
-
-	/* WaSwitchSolVfFArbitrationPriority:bdw */
-	I915_WRITE(GAM_ECOCHK, I915_READ(GAM_ECOCHK) | HSW_ECOCHK_ARB_PRIO_SOL);
-
-	/* WaPsrDPAMaskVBlankInSRD:bdw */
-	I915_WRITE(CHICKEN_PAR1_1,
-		   I915_READ(CHICKEN_PAR1_1) | DPA_MASK_VBLANK_SRD);
-
-	/* WaPsrDPRSUnmaskVBlankInSRD:bdw */
-	for_each_pipe(dev_priv, pipe) {
-		I915_WRITE(CHICKEN_PIPESL_1(pipe),
-			   I915_READ(CHICKEN_PIPESL_1(pipe)) |
-			   BDW_DPRS_MASK_VBLANK_SRD);
-	}
-
-	/* WaVSRefCountFullforceMissDisable:bdw */
-	/* WaDSRefCountFullforceMissDisable:bdw */
-	I915_WRITE(GEN7_FF_THREAD_MODE,
-		   I915_READ(GEN7_FF_THREAD_MODE) &
-		   ~(GEN8_FF_DS_REF_CNT_FFME | GEN7_FF_VS_REF_CNT_FFME));
-
-	I915_WRITE(GEN6_RC_SLEEP_PSMI_CONTROL,
-		   _MASKED_BIT_ENABLE(GEN8_RC_SEMA_IDLE_MSG_DISABLE));
-
-	/* WaDisableSDEUnitClockGating:bdw */
-	I915_WRITE(GEN8_UCGCTL6, I915_READ(GEN8_UCGCTL6) |
-		   GEN8_SDEUNIT_CLOCK_GATE_DISABLE);
->>>>>>> 064ca1d2
 
 	lpt_init_clock_gating(dev);
 }
 
-<<<<<<< HEAD
 static void ivybridge_init_clock_gating(struct drm_device *dev)
 {
 	struct drm_i915_private *dev_priv = dev->dev_private;
@@ -9664,18 +6916,6 @@
 	/* WaDisableSDEUnitClockGating:chv */
 	I915_WRITE(GEN8_UCGCTL6, I915_READ(GEN8_UCGCTL6) |
 		   GEN8_SDEUNIT_CLOCK_GATE_DISABLE);
-
-	/* WaDisableGunitClockGating:chv (pre-production hw) */
-	I915_WRITE(VLV_GUNIT_CLOCK_GATE, I915_READ(VLV_GUNIT_CLOCK_GATE) |
-		   GINT_DIS);
-
-	/* WaDisableFfDopClockGating:chv (pre-production hw) */
-	I915_WRITE(GEN6_RC_SLEEP_PSMI_CONTROL,
-		   _MASKED_BIT_ENABLE(GEN8_FF_DOP_CLOCK_GATE_DISABLE));
-
-	/* WaDisableDopClockGating:chv (pre-production hw) */
-	I915_WRITE(GEN6_UCGCTL1, I915_READ(GEN6_UCGCTL1) |
-		   GEN6_EU_TCUNIT_CLOCK_GATE_DISABLE);
 }
 
 static void g4x_init_clock_gating(struct drm_device *dev)
@@ -9825,407 +7065,6 @@
 		dev_priv->display.enable_fbc = i8xx_enable_fbc;
 		dev_priv->display.disable_fbc = i8xx_disable_fbc;
 
-=======
-static void haswell_init_clock_gating(struct drm_device *dev)
-{
-	struct drm_i915_private *dev_priv = dev->dev_private;
-
-	ilk_init_lp_watermarks(dev);
-
-	/* L3 caching of data atomics doesn't work -- disable it. */
-	I915_WRITE(HSW_SCRATCH1, HSW_SCRATCH1_L3_DATA_ATOMICS_DISABLE);
-	I915_WRITE(HSW_ROW_CHICKEN3,
-		   _MASKED_BIT_ENABLE(HSW_ROW_CHICKEN3_L3_GLOBAL_ATOMICS_DISABLE));
-
-	/* This is required by WaCatErrorRejectionIssue:hsw */
-	I915_WRITE(GEN7_SQ_CHICKEN_MBCUNIT_CONFIG,
-			I915_READ(GEN7_SQ_CHICKEN_MBCUNIT_CONFIG) |
-			GEN7_SQ_CHICKEN_MBCUNIT_SQINTMOB);
-
-	/* WaVSRefCountFullforceMissDisable:hsw */
-	I915_WRITE(GEN7_FF_THREAD_MODE,
-		   I915_READ(GEN7_FF_THREAD_MODE) & ~GEN7_FF_VS_REF_CNT_FFME);
-
-	/* WaDisable_RenderCache_OperationalFlush:hsw */
-	I915_WRITE(CACHE_MODE_0_GEN7, _MASKED_BIT_DISABLE(RC_OP_FLUSH_ENABLE));
-
-	/* enable HiZ Raw Stall Optimization */
-	I915_WRITE(CACHE_MODE_0_GEN7,
-		   _MASKED_BIT_DISABLE(HIZ_RAW_STALL_OPT_DISABLE));
-
-	/* WaDisable4x2SubspanOptimization:hsw */
-	I915_WRITE(CACHE_MODE_1,
-		   _MASKED_BIT_ENABLE(PIXEL_SUBSPAN_COLLECT_OPT_DISABLE));
-
-	/*
-	 * BSpec recommends 8x4 when MSAA is used,
-	 * however in practice 16x4 seems fastest.
-	 *
-	 * Note that PS/WM thread counts depend on the WIZ hashing
-	 * disable bit, which we don't touch here, but it's good
-	 * to keep in mind (see 3DSTATE_PS and 3DSTATE_WM).
-	 */
-	I915_WRITE(GEN7_GT_MODE,
-		   GEN6_WIZ_HASHING_MASK | GEN6_WIZ_HASHING_16x4);
-
-	/* WaSwitchSolVfFArbitrationPriority:hsw */
-	I915_WRITE(GAM_ECOCHK, I915_READ(GAM_ECOCHK) | HSW_ECOCHK_ARB_PRIO_SOL);
-
-	/* WaRsPkgCStateDisplayPMReq:hsw */
-	I915_WRITE(CHICKEN_PAR1_1,
-		   I915_READ(CHICKEN_PAR1_1) | FORCE_ARB_IDLE_PLANES);
-
-	lpt_init_clock_gating(dev);
-}
-
-static void ivybridge_init_clock_gating(struct drm_device *dev)
-{
-	struct drm_i915_private *dev_priv = dev->dev_private;
-	uint32_t snpcr;
-
-	ilk_init_lp_watermarks(dev);
-
-	I915_WRITE(ILK_DSPCLK_GATE_D, ILK_VRHUNIT_CLOCK_GATE_DISABLE);
-
-	/* WaDisableEarlyCull:ivb */
-	I915_WRITE(_3D_CHICKEN3,
-		   _MASKED_BIT_ENABLE(_3D_CHICKEN_SF_DISABLE_OBJEND_CULL));
-
-	/* WaDisableBackToBackFlipFix:ivb */
-	I915_WRITE(IVB_CHICKEN3,
-		   CHICKEN3_DGMG_REQ_OUT_FIX_DISABLE |
-		   CHICKEN3_DGMG_DONE_FIX_DISABLE);
-
-	/* WaDisablePSDDualDispatchEnable:ivb */
-	if (IS_IVB_GT1(dev))
-		I915_WRITE(GEN7_HALF_SLICE_CHICKEN1,
-			   _MASKED_BIT_ENABLE(GEN7_PSD_SINGLE_PORT_DISPATCH_ENABLE));
-
-	/* WaDisable_RenderCache_OperationalFlush:ivb */
-	I915_WRITE(CACHE_MODE_0_GEN7, _MASKED_BIT_DISABLE(RC_OP_FLUSH_ENABLE));
-
-	/* Apply the WaDisableRHWOOptimizationForRenderHang:ivb workaround. */
-	I915_WRITE(GEN7_COMMON_SLICE_CHICKEN1,
-		   GEN7_CSC1_RHWO_OPT_DISABLE_IN_RCC);
-
-	/* WaApplyL3ControlAndL3ChickenMode:ivb */
-	I915_WRITE(GEN7_L3CNTLREG1,
-			GEN7_WA_FOR_GEN7_L3_CONTROL);
-	I915_WRITE(GEN7_L3_CHICKEN_MODE_REGISTER,
-		   GEN7_WA_L3_CHICKEN_MODE);
-	if (IS_IVB_GT1(dev))
-		I915_WRITE(GEN7_ROW_CHICKEN2,
-			   _MASKED_BIT_ENABLE(DOP_CLOCK_GATING_DISABLE));
-	else {
-		/* must write both registers */
-		I915_WRITE(GEN7_ROW_CHICKEN2,
-			   _MASKED_BIT_ENABLE(DOP_CLOCK_GATING_DISABLE));
-		I915_WRITE(GEN7_ROW_CHICKEN2_GT2,
-			   _MASKED_BIT_ENABLE(DOP_CLOCK_GATING_DISABLE));
-	}
-
-	/* WaForceL3Serialization:ivb */
-	I915_WRITE(GEN7_L3SQCREG4, I915_READ(GEN7_L3SQCREG4) &
-		   ~L3SQ_URB_READ_CAM_MATCH_DISABLE);
-
-	/*
-	 * According to the spec, bit 13 (RCZUNIT) must be set on IVB.
-	 * This implements the WaDisableRCZUnitClockGating:ivb workaround.
-	 */
-	I915_WRITE(GEN6_UCGCTL2,
-		   GEN6_RCZUNIT_CLOCK_GATE_DISABLE);
-
-	/* This is required by WaCatErrorRejectionIssue:ivb */
-	I915_WRITE(GEN7_SQ_CHICKEN_MBCUNIT_CONFIG,
-			I915_READ(GEN7_SQ_CHICKEN_MBCUNIT_CONFIG) |
-			GEN7_SQ_CHICKEN_MBCUNIT_SQINTMOB);
-
-	g4x_disable_trickle_feed(dev);
-
-	gen7_setup_fixed_func_scheduler(dev_priv);
-
-	if (0) { /* causes HiZ corruption on ivb:gt1 */
-		/* enable HiZ Raw Stall Optimization */
-		I915_WRITE(CACHE_MODE_0_GEN7,
-			   _MASKED_BIT_DISABLE(HIZ_RAW_STALL_OPT_DISABLE));
-	}
-
-	/* WaDisable4x2SubspanOptimization:ivb */
-	I915_WRITE(CACHE_MODE_1,
-		   _MASKED_BIT_ENABLE(PIXEL_SUBSPAN_COLLECT_OPT_DISABLE));
-
-	/*
-	 * BSpec recommends 8x4 when MSAA is used,
-	 * however in practice 16x4 seems fastest.
-	 *
-	 * Note that PS/WM thread counts depend on the WIZ hashing
-	 * disable bit, which we don't touch here, but it's good
-	 * to keep in mind (see 3DSTATE_PS and 3DSTATE_WM).
-	 */
-	I915_WRITE(GEN7_GT_MODE,
-		   GEN6_WIZ_HASHING_MASK | GEN6_WIZ_HASHING_16x4);
-
-	snpcr = I915_READ(GEN6_MBCUNIT_SNPCR);
-	snpcr &= ~GEN6_MBC_SNPCR_MASK;
-	snpcr |= GEN6_MBC_SNPCR_MED;
-	I915_WRITE(GEN6_MBCUNIT_SNPCR, snpcr);
-
-	if (!HAS_PCH_NOP(dev))
-		cpt_init_clock_gating(dev);
-
-	gen6_check_mch_setup(dev);
-}
-
-static void valleyview_init_clock_gating(struct drm_device *dev)
-{
-	struct drm_i915_private *dev_priv = dev->dev_private;
-
-	I915_WRITE(DSPCLK_GATE_D, VRHUNIT_CLOCK_GATE_DISABLE);
-
-	/* WaDisableEarlyCull:vlv */
-	I915_WRITE(_3D_CHICKEN3,
-		   _MASKED_BIT_ENABLE(_3D_CHICKEN_SF_DISABLE_OBJEND_CULL));
-
-	/* WaDisableBackToBackFlipFix:vlv */
-	I915_WRITE(IVB_CHICKEN3,
-		   CHICKEN3_DGMG_REQ_OUT_FIX_DISABLE |
-		   CHICKEN3_DGMG_DONE_FIX_DISABLE);
-
-	/* WaPsdDispatchEnable:vlv */
-	/* WaDisablePSDDualDispatchEnable:vlv */
-	I915_WRITE(GEN7_HALF_SLICE_CHICKEN1,
-		   _MASKED_BIT_ENABLE(GEN7_MAX_PS_THREAD_DEP |
-				      GEN7_PSD_SINGLE_PORT_DISPATCH_ENABLE));
-
-	/* WaDisable_RenderCache_OperationalFlush:vlv */
-	I915_WRITE(CACHE_MODE_0_GEN7, _MASKED_BIT_DISABLE(RC_OP_FLUSH_ENABLE));
-
-	/* WaForceL3Serialization:vlv */
-	I915_WRITE(GEN7_L3SQCREG4, I915_READ(GEN7_L3SQCREG4) &
-		   ~L3SQ_URB_READ_CAM_MATCH_DISABLE);
-
-	/* WaDisableDopClockGating:vlv */
-	I915_WRITE(GEN7_ROW_CHICKEN2,
-		   _MASKED_BIT_ENABLE(DOP_CLOCK_GATING_DISABLE));
-
-	/* This is required by WaCatErrorRejectionIssue:vlv */
-	I915_WRITE(GEN7_SQ_CHICKEN_MBCUNIT_CONFIG,
-		   I915_READ(GEN7_SQ_CHICKEN_MBCUNIT_CONFIG) |
-		   GEN7_SQ_CHICKEN_MBCUNIT_SQINTMOB);
-
-	gen7_setup_fixed_func_scheduler(dev_priv);
-
-	/*
-	 * According to the spec, bit 13 (RCZUNIT) must be set on IVB.
-	 * This implements the WaDisableRCZUnitClockGating:vlv workaround.
-	 */
-	I915_WRITE(GEN6_UCGCTL2,
-		   GEN6_RCZUNIT_CLOCK_GATE_DISABLE);
-
-	/* WaDisableL3Bank2xClockGate:vlv
-	 * Disabling L3 clock gating- MMIO 940c[25] = 1
-	 * Set bit 25, to disable L3_BANK_2x_CLK_GATING */
-	I915_WRITE(GEN7_UCGCTL4,
-		   I915_READ(GEN7_UCGCTL4) | GEN7_L3BANK2X_CLOCK_GATE_DISABLE);
-
-	I915_WRITE(MI_ARB_VLV, MI_ARB_DISPLAY_TRICKLE_FEED_DISABLE);
-
-	/*
-	 * BSpec says this must be set, even though
-	 * WaDisable4x2SubspanOptimization isn't listed for VLV.
-	 */
-	I915_WRITE(CACHE_MODE_1,
-		   _MASKED_BIT_ENABLE(PIXEL_SUBSPAN_COLLECT_OPT_DISABLE));
-
-	/*
-	 * WaIncreaseL3CreditsForVLVB0:vlv
-	 * This is the hardware default actually.
-	 */
-	I915_WRITE(GEN7_L3SQCREG1, VLV_B0_WA_L3SQCREG1_VALUE);
-
-	/*
-	 * WaDisableVLVClockGating_VBIIssue:vlv
-	 * Disable clock gating on th GCFG unit to prevent a delay
-	 * in the reporting of vblank events.
-	 */
-	I915_WRITE(VLV_GUNIT_CLOCK_GATE, GCFG_DIS);
-}
-
-static void cherryview_init_clock_gating(struct drm_device *dev)
-{
-	struct drm_i915_private *dev_priv = dev->dev_private;
-
-	I915_WRITE(DSPCLK_GATE_D, VRHUNIT_CLOCK_GATE_DISABLE);
-
-	I915_WRITE(MI_ARB_VLV, MI_ARB_DISPLAY_TRICKLE_FEED_DISABLE);
-
-	/* WaVSRefCountFullforceMissDisable:chv */
-	/* WaDSRefCountFullforceMissDisable:chv */
-	I915_WRITE(GEN7_FF_THREAD_MODE,
-		   I915_READ(GEN7_FF_THREAD_MODE) &
-		   ~(GEN8_FF_DS_REF_CNT_FFME | GEN7_FF_VS_REF_CNT_FFME));
-
-	/* WaDisableSemaphoreAndSyncFlipWait:chv */
-	I915_WRITE(GEN6_RC_SLEEP_PSMI_CONTROL,
-		   _MASKED_BIT_ENABLE(GEN8_RC_SEMA_IDLE_MSG_DISABLE));
-
-	/* WaDisableCSUnitClockGating:chv */
-	I915_WRITE(GEN6_UCGCTL1, I915_READ(GEN6_UCGCTL1) |
-		   GEN6_CSUNIT_CLOCK_GATE_DISABLE);
-
-	/* WaDisableSDEUnitClockGating:chv */
-	I915_WRITE(GEN8_UCGCTL6, I915_READ(GEN8_UCGCTL6) |
-		   GEN8_SDEUNIT_CLOCK_GATE_DISABLE);
-}
-
-static void g4x_init_clock_gating(struct drm_device *dev)
-{
-	struct drm_i915_private *dev_priv = dev->dev_private;
-	uint32_t dspclk_gate;
-
-	I915_WRITE(RENCLK_GATE_D1, 0);
-	I915_WRITE(RENCLK_GATE_D2, VF_UNIT_CLOCK_GATE_DISABLE |
-		   GS_UNIT_CLOCK_GATE_DISABLE |
-		   CL_UNIT_CLOCK_GATE_DISABLE);
-	I915_WRITE(RAMCLK_GATE_D, 0);
-	dspclk_gate = VRHUNIT_CLOCK_GATE_DISABLE |
-		OVRUNIT_CLOCK_GATE_DISABLE |
-		OVCUNIT_CLOCK_GATE_DISABLE;
-	if (IS_GM45(dev))
-		dspclk_gate |= DSSUNIT_CLOCK_GATE_DISABLE;
-	I915_WRITE(DSPCLK_GATE_D, dspclk_gate);
-
-	/* WaDisableRenderCachePipelinedFlush */
-	I915_WRITE(CACHE_MODE_0,
-		   _MASKED_BIT_ENABLE(CM0_PIPELINED_RENDER_FLUSH_DISABLE));
-
-	/* WaDisable_RenderCache_OperationalFlush:g4x */
-	I915_WRITE(CACHE_MODE_0, _MASKED_BIT_DISABLE(RC_OP_FLUSH_ENABLE));
-
-	g4x_disable_trickle_feed(dev);
-}
-
-static void crestline_init_clock_gating(struct drm_device *dev)
-{
-	struct drm_i915_private *dev_priv = dev->dev_private;
-
-	I915_WRITE(RENCLK_GATE_D1, I965_RCC_CLOCK_GATE_DISABLE);
-	I915_WRITE(RENCLK_GATE_D2, 0);
-	I915_WRITE(DSPCLK_GATE_D, 0);
-	I915_WRITE(RAMCLK_GATE_D, 0);
-	I915_WRITE16(DEUC, 0);
-	I915_WRITE(MI_ARB_STATE,
-		   _MASKED_BIT_ENABLE(MI_ARB_DISPLAY_TRICKLE_FEED_DISABLE));
-
-	/* WaDisable_RenderCache_OperationalFlush:gen4 */
-	I915_WRITE(CACHE_MODE_0, _MASKED_BIT_DISABLE(RC_OP_FLUSH_ENABLE));
-}
-
-static void broadwater_init_clock_gating(struct drm_device *dev)
-{
-	struct drm_i915_private *dev_priv = dev->dev_private;
-
-	I915_WRITE(RENCLK_GATE_D1, I965_RCZ_CLOCK_GATE_DISABLE |
-		   I965_RCC_CLOCK_GATE_DISABLE |
-		   I965_RCPB_CLOCK_GATE_DISABLE |
-		   I965_ISC_CLOCK_GATE_DISABLE |
-		   I965_FBC_CLOCK_GATE_DISABLE);
-	I915_WRITE(RENCLK_GATE_D2, 0);
-	I915_WRITE(MI_ARB_STATE,
-		   _MASKED_BIT_ENABLE(MI_ARB_DISPLAY_TRICKLE_FEED_DISABLE));
-
-	/* WaDisable_RenderCache_OperationalFlush:gen4 */
-	I915_WRITE(CACHE_MODE_0, _MASKED_BIT_DISABLE(RC_OP_FLUSH_ENABLE));
-}
-
-static void gen3_init_clock_gating(struct drm_device *dev)
-{
-	struct drm_i915_private *dev_priv = dev->dev_private;
-	u32 dstate = I915_READ(D_STATE);
-
-	dstate |= DSTATE_PLL_D3_OFF | DSTATE_GFX_CLOCK_GATING |
-		DSTATE_DOT_CLOCK_GATING;
-	I915_WRITE(D_STATE, dstate);
-
-	if (IS_PINEVIEW(dev))
-		I915_WRITE(ECOSKPD, _MASKED_BIT_ENABLE(ECO_GATING_CX_ONLY));
-
-	/* IIR "flip pending" means done if this bit is set */
-	I915_WRITE(ECOSKPD, _MASKED_BIT_DISABLE(ECO_FLIP_DONE));
-
-	/* interrupts should cause a wake up from C3 */
-	I915_WRITE(INSTPM, _MASKED_BIT_ENABLE(INSTPM_AGPBUSY_INT_EN));
-
-	/* On GEN3 we really need to make sure the ARB C3 LP bit is set */
-	I915_WRITE(MI_ARB_STATE, _MASKED_BIT_ENABLE(MI_ARB_C3_LP_WRITE_ENABLE));
-
-	I915_WRITE(MI_ARB_STATE,
-		   _MASKED_BIT_ENABLE(MI_ARB_DISPLAY_TRICKLE_FEED_DISABLE));
-}
-
-static void i85x_init_clock_gating(struct drm_device *dev)
-{
-	struct drm_i915_private *dev_priv = dev->dev_private;
-
-	I915_WRITE(RENCLK_GATE_D1, SV_CLOCK_GATE_DISABLE);
-
-	/* interrupts should cause a wake up from C3 */
-	I915_WRITE(MI_STATE, _MASKED_BIT_ENABLE(MI_AGPBUSY_INT_EN) |
-		   _MASKED_BIT_DISABLE(MI_AGPBUSY_830_MODE));
-
-	I915_WRITE(MEM_MODE,
-		   _MASKED_BIT_ENABLE(MEM_DISPLAY_TRICKLE_FEED_DISABLE));
-}
-
-static void i830_init_clock_gating(struct drm_device *dev)
-{
-	struct drm_i915_private *dev_priv = dev->dev_private;
-
-	I915_WRITE(DSPCLK_GATE_D, OVRUNIT_CLOCK_GATE_DISABLE);
-
-	I915_WRITE(MEM_MODE,
-		   _MASKED_BIT_ENABLE(MEM_DISPLAY_A_TRICKLE_FEED_DISABLE) |
-		   _MASKED_BIT_ENABLE(MEM_DISPLAY_B_TRICKLE_FEED_DISABLE));
-}
-
-void intel_init_clock_gating(struct drm_device *dev)
-{
-	struct drm_i915_private *dev_priv = dev->dev_private;
-
-	dev_priv->display.init_clock_gating(dev);
-}
-
-void intel_suspend_hw(struct drm_device *dev)
-{
-	if (HAS_PCH_LPT(dev))
-		lpt_suspend_hw(dev);
-}
-
-static void intel_init_fbc(struct drm_i915_private *dev_priv)
-{
-	if (!HAS_FBC(dev_priv)) {
-		dev_priv->fbc.enabled = false;
-		return;
-	}
-
-	if (INTEL_INFO(dev_priv)->gen >= 7) {
-		dev_priv->display.fbc_enabled = ironlake_fbc_enabled;
-		dev_priv->display.enable_fbc = gen7_enable_fbc;
-		dev_priv->display.disable_fbc = ironlake_disable_fbc;
-	} else if (INTEL_INFO(dev_priv)->gen >= 5) {
-		dev_priv->display.fbc_enabled = ironlake_fbc_enabled;
-		dev_priv->display.enable_fbc = ironlake_enable_fbc;
-		dev_priv->display.disable_fbc = ironlake_disable_fbc;
-	} else if (IS_GM45(dev_priv)) {
-		dev_priv->display.fbc_enabled = g4x_fbc_enabled;
-		dev_priv->display.enable_fbc = g4x_enable_fbc;
-		dev_priv->display.disable_fbc = g4x_disable_fbc;
-	} else {
-		dev_priv->display.fbc_enabled = i8xx_fbc_enabled;
-		dev_priv->display.enable_fbc = i8xx_enable_fbc;
-		dev_priv->display.disable_fbc = i8xx_disable_fbc;
-
->>>>>>> 064ca1d2
 		/* This value was pulled out of someone's hat */
 		I915_WRITE(FBC_CONTROL, 500 << FBC_CTL_INTERVAL_SHIFT);
 	}
@@ -10247,11 +7086,7 @@
 		i915_ironlake_get_mem_freq(dev);
 
 	/* For FIFO watermark updates */
-<<<<<<< HEAD
-	if (IS_GEN9(dev)) {
-=======
 	if (INTEL_INFO(dev)->gen >= 9) {
->>>>>>> 064ca1d2
 		skl_setup_wm_latency(dev);
 
 		dev_priv->display.init_clock_gating = gen9_init_clock_gating;
@@ -10348,12 +7183,7 @@
 	}
 
 	I915_WRITE(GEN6_PCODE_DATA, *val);
-<<<<<<< HEAD
-	if (INTEL_INFO(dev_priv)->gen >= 9)
-		I915_WRITE(GEN9_PCODE_DATA1, 0);
-=======
 	I915_WRITE(GEN6_PCODE_DATA1, 0);
->>>>>>> 064ca1d2
 	I915_WRITE(GEN6_PCODE_MAILBOX, GEN6_PCODE_READY | mbox);
 
 	if (wait_for((I915_READ(GEN6_PCODE_MAILBOX) & GEN6_PCODE_READY) == 0,
