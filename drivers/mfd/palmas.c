/*
 * TI Palmas MFD Driver
 *
 * Copyright 2011-2012 Texas Instruments Inc.
 *
 * Author: Graeme Gregory <gg@slimlogic.co.uk>
 *
 *  This program is free software; you can redistribute it and/or modify it
 *  under  the terms of the GNU General  Public License as published by the
 *  Free Software Foundation;  either version 2 of the License, or (at your
 *  option) any later version.
 *
 */

#include <linux/module.h>
#include <linux/moduleparam.h>
#include <linux/init.h>
#include <linux/slab.h>
#include <linux/i2c.h>
#include <linux/interrupt.h>
#include <linux/irq.h>
#include <linux/regmap.h>
#include <linux/err.h>
#include <linux/mfd/core.h>
#include <linux/mfd/palmas.h>
#include <linux/of_device.h>

#define PALMAS_EXT_REQ (PALMAS_EXT_CONTROL_ENABLE1 |	\
			PALMAS_EXT_CONTROL_ENABLE2 |	\
			PALMAS_EXT_CONTROL_NSLEEP)

struct palmas_sleep_requestor_info {
	int id;
	int reg_offset;
	int bit_pos;
};

#define EXTERNAL_REQUESTOR(_id, _offset, _pos)		\
	[PALMAS_EXTERNAL_REQSTR_ID_##_id] = {		\
		.id = PALMAS_EXTERNAL_REQSTR_ID_##_id,	\
		.reg_offset = _offset,			\
		.bit_pos = _pos,			\
	}

static struct palmas_sleep_requestor_info sleep_req_info[] = {
	EXTERNAL_REQUESTOR(REGEN1, 0, 0),
	EXTERNAL_REQUESTOR(REGEN2, 0, 1),
	EXTERNAL_REQUESTOR(SYSEN1, 0, 2),
	EXTERNAL_REQUESTOR(SYSEN2, 0, 3),
	EXTERNAL_REQUESTOR(CLK32KG, 0, 4),
	EXTERNAL_REQUESTOR(CLK32KGAUDIO, 0, 5),
	EXTERNAL_REQUESTOR(REGEN3, 0, 6),
	EXTERNAL_REQUESTOR(SMPS12, 1, 0),
	EXTERNAL_REQUESTOR(SMPS3, 1, 1),
	EXTERNAL_REQUESTOR(SMPS45, 1, 2),
	EXTERNAL_REQUESTOR(SMPS6, 1, 3),
	EXTERNAL_REQUESTOR(SMPS7, 1, 4),
	EXTERNAL_REQUESTOR(SMPS8, 1, 5),
	EXTERNAL_REQUESTOR(SMPS9, 1, 6),
	EXTERNAL_REQUESTOR(SMPS10, 1, 7),
	EXTERNAL_REQUESTOR(LDO1, 2, 0),
	EXTERNAL_REQUESTOR(LDO2, 2, 1),
	EXTERNAL_REQUESTOR(LDO3, 2, 2),
	EXTERNAL_REQUESTOR(LDO4, 2, 3),
	EXTERNAL_REQUESTOR(LDO5, 2, 4),
	EXTERNAL_REQUESTOR(LDO6, 2, 5),
	EXTERNAL_REQUESTOR(LDO7, 2, 6),
	EXTERNAL_REQUESTOR(LDO8, 2, 7),
	EXTERNAL_REQUESTOR(LDO9, 3, 0),
	EXTERNAL_REQUESTOR(LDOLN, 3, 1),
	EXTERNAL_REQUESTOR(LDOUSB, 3, 2),
};

static const struct regmap_config palmas_regmap_config[PALMAS_NUM_CLIENTS] = {
	{
		.reg_bits = 8,
		.val_bits = 8,
		.max_register = PALMAS_BASE_TO_REG(PALMAS_PU_PD_OD_BASE,
					PALMAS_PRIMARY_SECONDARY_PAD3),
	},
	{
		.reg_bits = 8,
		.val_bits = 8,
		.max_register = PALMAS_BASE_TO_REG(PALMAS_GPADC_BASE,
					PALMAS_GPADC_SMPS_VSEL_MONITORING),
	},
	{
		.reg_bits = 8,
		.val_bits = 8,
		.max_register = PALMAS_BASE_TO_REG(PALMAS_TRIM_GPADC_BASE,
					PALMAS_GPADC_TRIM16),
	},
};

static const struct regmap_irq palmas_irqs[] = {
	/* INT1 IRQs */
	[PALMAS_CHARG_DET_N_VBUS_OVV_IRQ] = {
		.mask = PALMAS_INT1_STATUS_CHARG_DET_N_VBUS_OVV,
	},
	[PALMAS_PWRON_IRQ] = {
		.mask = PALMAS_INT1_STATUS_PWRON,
	},
	[PALMAS_LONG_PRESS_KEY_IRQ] = {
		.mask = PALMAS_INT1_STATUS_LONG_PRESS_KEY,
	},
	[PALMAS_RPWRON_IRQ] = {
		.mask = PALMAS_INT1_STATUS_RPWRON,
	},
	[PALMAS_PWRDOWN_IRQ] = {
		.mask = PALMAS_INT1_STATUS_PWRDOWN,
	},
	[PALMAS_HOTDIE_IRQ] = {
		.mask = PALMAS_INT1_STATUS_HOTDIE,
	},
	[PALMAS_VSYS_MON_IRQ] = {
		.mask = PALMAS_INT1_STATUS_VSYS_MON,
	},
	[PALMAS_VBAT_MON_IRQ] = {
		.mask = PALMAS_INT1_STATUS_VBAT_MON,
	},
	/* INT2 IRQs*/
	[PALMAS_RTC_ALARM_IRQ] = {
		.mask = PALMAS_INT2_STATUS_RTC_ALARM,
		.reg_offset = 1,
	},
	[PALMAS_RTC_TIMER_IRQ] = {
		.mask = PALMAS_INT2_STATUS_RTC_TIMER,
		.reg_offset = 1,
	},
	[PALMAS_WDT_IRQ] = {
		.mask = PALMAS_INT2_STATUS_WDT,
		.reg_offset = 1,
	},
	[PALMAS_BATREMOVAL_IRQ] = {
		.mask = PALMAS_INT2_STATUS_BATREMOVAL,
		.reg_offset = 1,
	},
	[PALMAS_RESET_IN_IRQ] = {
		.mask = PALMAS_INT2_STATUS_RESET_IN,
		.reg_offset = 1,
	},
	[PALMAS_FBI_BB_IRQ] = {
		.mask = PALMAS_INT2_STATUS_FBI_BB,
		.reg_offset = 1,
	},
	[PALMAS_SHORT_IRQ] = {
		.mask = PALMAS_INT2_STATUS_SHORT,
		.reg_offset = 1,
	},
	[PALMAS_VAC_ACOK_IRQ] = {
		.mask = PALMAS_INT2_STATUS_VAC_ACOK,
		.reg_offset = 1,
	},
	/* INT3 IRQs */
	[PALMAS_GPADC_AUTO_0_IRQ] = {
		.mask = PALMAS_INT3_STATUS_GPADC_AUTO_0,
		.reg_offset = 2,
	},
	[PALMAS_GPADC_AUTO_1_IRQ] = {
		.mask = PALMAS_INT3_STATUS_GPADC_AUTO_1,
		.reg_offset = 2,
	},
	[PALMAS_GPADC_EOC_SW_IRQ] = {
		.mask = PALMAS_INT3_STATUS_GPADC_EOC_SW,
		.reg_offset = 2,
	},
	[PALMAS_GPADC_EOC_RT_IRQ] = {
		.mask = PALMAS_INT3_STATUS_GPADC_EOC_RT,
		.reg_offset = 2,
	},
	[PALMAS_ID_OTG_IRQ] = {
		.mask = PALMAS_INT3_STATUS_ID_OTG,
		.reg_offset = 2,
	},
	[PALMAS_ID_IRQ] = {
		.mask = PALMAS_INT3_STATUS_ID,
		.reg_offset = 2,
	},
	[PALMAS_VBUS_OTG_IRQ] = {
		.mask = PALMAS_INT3_STATUS_VBUS_OTG,
		.reg_offset = 2,
	},
	[PALMAS_VBUS_IRQ] = {
		.mask = PALMAS_INT3_STATUS_VBUS,
		.reg_offset = 2,
	},
	/* INT4 IRQs */
	[PALMAS_GPIO_0_IRQ] = {
		.mask = PALMAS_INT4_STATUS_GPIO_0,
		.reg_offset = 3,
	},
	[PALMAS_GPIO_1_IRQ] = {
		.mask = PALMAS_INT4_STATUS_GPIO_1,
		.reg_offset = 3,
	},
	[PALMAS_GPIO_2_IRQ] = {
		.mask = PALMAS_INT4_STATUS_GPIO_2,
		.reg_offset = 3,
	},
	[PALMAS_GPIO_3_IRQ] = {
		.mask = PALMAS_INT4_STATUS_GPIO_3,
		.reg_offset = 3,
	},
	[PALMAS_GPIO_4_IRQ] = {
		.mask = PALMAS_INT4_STATUS_GPIO_4,
		.reg_offset = 3,
	},
	[PALMAS_GPIO_5_IRQ] = {
		.mask = PALMAS_INT4_STATUS_GPIO_5,
		.reg_offset = 3,
	},
	[PALMAS_GPIO_6_IRQ] = {
		.mask = PALMAS_INT4_STATUS_GPIO_6,
		.reg_offset = 3,
	},
	[PALMAS_GPIO_7_IRQ] = {
		.mask = PALMAS_INT4_STATUS_GPIO_7,
		.reg_offset = 3,
	},
};

static struct regmap_irq_chip palmas_irq_chip = {
	.name = "palmas",
	.irqs = palmas_irqs,
	.num_irqs = ARRAY_SIZE(palmas_irqs),

	.num_regs = 4,
	.irq_reg_stride = 5,
	.status_base = PALMAS_BASE_TO_REG(PALMAS_INTERRUPT_BASE,
			PALMAS_INT1_STATUS),
	.mask_base = PALMAS_BASE_TO_REG(PALMAS_INTERRUPT_BASE,
			PALMAS_INT1_MASK),
};

int palmas_ext_control_req_config(struct palmas *palmas,
	enum palmas_external_requestor_id id,  int ext_ctrl, bool enable)
{
	int preq_mask_bit = 0;
	int reg_add = 0;
	int bit_pos;
	int ret;

	if (!(ext_ctrl & PALMAS_EXT_REQ))
		return 0;

	if (id >= PALMAS_EXTERNAL_REQSTR_ID_MAX)
		return 0;

	if (ext_ctrl & PALMAS_EXT_CONTROL_NSLEEP) {
		reg_add = PALMAS_NSLEEP_RES_ASSIGN;
		preq_mask_bit = 0;
	} else if (ext_ctrl & PALMAS_EXT_CONTROL_ENABLE1) {
		reg_add = PALMAS_ENABLE1_RES_ASSIGN;
		preq_mask_bit = 1;
	} else if (ext_ctrl & PALMAS_EXT_CONTROL_ENABLE2) {
		reg_add = PALMAS_ENABLE2_RES_ASSIGN;
		preq_mask_bit = 2;
	}

	bit_pos = sleep_req_info[id].bit_pos;
	reg_add += sleep_req_info[id].reg_offset;
	if (enable)
		ret = palmas_update_bits(palmas, PALMAS_RESOURCE_BASE,
				reg_add, BIT(bit_pos), BIT(bit_pos));
	else
		ret = palmas_update_bits(palmas, PALMAS_RESOURCE_BASE,
				reg_add, BIT(bit_pos), 0);
	if (ret < 0) {
		dev_err(palmas->dev, "Resource reg 0x%02x update failed %d\n",
			reg_add, ret);
		return ret;
	}

	/* Unmask the PREQ */
	ret = palmas_update_bits(palmas, PALMAS_PMU_CONTROL_BASE,
			PALMAS_POWER_CTRL, BIT(preq_mask_bit), 0);
	if (ret < 0) {
		dev_err(palmas->dev, "POWER_CTRL register update failed %d\n",
			ret);
		return ret;
	}
	return ret;
}
EXPORT_SYMBOL_GPL(palmas_ext_control_req_config);

static int palmas_set_pdata_irq_flag(struct i2c_client *i2c,
		struct palmas_platform_data *pdata)
{
	struct irq_data *irq_data = irq_get_irq_data(i2c->irq);
	if (!irq_data) {
		dev_err(&i2c->dev, "Invalid IRQ: %d\n", i2c->irq);
		return -EINVAL;
	}

	pdata->irq_flags = irqd_get_trigger_type(irq_data);
	dev_info(&i2c->dev, "Irq flag is 0x%08x\n", pdata->irq_flags);
	return 0;
}

static void palmas_dt_to_pdata(struct i2c_client *i2c,
		struct palmas_platform_data *pdata)
{
	struct device_node *node = i2c->dev.of_node;
	int ret;
	u32 prop;

	ret = of_property_read_u32(node, "ti,mux-pad1", &prop);
	if (!ret) {
		pdata->mux_from_pdata = 1;
		pdata->pad1 = prop;
	}

	ret = of_property_read_u32(node, "ti,mux-pad2", &prop);
	if (!ret) {
		pdata->mux_from_pdata = 1;
		pdata->pad2 = prop;
	}

	/* The default for this register is all masked */
	ret = of_property_read_u32(node, "ti,power-ctrl", &prop);
	if (!ret)
		pdata->power_ctrl = prop;
	else
		pdata->power_ctrl = PALMAS_POWER_CTRL_NSLEEP_MASK |
					PALMAS_POWER_CTRL_ENABLE1_MASK |
					PALMAS_POWER_CTRL_ENABLE2_MASK;
	if (i2c->irq)
		palmas_set_pdata_irq_flag(i2c, pdata);

	pdata->pm_off = of_property_read_bool(node,
			"ti,system-power-controller");
}

static struct palmas *palmas_dev;
static void palmas_power_off(void)
{
	unsigned int addr;
	int ret, slave;

	if (!palmas_dev)
		return;

	slave = PALMAS_BASE_TO_SLAVE(PALMAS_PMU_CONTROL_BASE);
	addr = PALMAS_BASE_TO_REG(PALMAS_PMU_CONTROL_BASE, PALMAS_DEV_CTRL);

	ret = regmap_update_bits(
			palmas_dev->regmap[slave],
			addr,
			PALMAS_DEV_CTRL_DEV_ON,
			0);

	if (ret)
		pr_err("%s: Unable to write to DEV_CTRL_DEV_ON: %d\n",
				__func__, ret);
}

static unsigned int palmas_features = PALMAS_PMIC_FEATURE_SMPS10_BOOST;
static unsigned int tps659038_features;

static const struct of_device_id of_palmas_match_tbl[] = {
	{
		.compatible = "ti,palmas",
		.data = &palmas_features,
	},
	{
		.compatible = "ti,tps659038",
		.data = &tps659038_features,
	},
	{ },
};
MODULE_DEVICE_TABLE(of, of_palmas_match_tbl);

static int palmas_i2c_probe(struct i2c_client *i2c,
			    const struct i2c_device_id *id)
{
	struct palmas *palmas;
	struct palmas_platform_data *pdata;
	struct device_node *node = i2c->dev.of_node;
	int ret = 0, i;
	unsigned int reg, addr, *features;
	int slave;
	const struct of_device_id *match;

	pdata = dev_get_platdata(&i2c->dev);

	if (node && !pdata) {
		pdata = devm_kzalloc(&i2c->dev, sizeof(*pdata), GFP_KERNEL);

		if (!pdata)
			return -ENOMEM;

		palmas_dt_to_pdata(i2c, pdata);
	}

	if (!pdata)
		return -EINVAL;

	palmas = devm_kzalloc(&i2c->dev, sizeof(struct palmas), GFP_KERNEL);
	if (palmas == NULL)
		return -ENOMEM;

	i2c_set_clientdata(i2c, palmas);
	palmas->dev = &i2c->dev;
	palmas->irq = i2c->irq;

	match = of_match_device(of_palmas_match_tbl, &i2c->dev);

	if (!match)
		return -ENODATA;

	features = (unsigned int *)match->data;
	palmas->features = *features;

	for (i = 0; i < PALMAS_NUM_CLIENTS; i++) {
		if (i == 0)
			palmas->i2c_clients[i] = i2c;
		else {
			palmas->i2c_clients[i] =
					i2c_new_dummy(i2c->adapter,
							i2c->addr + i);
			if (!palmas->i2c_clients[i]) {
				dev_err(palmas->dev,
					"can't attach client %d\n", i);
				ret = -ENOMEM;
				goto err_i2c;
			}
			palmas->i2c_clients[i]->dev.of_node = of_node_get(node);
		}
		palmas->regmap[i] = devm_regmap_init_i2c(palmas->i2c_clients[i],
				&palmas_regmap_config[i]);
		if (IS_ERR(palmas->regmap[i])) {
			ret = PTR_ERR(palmas->regmap[i]);
			dev_err(palmas->dev,
				"Failed to allocate regmap %d, err: %d\n",
				i, ret);
			goto err_i2c;
		}
	}

	if (!palmas->irq) {
		dev_warn(palmas->dev, "IRQ missing: skipping irq request\n");
		goto no_irq;
	}

	/* Change interrupt line output polarity */
	if (pdata->irq_flags & IRQ_TYPE_LEVEL_HIGH)
		reg = PALMAS_POLARITY_CTRL_INT_POLARITY;
	else
		reg = 0;
	ret = palmas_update_bits(palmas, PALMAS_PU_PD_OD_BASE,
			PALMAS_POLARITY_CTRL, PALMAS_POLARITY_CTRL_INT_POLARITY,
			reg);
	if (ret < 0) {
		dev_err(palmas->dev, "POLARITY_CTRL updat failed: %d\n", ret);
		goto err_i2c;
	}

	/* Change IRQ into clear on read mode for efficiency */
	slave = PALMAS_BASE_TO_SLAVE(PALMAS_INTERRUPT_BASE);
	addr = PALMAS_BASE_TO_REG(PALMAS_INTERRUPT_BASE, PALMAS_INT_CTRL);
	reg = PALMAS_INT_CTRL_INT_CLEAR;

	regmap_write(palmas->regmap[slave], addr, reg);

	ret = regmap_add_irq_chip(palmas->regmap[slave], palmas->irq,
			IRQF_ONESHOT | pdata->irq_flags, 0, &palmas_irq_chip,
			&palmas->irq_data);
	if (ret < 0)
		goto err_i2c;

no_irq:
	slave = PALMAS_BASE_TO_SLAVE(PALMAS_PU_PD_OD_BASE);
	addr = PALMAS_BASE_TO_REG(PALMAS_PU_PD_OD_BASE,
			PALMAS_PRIMARY_SECONDARY_PAD1);

	if (pdata->mux_from_pdata) {
		reg = pdata->pad1;
		ret = regmap_write(palmas->regmap[slave], addr, reg);
		if (ret)
			goto err_irq;
	} else {
		ret = regmap_read(palmas->regmap[slave], addr, &reg);
		if (ret)
			goto err_irq;
	}

	if (!(reg & PALMAS_PRIMARY_SECONDARY_PAD1_GPIO_0))
		palmas->gpio_muxed |= PALMAS_GPIO_0_MUXED;
	if (!(reg & PALMAS_PRIMARY_SECONDARY_PAD1_GPIO_1_MASK))
		palmas->gpio_muxed |= PALMAS_GPIO_1_MUXED;
	else if ((reg & PALMAS_PRIMARY_SECONDARY_PAD1_GPIO_1_MASK) ==
			(2 << PALMAS_PRIMARY_SECONDARY_PAD1_GPIO_1_SHIFT))
		palmas->led_muxed |= PALMAS_LED1_MUXED;
	else if ((reg & PALMAS_PRIMARY_SECONDARY_PAD1_GPIO_1_MASK) ==
			(3 << PALMAS_PRIMARY_SECONDARY_PAD1_GPIO_1_SHIFT))
		palmas->pwm_muxed |= PALMAS_PWM1_MUXED;
	if (!(reg & PALMAS_PRIMARY_SECONDARY_PAD1_GPIO_2_MASK))
		palmas->gpio_muxed |= PALMAS_GPIO_2_MUXED;
	else if ((reg & PALMAS_PRIMARY_SECONDARY_PAD1_GPIO_2_MASK) ==
			(2 << PALMAS_PRIMARY_SECONDARY_PAD1_GPIO_2_SHIFT))
		palmas->led_muxed |= PALMAS_LED2_MUXED;
	else if ((reg & PALMAS_PRIMARY_SECONDARY_PAD1_GPIO_2_MASK) ==
			(3 << PALMAS_PRIMARY_SECONDARY_PAD1_GPIO_2_SHIFT))
		palmas->pwm_muxed |= PALMAS_PWM2_MUXED;
	if (!(reg & PALMAS_PRIMARY_SECONDARY_PAD1_GPIO_3))
		palmas->gpio_muxed |= PALMAS_GPIO_3_MUXED;

	addr = PALMAS_BASE_TO_REG(PALMAS_PU_PD_OD_BASE,
			PALMAS_PRIMARY_SECONDARY_PAD2);

	if (pdata->mux_from_pdata) {
		reg = pdata->pad2;
		ret = regmap_write(palmas->regmap[slave], addr, reg);
		if (ret)
			goto err_irq;
	} else {
		ret = regmap_read(palmas->regmap[slave], addr, &reg);
		if (ret)
			goto err_irq;
	}

	if (!(reg & PALMAS_PRIMARY_SECONDARY_PAD2_GPIO_4))
		palmas->gpio_muxed |= PALMAS_GPIO_4_MUXED;
	if (!(reg & PALMAS_PRIMARY_SECONDARY_PAD2_GPIO_5_MASK))
		palmas->gpio_muxed |= PALMAS_GPIO_5_MUXED;
	if (!(reg & PALMAS_PRIMARY_SECONDARY_PAD2_GPIO_6))
		palmas->gpio_muxed |= PALMAS_GPIO_6_MUXED;
	if (!(reg & PALMAS_PRIMARY_SECONDARY_PAD2_GPIO_7_MASK))
		palmas->gpio_muxed |= PALMAS_GPIO_7_MUXED;

	dev_info(palmas->dev, "Muxing GPIO %x, PWM %x, LED %x\n",
			palmas->gpio_muxed, palmas->pwm_muxed,
			palmas->led_muxed);

	reg = pdata->power_ctrl;

	slave = PALMAS_BASE_TO_SLAVE(PALMAS_PMU_CONTROL_BASE);
	addr = PALMAS_BASE_TO_REG(PALMAS_PMU_CONTROL_BASE, PALMAS_POWER_CTRL);

	ret = regmap_write(palmas->regmap[slave], addr, reg);
	if (ret)
		goto err_irq;

	/*
	 * If we are probing with DT do this the DT way and return here
	 * otherwise continue and add devices using mfd helpers.
	 */
	if (node) {
		ret = of_platform_populate(node, NULL, NULL, &i2c->dev);
		if (ret < 0) {
			goto err_irq;
		} else if (pdata->pm_off && !pm_power_off) {
			palmas_dev = palmas;
			pm_power_off = palmas_power_off;
<<<<<<< HEAD
			return ret;
=======
>>>>>>> d8ec26d7
		}
	}

	return ret;

err_irq:
	regmap_del_irq_chip(palmas->irq, palmas->irq_data);
err_i2c:
	for (i = 1; i < PALMAS_NUM_CLIENTS; i++) {
		if (palmas->i2c_clients[i])
			i2c_unregister_device(palmas->i2c_clients[i]);
	}
	return ret;
}

static int palmas_i2c_remove(struct i2c_client *i2c)
{
	struct palmas *palmas = i2c_get_clientdata(i2c);
	int i;

	regmap_del_irq_chip(palmas->irq, palmas->irq_data);

	for (i = 1; i < PALMAS_NUM_CLIENTS; i++) {
		if (palmas->i2c_clients[i])
			i2c_unregister_device(palmas->i2c_clients[i]);
	}

	if (palmas == palmas_dev) {
		pm_power_off = NULL;
		palmas_dev = NULL;
	}

	return 0;
}

static const struct i2c_device_id palmas_i2c_id[] = {
	{ "palmas", },
	{ "twl6035", },
	{ "twl6037", },
	{ "tps65913", },
	{ /* end */ }
};
MODULE_DEVICE_TABLE(i2c, palmas_i2c_id);

static struct i2c_driver palmas_i2c_driver = {
	.driver = {
		   .name = "palmas",
		   .of_match_table = of_palmas_match_tbl,
		   .owner = THIS_MODULE,
	},
	.probe = palmas_i2c_probe,
	.remove = palmas_i2c_remove,
	.id_table = palmas_i2c_id,
};

static int __init palmas_i2c_init(void)
{
	return i2c_add_driver(&palmas_i2c_driver);
}
/* init early so consumer devices can complete system boot */
subsys_initcall(palmas_i2c_init);

static void __exit palmas_i2c_exit(void)
{
	i2c_del_driver(&palmas_i2c_driver);
}
module_exit(palmas_i2c_exit);

MODULE_AUTHOR("Graeme Gregory <gg@slimlogic.co.uk>");
MODULE_DESCRIPTION("Palmas chip family multi-function driver");
MODULE_LICENSE("GPL");<|MERGE_RESOLUTION|>--- conflicted
+++ resolved
@@ -552,10 +552,6 @@
 		} else if (pdata->pm_off && !pm_power_off) {
 			palmas_dev = palmas;
 			pm_power_off = palmas_power_off;
-<<<<<<< HEAD
-			return ret;
-=======
->>>>>>> d8ec26d7
 		}
 	}
 
